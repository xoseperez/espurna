--- conflicted
+++ resolved
@@ -148,12 +148,7 @@
     PubSubClient
     rc-switch
     https://github.com/LowPowerLab/RFM69#7008d57a
-<<<<<<< HEAD
     https://github.com/mcspr/rpnlib.git#0.4.0-pre17
-    https://github.com/xoseperez/Time
-=======
-    https://github.com/xoseperez/rpnlib.git#0.3.0
->>>>>>> 2be8d106
     NewPing
     https://github.com/sparkfun/SparkFun_VEML6075_Arduino_Library#V_1.0.3
     https://github.com/pololu/vl53l1x-arduino#1.0.1
