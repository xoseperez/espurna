--- conflicted
+++ resolved
@@ -61,7 +61,6 @@
     EspSoftwareSerial@3.4.1
     https://github.com/me-no-dev/ESPAsyncTCP#55cd520
     https://github.com/me-no-dev/ESPAsyncWebServer#232b87a
-<<<<<<< HEAD
     fauxmoesp.git@2.4.2
     hlw8012.git@1.1.0
     IRremoteESP8266@2.2.0
@@ -69,15 +68,6 @@
     mDNSResolver@0.2
     my92xx@3.0.1
     NoFUSS0.2.5
-=======
-    https://bitbucket.org/xoseperez/fauxmoesp.git#2.4.2
-    https://github.com/xoseperez/hlw8012.git#1.1.0
-    https://github.com/markszabo/IRremoteESP8266#v2.2.0
-    https://bitbucket.org/xoseperez/justwifi.git#1.1.8
-    https://github.com/madpilot/mDNSResolver#4cfcda1
-    https://github.com/xoseperez/my92xx#3.0.1
-    https://bitbucket.org/xoseperez/nofuss.git#0.2.5
->>>>>>> 3fbd889f
     https://github.com/xoseperez/NtpClient.git#0016a59
     OneWire
     PMS Library
