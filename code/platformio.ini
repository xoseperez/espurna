--- conflicted
+++ resolved
@@ -151,10 +151,6 @@
     https://github.com/sparkfun/SparkFun_VEML6075_Arduino_Library#V_1.0.3
     https://github.com/pololu/vl53l1x-arduino#1.0.1
     https://github.com/mcleng/MAX6675-Library#2.0.1
-<<<<<<< HEAD
-    https://github.com/ElderJoy/esp8266-oled-ssd1306#4.0.1
-	adafruit/Adafruit NeoPixel@^1.7.0
-=======
     https://github.com/ThingPulse/esp8266-oled-ssd1306#3398c97
     Adafruit SI1145 Library@~1.1.1
     https://github.com/BoschSensortec/BSEC-Arduino-library.git#c5503e0
@@ -180,7 +176,6 @@
 lib_deps =
     ${common.lib_deps}
 
->>>>>>> e0e5377d
 lib_ignore =
     AsyncTCP
     Brzo I2C
