/*

SETTINGS MODULE

Copyright (C) 2016-2018 by Xose Pérez <xose dot perez at gmail dot com>

*/

#include <EEPROM_Rotate.h>
#include <vector>
#include "libs/EmbedisWrap.h"
#include <Stream.h>
#include "libs/StreamInjector.h"

StreamInjector _serial = StreamInjector(TERMINAL_BUFFER_SIZE);
EmbedisWrap embedis(_serial, TERMINAL_BUFFER_SIZE);

#if TERMINAL_SUPPORT
#if SERIAL_RX_ENABLED
    char _serial_rx_buffer[TERMINAL_BUFFER_SIZE];
    static unsigned char _serial_rx_pointer = 0;
#endif // SERIAL_RX_ENABLED
#endif // TERMINAL_SUPPORT

// -----------------------------------------------------------------------------
// Reverse engineering EEPROM storage format
// -----------------------------------------------------------------------------

unsigned long settingsSize() {
    unsigned pos = SPI_FLASH_SEC_SIZE - 1;
    while (size_t len = EEPROMr.read(pos)) {
        if (0xFF == len) break;
        pos = pos - len - 2;
    }
    return SPI_FLASH_SEC_SIZE - pos + EEPROM_DATA_END;
}

// -----------------------------------------------------------------------------

unsigned int settingsKeyCount() {
    unsigned count = 0;
    unsigned pos = SPI_FLASH_SEC_SIZE - 1;
    while (size_t len = EEPROMr.read(pos)) {
        if (0xFF == len) break;
        pos = pos - len - 2;
        len = EEPROMr.read(pos);
        pos = pos - len - 2;
        count ++;
    }
    return count;
}

String settingsKeyName(unsigned int index) {

    String s;

    unsigned count = 0;
    unsigned pos = SPI_FLASH_SEC_SIZE - 1;
    while (size_t len = EEPROMr.read(pos)) {
        if (0xFF == len) break;
        pos = pos - len - 2;
        if (count == index) {
            s.reserve(len);
            for (unsigned char i = 0 ; i < len; i++) {
                s += (char) EEPROMr.read(pos + i + 1);
            }
            break;
        }
        count++;
        len = EEPROMr.read(pos);
        pos = pos - len - 2;
    }

    return s;

}

std::vector<String> _settingsKeys() {

    // Get sorted list of keys
    std::vector<String> keys;

    //unsigned int size = settingsKeyCount();
    unsigned int size = settingsKeyCount();
    for (unsigned int i=0; i<size; i++) {

        //String key = settingsKeyName(i);
        String key = settingsKeyName(i);
        bool inserted = false;
        for (unsigned char j=0; j<keys.size(); j++) {

            // Check if we have to insert it before the current element
            if (keys[j].compareTo(key) > 0) {
                keys.insert(keys.begin() + j, key);
                inserted = true;
                break;
            }

        }

        // If we could not insert it, just push it at the end
        if (!inserted) keys.push_back(key);

    }

    return keys;
}

// -----------------------------------------------------------------------------
// Commands
// -----------------------------------------------------------------------------

void _settingsHelpCommand() {

    // Get sorted list of commands
    std::vector<String> commands;
    unsigned char size = embedis.getCommandCount();
    for (unsigned int i=0; i<size; i++) {

        String command = embedis.getCommandName(i);
        bool inserted = false;
        for (unsigned char j=0; j<commands.size(); j++) {

            // Check if we have to insert it before the current element
            if (commands[j].compareTo(command) > 0) {
                commands.insert(commands.begin() + j, command);
                inserted = true;
                break;
            }

        }

        // If we could not insert it, just push it at the end
        if (!inserted) commands.push_back(command);

    }

    // Output the list
    DEBUG_MSG_P(PSTR("Available commands:\n"));
    for (unsigned char i=0; i<commands.size(); i++) {
        DEBUG_MSG_P(PSTR("> %s\n"), (commands[i]).c_str());
    }

}

void _settingsKeysCommand() {

    // Get sorted list of keys
    std::vector<String> keys = _settingsKeys();

    // Write key-values
    DEBUG_MSG_P(PSTR("Current settings:\n"));
    for (unsigned int i=0; i<keys.size(); i++) {
        String value = getSetting(keys[i]);
        DEBUG_MSG_P(PSTR("> %s => \"%s\"\n"), (keys[i]).c_str(), value.c_str());
    }

    unsigned long freeEEPROM = SPI_FLASH_SEC_SIZE - settingsSize();
    DEBUG_MSG_P(PSTR("Number of keys: %d\n"), keys.size());
    DEBUG_MSG_P(PSTR("Current EEPROM sector: %u\n"), EEPROMr.current());
    DEBUG_MSG_P(PSTR("Free EEPROM: %d bytes (%d%%)\n"), freeEEPROM, 100 * freeEEPROM / SPI_FLASH_SEC_SIZE);

}

void _settingsFactoryResetCommand() {
    for (unsigned int i = 0; i < SPI_FLASH_SEC_SIZE; i++) {
        EEPROMr.write(i, 0xFF);
    }
    EEPROMr.commit();
}

void _settingsInitCommands() {

    #if DEBUG_SUPPORT
        settingsRegisterCommand(F("CRASH"), [](Embedis* e) {
            debugDumpCrashInfo();
            debugClearCrashInfo();
            DEBUG_MSG_P(PSTR("+OK\n"));
        });
    #endif

    settingsRegisterCommand(F("COMMANDS"), [](Embedis* e) {
        _settingsHelpCommand();
        DEBUG_MSG_P(PSTR("+OK\n"));
    });

    settingsRegisterCommand(F("ERASE.CONFIG"), [](Embedis* e) {
        DEBUG_MSG_P(PSTR("+OK\n"));
        resetReason(CUSTOM_RESET_TERMINAL);
        _eepromCommit();
        ESP.eraseConfig();
        *((int*) 0) = 0; // see https://github.com/esp8266/Arduino/issues/1494
    });

    #if I2C_SUPPORT

        settingsRegisterCommand(F("I2C.SCAN"), [](Embedis* e) {
            i2cScan();
            DEBUG_MSG_P(PSTR("+OK\n"));
        });

        settingsRegisterCommand(F("I2C.CLEAR"), [](Embedis* e) {
            i2cClearBus();
            DEBUG_MSG_P(PSTR("+OK\n"));
        });

    #endif

    settingsRegisterCommand(F("FACTORY.RESET"), [](Embedis* e) {
        _settingsFactoryResetCommand();
        DEBUG_MSG_P(PSTR("+OK\n"));
    });

    settingsRegisterCommand(F("GPIO"), [](Embedis* e) {
        if (e->argc < 2) {
            DEBUG_MSG_P(PSTR("-ERROR: Wrong arguments\n"));
            return;
        }
        int pin = String(e->argv[1]).toInt();
        //if (!gpioValid(pin)) {
        //    DEBUG_MSG_P(PSTR("-ERROR: Invalid GPIO\n"));
        //    return;
        //}
        if (e->argc > 2) {
            bool state = String(e->argv[2]).toInt() == 1;
            digitalWrite(pin, state);
        }
        DEBUG_MSG_P(PSTR("GPIO %d is %s\n"), pin, digitalRead(pin) == HIGH ? "HIGH" : "LOW");
        DEBUG_MSG_P(PSTR("+OK\n"));
    });

    settingsRegisterCommand(F("HEAP"), [](Embedis* e) {
        infoMemory("Heap", getInitialFreeHeap(), getFreeHeap());
        DEBUG_MSG_P(PSTR("+OK\n"));
    });

    settingsRegisterCommand(F("STACK"), [](Embedis* e) {
        infoMemory("Stack", 4096, getFreeStack());
        DEBUG_MSG_P(PSTR("+OK\n"));
    });

    settingsRegisterCommand(F("HELP"), [](Embedis* e) {
        _settingsHelpCommand();
        DEBUG_MSG_P(PSTR("+OK\n"));
    });

    settingsRegisterCommand(F("INFO"), [](Embedis* e) {
        info();
        DEBUG_MSG_P(PSTR("+OK\n"));
    });

    settingsRegisterCommand(F("KEYS"), [](Embedis* e) {
        _settingsKeysCommand();
        DEBUG_MSG_P(PSTR("+OK\n"));
    });

    settingsRegisterCommand(F("GET"), [](Embedis* e) {
        if (e->argc < 2) {
            DEBUG_MSG_P(PSTR("-ERROR: Wrong arguments\n"));
            return;
        }

        for (unsigned char i = 1; i < e->argc; i++) {
            String key = String(e->argv[i]);
            String value;
            if (!Embedis::get(key, value)) {
                DEBUG_MSG_P(PSTR("> %s =>\n"), key.c_str());
                continue;
            }

            DEBUG_MSG_P(PSTR("> %s => \"%s\"\n"), key.c_str(), value.c_str());
        }

        DEBUG_MSG_P(PSTR("+OK\n"));
    });

    #if WEB_SUPPORT
        settingsRegisterCommand(F("RELOAD"), [](Embedis* e) {
            espurnaReload();
            DEBUG_MSG_P(PSTR("+OK\n"));
        });
    #endif

    settingsRegisterCommand(F("RESET"), [](Embedis* e) {
        DEBUG_MSG_P(PSTR("+OK\n"));
        deferredReset(100, CUSTOM_RESET_TERMINAL);
    });

    settingsRegisterCommand(F("RESET.SAFE"), [](Embedis* e) {
        EEPROMr.write(EEPROM_CRASH_COUNTER, SYSTEM_CHECK_MAX);
        DEBUG_MSG_P(PSTR("+OK\n"));
        deferredReset(100, CUSTOM_RESET_TERMINAL);
    });

    settingsRegisterCommand(F("UPTIME"), [](Embedis* e) {
        DEBUG_MSG_P(PSTR("Uptime: %d seconds\n"), getUptime());
        DEBUG_MSG_P(PSTR("+OK\n"));
    });

    settingsRegisterCommand(F("CONFIG"), [](Embedis* e) {
        DynamicJsonBuffer jsonBuffer;
        JsonObject& root = jsonBuffer.createObject();
        settingsGetJson(root);
        String output;
        root.printTo(output);
        DEBUG_MSG(output.c_str());
        DEBUG_MSG_P(PSTR("\n+OK\n"));
    });

<<<<<<< HEAD
=======
    #if not SETTINGS_AUTOSAVE
        settingsRegisterCommand(F("SAVE"), [](Embedis* e) {
            eepromCommit();
            DEBUG_MSG_P(PSTR("\n+OK\n"));
        });
    #endif
    
>>>>>>> 88a7076a
}

// -----------------------------------------------------------------------------
// Key-value API
// -----------------------------------------------------------------------------

void moveSetting(const char * from, const char * to) {
    String value = getSetting(from);
    if (value.length() > 0) setSetting(to, value);
    delSetting(from);
}

template<typename T> String getSetting(const String& key, T defaultValue) {
    String value;
    if (!Embedis::get(key, value)) value = String(defaultValue);
    return value;
}

template<typename T> String getSetting(const String& key, unsigned int index, T defaultValue) {
    return getSetting(key + String(index), defaultValue);
}

String getSetting(const String& key) {
    return getSetting(key, "");
}

template<typename T> bool setSetting(const String& key, T value) {
    return Embedis::set(key, String(value));
}

template<typename T> bool setSetting(const String& key, unsigned int index, T value) {
    return setSetting(key + String(index), value);
}

bool delSetting(const String& key) {
    return Embedis::del(key);
}

bool delSetting(const String& key, unsigned int index) {
    return delSetting(key + String(index));
}

bool hasSetting(const String& key) {
    return getSetting(key).length() != 0;
}

bool hasSetting(const String& key, unsigned int index) {
    return getSetting(key, index, "").length() != 0;
}

void saveSettings() {
    #if not SETTINGS_AUTOSAVE
        eepromCommit();
    #endif
}

void resetSettings() {
    _settingsFactoryResetCommand();
}

// -----------------------------------------------------------------------------
// Settings
// -----------------------------------------------------------------------------

void settingsInject(void *data, size_t len) {
    _serial.inject((char *) data, len);
}

Stream & settingsSerial() {
    return (Stream &) _serial;
}

size_t settingsMaxSize() {
    size_t size = EEPROM_SIZE;
    if (size > SPI_FLASH_SEC_SIZE) size = SPI_FLASH_SEC_SIZE;
    size = (size + 3) & (~3);
    return size;
}

bool settingsRestoreJson(JsonObject& data) {

    // Check this is an ESPurna configuration file (must have "app":"ESPURNA")
    const char* app = data["app"];
    if (!app || strcmp(app, APP_NAME) != 0) {
        DEBUG_MSG_P(PSTR("[SETTING] Wrong or missing 'app' key\n"));
        return false;
    }

    // Clear settings
    bool is_backup = data["backup"];
    if (is_backup) {
        for (unsigned int i = EEPROM_DATA_END; i < SPI_FLASH_SEC_SIZE; i++) {
            EEPROMr.write(i, 0xFF);
        }
    }

    // Dump settings to memory buffer
    for (auto element : data) {
        if (strcmp(element.key, "app") == 0) continue;
        if (strcmp(element.key, "version") == 0) continue;
        if (strcmp(element.key, "backup") == 0) continue;
        setSetting(element.key, element.value.as<char*>());
    }

    // Persist to EEPROM
    saveSettings();

    DEBUG_MSG_P(PSTR("[SETTINGS] Settings restored successfully\n"));
    return true;

}

void settingsGetJson(JsonObject& root) {

    // Get sorted list of keys
    std::vector<String> keys = _settingsKeys();

    // Add the key-values to the json object
    for (unsigned int i=0; i<keys.size(); i++) {
        String value = getSetting(keys[i]);
        root[keys[i]] = value;
    }

}

void settingsRegisterCommand(const String& name, void (*call)(Embedis*)) {
    Embedis::command(name, call);
};

// -----------------------------------------------------------------------------
// Initialization
// -----------------------------------------------------------------------------

void settingsSetup() {

    _serial.callback([](uint8_t ch) {
        #if TELNET_SUPPORT
            telnetWrite(ch);
        #endif
        #if DEBUG_SERIAL_SUPPORT
            DEBUG_PORT.write(ch);
        #endif
    });

    Embedis::dictionary( F("EEPROM"),
        SPI_FLASH_SEC_SIZE,
        [](size_t pos) -> char { return EEPROMr.read(pos); },
        [](size_t pos, char value) { EEPROMr.write(pos, value); },
        #if SETTINGS_AUTOSAVE
            []() { eepromCommit(); }
        #else
            []() {}
        #endif
    );

    _settingsInitCommands();

    #if TERMINAL_SUPPORT
    #if SERIAL_RX_ENABLED
        SERIAL_RX_PORT.begin(SERIAL_RX_BAUDRATE);
    #endif // SERIAL_RX_ENABLED
    #endif // TERMINAL_SUPPORT

    // Register loop
    espurnaRegisterLoop(settingsLoop);

}

void settingsLoop() {

    #if TERMINAL_SUPPORT

        #if DEBUG_SERIAL_SUPPORT
            while (DEBUG_PORT.available()) {
                _serial.inject(DEBUG_PORT.read());
            }
        #endif

        embedis.process();

        #if SERIAL_RX_ENABLED

            while (SERIAL_RX_PORT.available() > 0) {
                char rc = Serial.read();
                _serial_rx_buffer[_serial_rx_pointer++] = rc;
                if ((_serial_rx_pointer == TERMINAL_BUFFER_SIZE) || (rc == 10)) {
                    settingsInject(_serial_rx_buffer, (size_t) _serial_rx_pointer);
                    _serial_rx_pointer = 0;
                }
            }

        #endif // SERIAL_RX_ENABLED

    #endif // TERMINAL_SUPPORT

}<|MERGE_RESOLUTION|>--- conflicted
+++ resolved
@@ -307,8 +307,6 @@
         DEBUG_MSG_P(PSTR("\n+OK\n"));
     });
 
-<<<<<<< HEAD
-=======
     #if not SETTINGS_AUTOSAVE
         settingsRegisterCommand(F("SAVE"), [](Embedis* e) {
             eepromCommit();
@@ -316,7 +314,6 @@
         });
     #endif
     
->>>>>>> 88a7076a
 }
 
 // -----------------------------------------------------------------------------
