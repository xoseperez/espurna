/*

RPN RULES MODULE
Use RPNLib library (https://github.com/xoseperez/rpnlib)
Copyright (C) 2019 by Xose Pérez <xose dot perez at gmail dot com>

*/

#include "rpnrules.h"

#if RPN_RULES_SUPPORT

#include "broker.h"
#include "mqtt.h"
#include "ntp.h"
#include "relay.h"
#include "rpc.h"
#include "sensor.h"
#include "rfbridge.h"
#include "terminal.h"
#include "ws.h"

#include <vector>
<<<<<<< HEAD
#include <Ticker.h>

=======
>>>>>>> 2b69c7eb
// -----------------------------------------------------------------------------
// Custom commands
// -----------------------------------------------------------------------------

rpn_context _rpn_ctxt;
bool _rpn_run = false;
unsigned long _rpn_delay = RPN_DELAY;
unsigned long _rpn_last = 0;

struct RpnRunner {
    enum class Policy {
        OneShot,
        Periodic
    };

    RpnRunner(Policy policy_, uint32_t period_) :
        policy(policy_),
        period(period_),
        last(millis())
    {}

    Policy policy { Policy::Periodic };

    uint32_t period { 0ul };
    uint32_t last { 0ul };

    bool expired { false };
};

std::vector<RpnRunner> _rpn_runners;

rpn_operator_error _rpnRunnerHandler(rpn_context & ctxt, RpnRunner::Policy policy, uint32_t time) {
    for (auto& runner : _rpn_runners) {
        if ((policy == runner.policy) && (time == runner.period)) {
            return runner.expired
                ? rpn_operator_error::Ok
                : rpn_operator_error::CannotContinue;
        }
    }

    _rpn_runners.emplace_back(policy, time);

    return rpn_operator_error::CannotContinue;
}

// -----------------------------------------------------------------------------

bool _rpnWebSocketOnKeyCheck(const char * key, JsonVariant& value) {
    return (strncmp(key, "rpn", 3) == 0);
}

void _rpnWebSocketOnConnected(JsonObject& root) {

    root["rpnSticky"] = getSetting("rpnSticky", 1 == RPN_STICKY);
    root["rpnDelay"] = getSetting("rpnDelay", RPN_DELAY);
    JsonArray& rules = root.createNestedArray("rpnRules");

    unsigned char i = 0;
    String rule = getSetting({"rpnRule", i});
    while (rule.length()) {
        rules.add(rule);
        rule = getSetting({"rpnRule", ++i});
    }

    #if MQTT_SUPPORT
        i=0;
        JsonArray& topics = root.createNestedArray("rpnTopics");
        JsonArray& names = root.createNestedArray("rpnNames");
        String rpn_topic = getSetting({"rpnTopic", i});
        while (rpn_topic.length() > 0) {
            String rpn_name = getSetting({"rpnName", i});
            topics.add(rpn_topic);
            names.add(rpn_name);
            rpn_topic = getSetting({"rpnTopic", ++i});
        }
    #endif

}

#if MQTT_SUPPORT

void _rpnMQTTSubscribe() {
    unsigned char i = 0;
    String rpn_topic = getSetting({"rpnTopic", i});
    while (rpn_topic.length()) {
        mqttSubscribeRaw(rpn_topic.c_str());
        rpn_topic = getSetting({"rpnTopic", ++i});
    }
}

void _rpnMQTTCallback(unsigned int type, const char * topic, const char * payload) {

    if (type == MQTT_CONNECT_EVENT) {
        _rpnMQTTSubscribe();
    }

    if (type == MQTT_MESSAGE_EVENT) {
        unsigned char i = 0;
        String rpn_topic = getSetting({"rpnTopic", i});
        while (rpn_topic.length()) {
            if (rpn_topic.equals(topic)) {
                String rpn_name = getSetting({"rpnName", i});
                if (rpn_name.length()) {
                    rpn_value value { atof(payload) };
                    rpn_variable_set(_rpn_ctxt, rpn_name, value);
                    _rpn_run = true;
                    break;
                }
            }
            rpn_topic = getSetting({"rpnTopic", ++i});
        }
    }

}
#endif // MQTT_SUPPORT

void _rpnConfigure() {
    #if MQTT_SUPPORT
        if (mqttConnected()) _rpnMQTTSubscribe();
    #endif
    _rpn_delay = getSetting("rpnDelay", RPN_DELAY);
}

void _rpnBrokerCallback(const String& topic, unsigned char id, double value, const char*) {

    char name[32] = {0};
    snprintf(name, sizeof(name), "%s%u", topic.c_str(), id);

    if (topic == MQTT_TOPIC_RELAY) {
        rpn_variable_set(_rpn_ctxt, name, rpn_value(static_cast<bool>(value)));
    } else {
        rpn_variable_set(_rpn_ctxt, name, rpn_value(value));
    }

    _rpn_run = true;

}

void _rpnBrokerStatus(const String& topic, unsigned char id, unsigned int value) {
    _rpnBrokerCallback(topic, id, double(value), nullptr);
}

#if NTP_SUPPORT

rpn_error _rpnNtpNow(rpn_context & ctxt) {
    if (!ntpSynced()) return rpn_operator_error::CannotContinue;
    rpn_value ts { static_cast<rpn_int>(now()) };
    rpn_stack_push(ctxt, ts);
    return 0;
}

rpn_error _rpnNtpFunc(rpn_context & ctxt, rpn_int (*func)(time_t)) {
    rpn_value value;
    rpn_stack_pop(ctxt, value);

    value = rpn_value(func(value.toInt()));
    rpn_stack_push(ctxt, value);

    return 0;
}

#endif // NTP_SUPPORT

String _rpnValueToString(const rpn_value& value) {
    String out;
    if (value.isString()) {
        out = value.toString();
    } else if (value.isFloat()) {
        out = String(value.toFloat(), 10);
    } else if (value.isInt()) {
        out = String(value.toInt(), 10);
    } else if (value.isUint()) {
        out = String(value.toUint(), 10);
    } else if (value.isBoolean()) {
        out = String(value.toBoolean() ? "true" : "false");
    } else if (value.isNull()) {
        out = F("(null)");
    }
    return out;
}

char _rpnStackTypeTag(rpn_stack_value::Type type) {
    switch (type) {
    case rpn_stack_value::Type::None:
        return 'N';
    case rpn_stack_value::Type::Variable:
        return '$';
    case rpn_stack_value::Type::Array:
        return 'A';
    case rpn_stack_value::Type::Value:
    default:
        return ' ';
    }
}

#if RELAY_SUPPORT

rpn_error _rpnRelayStatus(rpn_context & ctxt, bool force) {
    rpn_value id;
    rpn_value status;

    rpn_stack_pop(ctxt, id);
    rpn_stack_pop(ctxt, status);

    rpn_uint value = status.toUint();
    if (value == 2) {
        relayToggle(id.toUint());
    } else if (relayStatusTarget(id.toUint()) != (value == 1)) {
        relayStatus(id.toUint(), value == 1);
    }

    return 0;
}

#endif // RELAY_SUPPORT

<<<<<<< HEAD
#if RF_SUPPORT

struct rpn_rfbridge_code {
    String raw;
    size_t count;
    decltype(millis()) last;
};

static std::list<rpn_rfbridge_code> _rfb_codes;

static uint32_t _rfb_code_repeat_window;
static uint32_t _rfb_code_stale_delay;

static uint32_t _rfb_code_match_window;

rpn_error _rpnRfbSequence(rpn_context& ctxt) {
    rpn_value second;
    rpn_stack_pop(ctxt, second);

    rpn_value first;
    rpn_stack_pop(ctxt, first);

    String raw[2] {first.toString(), second.toString()};
    rpn_rfbridge_code* refs[2] {nullptr, nullptr};

    for (auto& recent : _rfb_codes) {
        if ((refs[0] != nullptr) && (refs[1] != nullptr)) {
            break;
        }
        refs[0] = ((raw[0] == nullptr) && (raw[0] == recent.raw))
            ? &recent : nullptr;
        refs[1] = ((raw[1] == nullptr) && (raw[1] == recent.raw))
            ? &recent : nullptr;
    }

    if ((refs[0] == nullptr) || (refs[1] == nullptr)) {
        return rpn_operator_error::CannotContinue;
    }

    // purge codes to avoid matching again on the next rules run
    if ((millis() - refs[0]->last) > (millis() - refs[1]->last)) {
        _rfb_codes.remove_if([&refs](rpn_rfbridge_code& code) {
            return (refs[0] == &code) || (refs[1] == &code);
        });
        return rpn_operator_error::Ok;
    }

    return rpn_operator_error::CannotContinue;
}

decltype(_rfb_codes)::iterator _rpnRfbFindCode(const String& match) {
    return std::find_if(_rfb_codes.begin(), _rfb_codes.end(), [&match](const rpn_rfbridge_code& code) {
        return code.raw == match;
    });
}

rpn_error _rpnRfbPop(rpn_context& ctxt) {
    auto code = rpn_stack_pop(ctxt);

    auto result = _rpnRfbFindCode(code.toString());
    if (result == _rfb_codes.end()) {
        return rpn_operator_error::CannotContinue;
    }

    _rfb_codes.erase(result);
    return rpn_operator_error::Ok;
}

rpn_error _rpnRfbInfo(rpn_context& ctxt) {
    auto code = rpn_stack_pop(ctxt);

    auto result = _rpnRfbFindCode(code.toString());
    if (result == _rfb_codes.end()) {
        return rpn_operator_error::CannotContinue;
    }

    rpn_stack_push(ctxt, rpn_value(
        static_cast<rpn_uint>((*result).count)));
    rpn_stack_push(ctxt, rpn_value(
        static_cast<rpn_uint>((*result).last)));

    return rpn_operator_error::Ok;
}

rpn_error _rpnRfbWaitMatch(rpn_context& ctxt) {
    auto code = rpn_stack_pop(ctxt);
    auto count = rpn_stack_pop(ctxt);
    auto time = rpn_stack_pop(ctxt);

    auto result = _rpnRfbFindCode(code.toString());
    if (result == _rfb_codes.end()) {
        return rpn_operator_error::CannotContinue;
    }

    if ((*result).count < count.toUint()) {
        return rpn_operator_error::CannotContinue;
    }

    // purge code to avoid matching again on the next rules run
    if (rpn_operator_error::Ok == _rpnRunnerHandler(ctxt, RpnRunner::Policy::OneShot, time.toUint())) {
        _rfb_codes.erase(result);
        return rpn_operator_error::Ok;
    }

    return rpn_operator_error::CannotContinue;
}

rpn_error _rpnRfbMatcher(rpn_context& ctxt) {
    rpn_value code;
    rpn_stack_pop(ctxt, code);

    rpn_value count;
    rpn_stack_pop(ctxt, count);

    auto result = _rpnRfbFindCode(code.toString());
    if (result == _rfb_codes.end()) {
        return rpn_operator_error::CannotContinue;
    }

    // only process recent codes, ignore when rule is processing outside of this small window
    if (millis() - (*result).last >= _rfb_code_match_window) {
        return rpn_operator_error::CannotContinue;
    }

    // purge code to avoid matching again on the next rules run
    if ((*result).count == count.toUint()) {
        _rfb_codes.erase(result);
        return rpn_operator_error::Ok;
    }

    return rpn_operator_error::CannotContinue;
}

const char* _rpnRfbCodeNormalize(const char* p) {
    while (*p != '\0' && *p == '0') {
        if ((*p == '0')
            && (*(p + 1) != '\0')
            && (*(p + 1) == '0'))
        {
            p += 2;
            continue;
        }
        break;
    }

    return p;
}

void _rpnBrokerRfbridgeCallback(const char* raw_code) {

    // TODO: pass String() from the broker cb?
#if RFB_DIRECT
    raw_code = (raw_code + strlen(raw_code) - 8);
#else
    raw_code = (raw_code + strlen(raw_code) - 6);
#endif

    // TODO: 'normalize' from the rfbridge side?
    raw_code = _rpnRfbCodeNormalize(raw_code);

    // remove really old codes that we have not seen in a while to avoid memory exhaustion
    auto ts = millis();
    auto old = std::remove_if(_rfb_codes.begin(), _rfb_codes.end(), [ts](rpn_rfbridge_code& code) {
        return (ts - code.last) >= _rfb_code_stale_delay;
    });

    if (old != _rfb_codes.end()) {
        _rfb_codes.erase(old, _rfb_codes.end());
    }

    auto result = _rpnRfbFindCode(raw_code);
    if (result != _rfb_codes.end()) {
        // we also need to reset the counter at a certain point to allow next batch of repeats to go through
        if (millis() - (*result).last >= _rfb_code_repeat_window) {
            (*result).count = 0;
        }
        (*result).last = millis();
        (*result).count += 1u;
    } else {
        _rfb_codes.push_back({raw_code, 1u, millis()});
    }

    _rpn_run = true;
}

void _rpnRfbSetup() {
    // - Repeat window is an arbitrary time, just about 3-4 more times it takes for
    //   a code to be sent again when holding a generic remote button
    //   Code counter is reset to 0 when outside of the window.
    // - Stale delay allows broker callback to remove really old codes.
    //   (TODO: can this happen in loop() cb instead?)
    _rfb_code_repeat_window = getSetting("rfbRepeatWindow", 2000ul);
    _rfb_code_match_window = getSetting("rfbMatchWindow", 2000ul);
    _rfb_code_stale_delay = getSetting("rfbStaleDelay", 10000ul);

#if TERMINAL_SUPPORT
    terminalRegisterCommand(F("RFB.CODES"), [](const terminal::CommandContext& ctx) {
        for (auto& code : _rfb_codes) {
            char buffer[128] = {0};
            snprintf_P(buffer, sizeof(buffer),
                PSTR("\"%s\" count=%u last=%u"),
                code.raw.c_str(),
                code.count,
                code.last
            );
            ctx.output.println(buffer);
        }
    });
#endif

    // Main bulk of the processing goes on in here
    RfbridgeBroker::Register(_rpnBrokerRfbridgeCallback);
}

#endif // RF_SUPPORT

=======
>>>>>>> 2b69c7eb
void _rpnShowStack(Print& print) {
    print.println(F("Stack:"));

    auto index = rpn_stack_size(_rpn_ctxt);
    if (!index) {
        print.println(F("      (empty)"));
        return;
    }

    rpn_stack_foreach(_rpn_ctxt, [&index, &print](rpn_stack_value::Type type, const rpn_value& value) {
        print.printf("%c      %02u: %s\n",
            _rpnStackTypeTag(type), index--,
            _rpnValueToString(value).c_str()
        );
    });
}

void _rpnInit() {

    // Init context
    rpn_init(_rpn_ctxt);

    // Time functions need NTP support
    // TODO: since 1.15.0, timelib+ntpclientlib are no longer used with latest Cores
    //       `now` is always in UTC, `utc_...` functions to be used instead to convert time
    #if NTP_SUPPORT && !NTP_LEGACY_SUPPORT
        rpn_operator_set(_rpn_ctxt, "utc", 0, _rpnNtpNow);
        rpn_operator_set(_rpn_ctxt, "now", 0, _rpnNtpNow);

        rpn_operator_set(_rpn_ctxt, "utc_month", 1, [](rpn_context & ctxt) {
            return _rpnNtpFunc(ctxt, utc_month);
        });
        rpn_operator_set(_rpn_ctxt, "month", 1, [](rpn_context & ctxt) {
            return _rpnNtpFunc(ctxt, month);
        });

        rpn_operator_set(_rpn_ctxt, "utc_day", 1, [](rpn_context & ctxt) {
            return _rpnNtpFunc(ctxt, utc_day);
        });
        rpn_operator_set(_rpn_ctxt, "day", 1, [](rpn_context & ctxt) {
            return _rpnNtpFunc(ctxt, day);
        });

        rpn_operator_set(_rpn_ctxt, "utc_dow", 1, [](rpn_context & ctxt) {
            return _rpnNtpFunc(ctxt, utc_weekday);
        });
        rpn_operator_set(_rpn_ctxt, "dow", 1, [](rpn_context & ctxt) {
            return _rpnNtpFunc(ctxt, weekday);
        });

        rpn_operator_set(_rpn_ctxt, "utc_hour", 1, [](rpn_context & ctxt) {
            return _rpnNtpFunc(ctxt, utc_hour);
        });
        rpn_operator_set(_rpn_ctxt, "hour", 1, [](rpn_context & ctxt) {
            return _rpnNtpFunc(ctxt, hour);
        });

        rpn_operator_set(_rpn_ctxt, "utc_minute", 1, [](rpn_context & ctxt) {
            return _rpnNtpFunc(ctxt, utc_minute);
        });
        rpn_operator_set(_rpn_ctxt, "minute", 1, [](rpn_context & ctxt) {
            return _rpnNtpFunc(ctxt, minute);
        });
    #endif

    // TODO: 1.14.0 weekday(...) conversion seemed to have 0..6 range with Monday as 0
    //       using classic Sunday as first, but instead of 0 it is 1
    //       Implementation above also uses 1 for Sunday, staying compatible with TimeLib
    #if NTP_SUPPORT && NTP_LEGACY_SUPPORT
        rpn_operator_set(_rpn_ctxt, "utc", 0, [](rpn_context & ctxt) -> rpn_error {
            if (!ntpSynced()) return rpn_operator_error::CannotContinue;
            rpn_value ts { static_cast<rpn_int>(ntpLocal2UTC(now())) };
            rpn_stack_push(ctxt, ts);
            return 0;
        });
        rpn_operator_set(_rpn_ctxt, "now", 0, _rpnNtpNow);

        rpn_operator_set(_rpn_ctxt, "month", 1, [](rpn_context & ctxt) {
            return _rpnNtpFunc(ctxt, month);
        });
        rpn_operator_set(_rpn_ctxt, "day", 1, [](rpn_context & ctxt) {
            return _rpnNtpFunc(ctxt, day);
        });
        rpn_operator_set(_rpn_ctxt, "dow", 1, [](rpn_context & ctxt) {
            return _rpnNtpFunc(ctxt, weekday);
        });
        rpn_operator_set(_rpn_ctxt, "hour", 1, [](rpn_context & ctxt) {
            return _rpnNtpFunc(ctxt, hour);
        });
        rpn_operator_set(_rpn_ctxt, "minute", 1, [](rpn_context & ctxt) {
            return _rpnNtpFunc(ctxt, minute);
        });
    #endif

    // Accept relay number and numeric API status value (0, 1 and 2)
    #if RELAY_SUPPORT

        // apply status and reset timers when called
        rpn_operator_set(_rpn_ctxt, "relay_reset", 2, [](rpn_context & ctxt) {
            return _rpnRelayStatus(ctxt, true);
        });

        // only update status when target status differs, keep running timers
        rpn_operator_set(_rpn_ctxt, "relay", 2, [](rpn_context & ctxt) {
            return _rpnRelayStatus(ctxt, false);
        });

    #endif // RELAY_SUPPORT == 1

    // Channel operators
    #if RELAY_PROVIDER == RELAY_PROVIDER_LIGHT

        rpn_operator_set(_rpn_ctxt, "update", 0, [](rpn_context & ctxt) -> rpn_error {
            lightUpdate(true, true);
            return 0;
        });

        rpn_operator_set(_rpn_ctxt, "black", 0, [](rpn_context & ctxt) -> rpn_error {
            lightColor((unsigned long) 0);
            return 0;
        });

        rpn_operator_set(_rpn_ctxt, "channel", 2, [](rpn_context & ctxt) -> rpn_error {
            rpn_value value;
            rpn_value id;
            rpn_stack_pop(ctxt, id);
            rpn_stack_pop(ctxt, value);
            lightChannel(id.toUint(), id.toInt());
            return 0;
        });

    #endif

<<<<<<< HEAD
    #if RF_SUPPORT
        rpn_operator_set(_rpn_ctxt, "rfb_pop", 1, _rpnRfbPop);
        rpn_operator_set(_rpn_ctxt, "rfb_info", 1, _rpnRfbInfo);
        rpn_operator_set(_rpn_ctxt, "rfb_sequence", 2, _rpnRfbSequence);
        rpn_operator_set(_rpn_ctxt, "rfb_match", 2, _rpnRfbMatcher);
        rpn_operator_set(_rpn_ctxt, "rfb_match_wait", 3, _rpnRfbWaitMatch);
    #endif

=======
>>>>>>> 2b69c7eb
    #if MQTT_SUPPORT
        rpn_operator_set(_rpn_ctxt, "mqtt_send", 2, [](rpn_context & ctxt) -> rpn_error {
            rpn_value message;
            rpn_stack_pop(ctxt, message);

            rpn_value topic;
            rpn_stack_pop(ctxt, topic);

            return mqttSendRaw(topic.toString().c_str(), message.toString().c_str())
                ? rpn_operator_error::Ok
                : rpn_operator_error::CannotContinue;
        });
    #endif

    // Some debugging. Dump stack contents
    rpn_operator_set(_rpn_ctxt, "showstack", 0, [](rpn_context & ctxt) -> rpn_error {
        _rpnShowStack(terminalDefaultStream());
        return 0;
    });

    // And, simple string logging
    #if DEBUG_SUPPORT
        rpn_operator_set(_rpn_ctxt, "dbgmsg", 1, [](rpn_context & ctxt) -> rpn_error {
            rpn_value message;
            rpn_stack_pop(ctxt, message);

            DEBUG_MSG_P(PSTR("[RPN] %s\n"), message.toString().c_str());

            return 0;
        });
    #endif

    rpn_operator_set(_rpn_ctxt, "millis", 0, [](rpn_context & ctxt) -> rpn_error {
        rpn_stack_push(ctxt, rpn_value(static_cast<uint32_t>(millis())));
        return 0;
    });

    rpn_operator_set(_rpn_ctxt, "oneshot_ms", 1, [](rpn_context & ctxt) -> rpn_error {
        auto every = rpn_stack_pop(ctxt);
        return _rpnRunnerHandler(ctxt, RpnRunner::Policy::OneShot, every.toUint());
    });

    rpn_operator_set(_rpn_ctxt, "every_ms", 1, [](rpn_context & ctxt) -> rpn_error {
        auto every = rpn_stack_pop(ctxt);
        return _rpnRunnerHandler(ctxt, RpnRunner::Policy::Periodic, every.toUint());
    });

}

#if TERMINAL_SUPPORT

void _rpnInitCommands() {

    terminalRegisterCommand(F("RPN.RUNNERS"), [](const terminal::CommandContext& ctx) {
        if (!_rpn_runners.size()) {
            terminalError(ctx, F("No active runners"));
            return;
        }

        for (auto& runner : _rpn_runners) {
            char buffer[128] = {0};
            snprintf_P(buffer, sizeof(buffer), PSTR("%p %s %u ms, last %u ms"),
                &runner, (RpnRunner::Policy::Periodic == runner.policy) ? "every" : "one-shot",
                runner.period, runner.last
            );
            ctx.output.println(buffer);
        }

        terminalOK(ctx);
    });

    terminalRegisterCommand(F("RPN.VARS"), [](const terminal::CommandContext& ctx) {
        rpn_variables_foreach(_rpn_ctxt, [&ctx](const String& name, const rpn_value& value) {
            char buffer[256] = {0};
            snprintf_P(buffer, sizeof(buffer), PSTR("      %s: %s"), name.c_str(), _rpnValueToString(value).c_str());
            ctx.output.println(buffer);
        });
        terminalOK(ctx);
    });

    terminalRegisterCommand(F("RPN.OPS"), [](const terminal::CommandContext& ctx) {
        rpn_operators_foreach(_rpn_ctxt, [&ctx](const String& name, size_t argc, rpn_operator::callback_type) {
            char buffer[128] = {0};
            snprintf_P(buffer, sizeof(buffer), PSTR("      %s (%d)"), name.c_str(), argc);
            ctx.output.println(buffer);
        });
        terminalOK(ctx);
    });

    terminalRegisterCommand(F("RPN.TEST"), [](const terminal::CommandContext& ctx) {
<<<<<<< HEAD
        if (ctx.argc == 2) {
            ctx.output.print(F("Running RPN expression: "));
            ctx.output.println(ctx.argv[1].c_str());

            if (!rpn_process(_rpn_ctxt, ctx.argv[1].c_str())) {
                rpn_stack_clear(_rpn_ctxt);
                char buffer[64] = {0};
                snprintf_P(buffer, sizeof(buffer), PSTR("position=%u category=%d code=%d"),
                    _rpn_ctxt.error.position, static_cast<int>(_rpn_ctxt.error.category), _rpn_ctxt.error.code);
                terminalError(ctx, buffer);
                return;
            }

            _rpnShowStack(ctx.output);
            rpn_stack_clear(_rpn_ctxt);

            terminalOK(ctx);
            return;
        }

        terminalError(ctx, F("Wrong arguments"));
=======
        if (ctx.argc != 2) {
            terminalError(F("Wrong arguments"));
            return;
        }

        ctx.output.print(F("Running RPN expression: "));
        ctx.output.println(ctx.argv[1].c_str());

        if (!rpn_process(_rpn_ctxt, ctx.argv[1].c_str())) {
            rpn_stack_clear(_rpn_ctxt);
            char buffer[64] = {0};
            snprintf_P(buffer, sizeof(buffer), PSTR("position=%u category=%d code=%d"),
                _rpn_ctxt.error.position, static_cast<int>(_rpn_ctxt.error.category), _rpn_ctxt.error.code);
            terminalError(ctx, buffer);
            return;
        }

        _rpnShowStack(ctx.output);
        rpn_stack_clear(_rpn_ctxt);

        terminalOK(ctx);
>>>>>>> 2b69c7eb
    });

}
#endif

// enables us to use rules without any events firing
// notice: requires rpnRun to trigger at least once so that we can install runners
void _rpnRunnersCheck() {
    auto ts = millis();
    for (auto& runner : _rpn_runners) {
        if (ts - runner.last >= runner.period) {
            runner.expired = true;
            runner.last = ts;
            _rpn_run = true;
        }
    }
}

void _rpnRunnersReset() {
    auto old = std::remove_if(_rpn_runners.begin(), _rpn_runners.end(), [](RpnRunner& runner) {
        return (RpnRunner::Policy::OneShot == runner.policy) && runner.expired;
    });

    if (old != _rpn_runners.end()) {
        _rpn_runners.erase(old, _rpn_runners.end());
    }

    for (auto& runner : _rpn_runners) {
        runner.expired = false;
    }
}

void _rpnRun() {

    if (!_rpn_run) {
        return;
    }

    if (millis() - _rpn_last <= _rpn_delay) {
        return;
    }

    _rpn_last = millis();
    _rpn_run = false;

    String rule;
    unsigned char i = 0;
    while ((rule = getSetting({"rpnRule", i++})).length()) {
        rpn_process(_rpn_ctxt, rule.c_str());
        rpn_stack_clear(_rpn_ctxt);
    }

    if (!getSetting("rpnSticky", 1 == RPN_STICKY)) {
        rpn_variables_clear(_rpn_ctxt);
    }

}

void _rpnLoop() {

    _rpnRunnersCheck();
    _rpnRun();
    _rpnRunnersReset();

}

void rpnSetup() {

    // Init context
    _rpnInit();

    // Load & cache settings
    _rpnConfigure();

    // Terminal commands
    #if TERMINAL_SUPPORT
        _rpnInitCommands();
    #endif

    // Websockets
    #if WEB_SUPPORT
        wsRegister()
            .onVisible([](JsonObject& root) { root["rpnVisible"] = 1; })
            .onConnected(_rpnWebSocketOnConnected)
            .onKeyCheck(_rpnWebSocketOnKeyCheck);
    #endif

    // MQTT
    #if MQTT_SUPPORT
        mqttRegister(_rpnMQTTCallback);
    #endif

    #if NTP_SUPPORT
        NtpBroker::Register([](const NtpTick tick, time_t timestamp, const String& datetime) {
            static const String tick_every_hour(F("tick1h"));
            static const String tick_every_minute(F("tick1m"));

            const char* ptr =
                (tick == NtpTick::EveryMinute) ? tick_every_minute.c_str() :
                (tick == NtpTick::EveryHour) ? tick_every_hour.c_str() : nullptr;

            if (ptr != nullptr) {
                rpn_value value { static_cast<rpn_int>(timestamp) };
                rpn_variable_set(_rpn_ctxt, ptr, value);
                _rpn_run = true;
            }
        });
    #endif

    StatusBroker::Register(_rpnBrokerStatus);

    #if RF_SUPPORT
        _rpnRfbSetup();
    #endif

    #if SENSOR_SUPPORT
        SensorReadBroker::Register(_rpnBrokerCallback);
    #endif

    espurnaRegisterReload(_rpnConfigure);
    espurnaRegisterLoop(_rpnLoop);

    _rpn_last = millis();
    _rpn_run = true;

}

#endif // RPN_RULES_SUPPORT<|MERGE_RESOLUTION|>--- conflicted
+++ resolved
@@ -21,11 +21,7 @@
 #include "ws.h"
 
 #include <vector>
-<<<<<<< HEAD
-#include <Ticker.h>
-
-=======
->>>>>>> 2b69c7eb
+
 // -----------------------------------------------------------------------------
 // Custom commands
 // -----------------------------------------------------------------------------
@@ -242,7 +238,6 @@
 
 #endif // RELAY_SUPPORT
 
-<<<<<<< HEAD
 #if RF_SUPPORT
 
 struct rpn_rfbridge_code {
@@ -459,8 +454,6 @@
 
 #endif // RF_SUPPORT
 
-=======
->>>>>>> 2b69c7eb
 void _rpnShowStack(Print& print) {
     print.println(F("Stack:"));
 
@@ -594,7 +587,6 @@
 
     #endif
 
-<<<<<<< HEAD
     #if RF_SUPPORT
         rpn_operator_set(_rpn_ctxt, "rfb_pop", 1, _rpnRfbPop);
         rpn_operator_set(_rpn_ctxt, "rfb_info", 1, _rpnRfbInfo);
@@ -603,8 +595,6 @@
         rpn_operator_set(_rpn_ctxt, "rfb_match_wait", 3, _rpnRfbWaitMatch);
     #endif
 
-=======
->>>>>>> 2b69c7eb
     #if MQTT_SUPPORT
         rpn_operator_set(_rpn_ctxt, "mqtt_send", 2, [](rpn_context & ctxt) -> rpn_error {
             rpn_value message;
@@ -695,29 +685,6 @@
     });
 
     terminalRegisterCommand(F("RPN.TEST"), [](const terminal::CommandContext& ctx) {
-<<<<<<< HEAD
-        if (ctx.argc == 2) {
-            ctx.output.print(F("Running RPN expression: "));
-            ctx.output.println(ctx.argv[1].c_str());
-
-            if (!rpn_process(_rpn_ctxt, ctx.argv[1].c_str())) {
-                rpn_stack_clear(_rpn_ctxt);
-                char buffer[64] = {0};
-                snprintf_P(buffer, sizeof(buffer), PSTR("position=%u category=%d code=%d"),
-                    _rpn_ctxt.error.position, static_cast<int>(_rpn_ctxt.error.category), _rpn_ctxt.error.code);
-                terminalError(ctx, buffer);
-                return;
-            }
-
-            _rpnShowStack(ctx.output);
-            rpn_stack_clear(_rpn_ctxt);
-
-            terminalOK(ctx);
-            return;
-        }
-
-        terminalError(ctx, F("Wrong arguments"));
-=======
         if (ctx.argc != 2) {
             terminalError(F("Wrong arguments"));
             return;
@@ -739,7 +706,6 @@
         rpn_stack_clear(_rpn_ctxt);
 
         terminalOK(ctx);
->>>>>>> 2b69c7eb
     });
 
 }
