--- conflicted
+++ resolved
@@ -214,17 +214,11 @@
         extraSetup();
     #endif
 
-<<<<<<< HEAD
-=======
-    // Prepare configuration for version 2.0
-    migrate();
-
     // Set up delay() after loop callbacks are finished
     // Note: should be after settingsSetup()
     _loop_delay = atol(getSetting("loopDelay", LOOP_DELAY_TIME).c_str());
     _loop_delay = constrain(_loop_delay, 0, 300);
 
->>>>>>> 8e95632d
     saveSettings();
 
 }
