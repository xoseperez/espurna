--- conflicted
+++ resolved
@@ -63,261 +63,3 @@
 #include "uartmqtt.h"
 #include "web.h"
 #include "ws.h"
-<<<<<<< HEAD
-#include "libs/HeapStats.h"
-
-using void_callback_f = void (*)();
-
-std::vector<void_callback_f> _loop_callbacks;
-std::vector<void_callback_f> _reload_callbacks;
-
-bool _reload_config = false;
-unsigned long _loop_delay = 0;
-
-// -----------------------------------------------------------------------------
-// GENERAL CALLBACKS
-// -----------------------------------------------------------------------------
-
-void espurnaRegisterLoop(void_callback_f callback) {
-    _loop_callbacks.push_back(callback);
-}
-
-void espurnaRegisterReload(void_callback_f callback) {
-    _reload_callbacks.push_back(callback);
-}
-
-void espurnaReload() {
-    _reload_config = true;
-}
-
-void _espurnaReload() {
-    for (const auto& callback : _reload_callbacks) {
-        callback();
-    }
-}
-
-unsigned long espurnaLoopDelay() {
-    return _loop_delay;
-}
-
-// -----------------------------------------------------------------------------
-// BOOTING
-// -----------------------------------------------------------------------------
-
-void setup() {
-
-    // -------------------------------------------------------------------------
-    // Basic modules, will always run
-    // -------------------------------------------------------------------------
-
-    // Cache initial free heap value
-    setInitialFreeHeap();
-
-    // Serial debug
-    #if DEBUG_SUPPORT
-        debugSetup();
-    #endif
-
-    // Init GPIO functions
-    gpioSetup();
-
-    // Init RTCMEM
-    rtcmemSetup();
-
-    // Init EEPROM
-    eepromSetup();
-
-    // Init persistance
-    settingsSetup();
-
-    // Init crash recorder
-    #if DEBUG_SUPPORT
-        crashSetup();
-    #endif
-
-    // Return bogus free heap value for broken devices
-    // XXX: device is likely to trigger other bugs! tread carefuly
-    wtfHeap(getSetting("wtfHeap", 0).toInt());
-
-    // Init Serial, SPIFFS and system check
-    systemSetup();
-
-    // Init terminal features
-    #if TERMINAL_SUPPORT
-        terminalSetup();
-    #endif
-
-    // Hostname & board name initialization
-    if (getSetting("hostname").length() == 0) {
-        setDefaultHostname();
-    }
-    setBoardName();
-
-    // Show welcome message and system configuration
-    info();
-
-    wifiSetup();
-    #if OTA_ARDUINOOTA_SUPPORT
-        arduinoOtaSetup();
-    #endif
-    #if TELNET_SUPPORT
-        telnetSetup();
-    #endif
-    #if OTA_CLIENT != OTA_CLIENT_NONE
-        otaClientSetup();
-    #endif
-
-    // -------------------------------------------------------------------------
-    // Check if system is stable
-    // -------------------------------------------------------------------------
-
-    #if SYSTEM_CHECK_ENABLED
-        if (!systemCheck()) return;
-    #endif
-
-    // -------------------------------------------------------------------------
-    // Next modules will be only loaded if system is flagged as stable
-    // -------------------------------------------------------------------------
-
-    // Init webserver required before any module that uses API
-    #if WEB_SUPPORT
-        webSetup();
-        wsSetup();
-        #if DEBUG_WEB_SUPPORT
-            debugWebSetup();
-        #endif
-    #endif
-    #if API_SUPPORT
-        apiSetup();
-    #endif
-
-    // lightSetup must be called before relaySetup
-    #if LIGHT_PROVIDER != LIGHT_PROVIDER_NONE
-        lightSetup();
-    #endif
-    relaySetup();
-    #if BUTTON_SUPPORT
-        buttonSetup();
-    #endif
-    #if ENCODER_SUPPORT && (LIGHT_PROVIDER != LIGHT_PROVIDER_NONE)
-        encoderSetup();
-    #endif
-    #if LED_SUPPORT
-        ledSetup();
-    #endif
-
-    #if MQTT_SUPPORT
-        mqttSetup();
-    #endif
-    #if MDNS_SERVER_SUPPORT
-        mdnsServerSetup();
-    #endif
-    #if MDNS_CLIENT_SUPPORT
-        mdnsClientSetup();
-    #endif
-    #if LLMNR_SUPPORT
-        llmnrSetup();
-    #endif
-    #if NETBIOS_SUPPORT
-        netbiosSetup();
-    #endif
-    #if SSDP_SUPPORT
-        ssdpSetup();
-    #endif
-    #if NTP_SUPPORT
-        ntpSetup();
-    #endif
-    #if I2C_SUPPORT
-        i2cSetup();
-    #endif
-    #if RF_SUPPORT
-        rfbSetup();
-    #endif
-    #if ALEXA_SUPPORT
-        alexaSetup();
-    #endif
-    #if NOFUSS_SUPPORT
-        nofussSetup();
-    #endif
-    #if SENSOR_SUPPORT
-        sensorSetup();
-    #endif
-    #if INFLUXDB_SUPPORT
-        idbSetup();
-    #endif
-    #if THINGSPEAK_SUPPORT
-        tspkSetup();
-    #endif
-    #if RFM69_SUPPORT
-        rfm69Setup();
-    #endif
-    #if IR_SUPPORT
-        irSetup();
-    #endif
-    #if DOMOTICZ_SUPPORT
-        domoticzSetup();
-    #endif
-    #if HOMEASSISTANT_SUPPORT
-        haSetup();
-    #endif
-    #if SCHEDULER_SUPPORT
-        schSetup();
-    #endif
-    #if RPN_RULES_SUPPORT
-        rpnSetup();
-    #endif
-    #if UART_MQTT_SUPPORT
-        uartmqttSetup();
-    #endif
-    #ifdef FOXEL_LIGHTFOX_DUAL
-        lightfoxSetup();
-    #endif
-    #if THERMOSTAT_SUPPORT
-        thermostatSetup();
-    #endif
-    #if THERMOSTAT_DISPLAY_SUPPORT
-        displaySetup();
-    #endif
-    #if TUYA_SUPPORT
-        tuyaSetup();
-    #endif
-    #if KINGART_CURTAIN_SUPPORT
-        kingartCurtainSetup();
-    #endif
-
-    // 3rd party code hook
-    #if USE_EXTRA
-        extraSetup();
-    #endif
-
-    // Prepare configuration for version 2.0
-    migrate();
-
-    // Set up delay() after loop callbacks are finished
-    // Note: should be after settingsSetup()
-    _loop_delay = atol(getSetting("loopDelay", LOOP_DELAY_TIME).c_str());
-    _loop_delay = constrain(_loop_delay, 0, 300);
-
-    saveSettings();
-
-}
-
-void loop() {
-
-    // Reload config before running any callbacks
-    if (_reload_config) {
-        _espurnaReload();
-        _reload_config = false;
-    }
-
-    // Call registered loop callbacks
-    for (unsigned char i = 0; i < _loop_callbacks.size(); i++) {
-        (_loop_callbacks[i])();
-    }
-
-    // Power saving delay
-    if (_loop_delay) delay(_loop_delay);
-
-}
-=======
->>>>>>> 01f5afff
