--- conflicted
+++ resolved
@@ -21,22 +21,16 @@
 
 #include "config/all.h"
 
-<<<<<<< HEAD
 #include "board.h"
-#include "settings.h"
-#include "system.h"
-#include "utils.h"
-#include "relay.h"
-=======
->>>>>>> c196fa25
 #include "broker.h"
 #include "debug.h"
 #include "relay.h"
+#include "settings.h"
 #include "system.h"
 #include "tuya.h"
 #include "utils.h"
+#include "wifi.h"
 #include "ws.h"
-#include "wifi.h"
 #include "libs/HeapStats.h"
 
 using void_callback_f = void (*)();
