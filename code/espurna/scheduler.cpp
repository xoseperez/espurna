/*

SCHEDULER MODULE

Copyright (C) 2017 by faina09
Adapted by Xose Pérez <xose dot perez at gmail dot com>

*/

#include "scheduler.h"

#if SCHEDULER_SUPPORT

<<<<<<< HEAD
#include "api.h"
#include "broker.h"
=======
>>>>>>> 7226a7d3
#include "light.h"
#include "mqtt.h"
#include "ntp.h"
#include "ntp_timelib.h"
#include "relay.h"
#include "ws.h"
#include "curtain_kingart.h"

constexpr int SchedulerDummySwitchId { 0xff };

#if RELAY_SUPPORT

size_t schedulableCount() {
    return relayCount();
}

#elif CURTAIN_SUPPORT

size_t schedulableCount() {
    return curtainCount()
}

#endif

// -----------------------------------------------------------------------------

namespace scheduler {
namespace build {

constexpr size_t max() {
    return SCHEDULER_MAX_SCHEDULES;
}

constexpr int defaultType() {
    return SCHEDULER_TYPE_SWITCH;
}

constexpr const char* const weekdays() {
    return SCHEDULER_WEEKDAYS;
}

constexpr bool restoreLast() {
    return 1 == SCHEDULER_RESTORE_LAST_SCHEDULE;
}

} // namespace build
} // namespace scheduler

// -----------------------------------------------------------------------------

#if API_SUPPORT

// UTILS

template <typename V = const char*>
bool _setJsonVariant(const SettingsKey& k, const JsonVariant& v) {
    if (!v.is<V>()) {
        return false;
    }
    return setSetting(k, std::move(v.as<V>()));
}

template <>
bool _setJsonVariant<const char*>(const SettingsKey& k, const JsonVariant& v) {
    const auto& tmp = v.as<const char*>();
    if (tmp == nullptr) {
        return false;
    }
    return setSetting(k, std::move(tmp));
}

template <typename T = const char*, typename ObjKey>
bool _setJsonKey(const SettingsKey& k, const JsonObject& o, const ObjKey& key) {
    if (!o.containsKey(key)) {
        return false;
    }
    return _setJsonVariant<T>(k, o[key]);
}

// taken from relay.cpp
bool _schTryParseId(const char* p, unsigned char& schID) {
    char* endp { nullptr };
    const unsigned long result { strtoul(p, &endp, 10) };
    if ((endp == p) || (*endp != '\0') || (result > SCHEDULER_MAX_SCHEDULES)) {
        return false;
    }

    schID = result;
    return true;
}

//ENDPOINTS

void _schApiPrintSchedule(unsigned char id, JsonObject& root) {
    root["enabled"]     = getSetting({"schEnabled", id}, false);
    root["utc"]         = getSetting({"schUTC", id}, false);
    root["switch"]      = getSetting({"schSwitch", id}, 0);
    root["action"]      = getSetting({"schAction", id}, 0);
    root["type"]        = getSetting({"schType", id}, SCHEDULER_TYPE_SWITCH);
    root["hour"]        = getSetting({"schHour", id}, 0);
    root["minute"]      = getSetting({"schMinute", id}, 0);
    root["weekdays"]    = getSetting({"schWDs", id}, SCHEDULER_WEEKDAYS);
}


bool _schApiSetSchedule(const unsigned char id, JsonObject& sched) {
    if (!_setJsonKey<int>({"schSwitch", id}, sched, "switch")) {
        return false;
    }
    if (sched.containsKey("enabled")) {
        const auto& enabled = sched["enabled"];
        if (!_setJsonVariant<bool>({"schEnabled", id}, enabled)) {
            setSetting({"schEnabled", id}, std::move(enabled.as<String>()));
        }
    }
    if (sched.containsKey("utc")) {
        const auto& utc = sched["utc"];
        if (!_setJsonVariant<bool>({"schUTC", id}, utc)) {
            setSetting({"schUTC", id}, std::move(utc.as<String>()));
        }
    }

    if (sched.containsKey("action")) {
        const auto& action = sched["action"];
        if (action.is<const char*>()) {
            setSetting({"schAction", id}, int(relayParsePayload(action.as<const char*>())));
        } else {
            _setJsonVariant<int>({"schAction", id}, action);
        }
    }

    _setJsonKey<int>({"schType", id}, sched, "type");
    _setJsonKey<int>({"schHour", id}, sched, "hour");
    _setJsonKey<int>({"schMinute", id}, sched, "minute");
    _setJsonKey({"schWDs", id}, sched, "weekdays");
    return true;
}

#endif  // API_SUPPORT

#if WEB_SUPPORT

bool _schWebSocketOnKeyCheck(const char * key, JsonVariant& value) {
    return (strncmp(key, "sch", 3) == 0);
}

void _schWebSocketOnVisible(JsonObject& root) {
    if (!schedulableCount()) return;
    root["schVisible"] = 1;
}

void _schWebSocketOnConnected(JsonObject &root){

    if (!schedulableCount()) return;

    JsonObject& config = root.createNestedObject("schConfig");
    config["max"] = scheduler::build::max();

    {
        static constexpr const char* const schema_keys[] PROGMEM = {
            "schEnabled",
            "schRestore",
            "schType",
            "schSwitch",
            "schAction",
            "schHour",
            "schMinute",
            "schUTC",
            "schWDs"
        };

        JsonArray& schema = config.createNestedArray("schema");
        schema.copyFrom(schema_keys, sizeof(schema_keys) / sizeof(*schema_keys));
    }

    uint8_t size = 0;

    JsonArray& schedules = config.createNestedArray("schedules");

    for (size_t id = 0; id < scheduler::build::max(); ++id) {
        auto schedulerSwitch = getSetting({"schSwitch", id});
        if (!schedulerSwitch.length()) {
            break;
        }

        JsonArray& entry = schedules.createNestedArray();
        ++size;

        entry.add(getSetting({"schEnabled", id}, false) ? 1 : 0);
        entry.add(getSetting({"schRestore", id}, scheduler::build::restoreLast()) ? 1 : 0);

        entry.add(getSetting({"schType", id}, scheduler::build::defaultType()));
        entry.add(schedulerSwitch);
        entry.add(getSetting({"schAction", id}, 0));

        entry.add(getSetting({"schHour", id}, 0));
        entry.add(getSetting({"schMinute", id}, 0));

        entry.add(getSetting({"schWDs", id}, scheduler::build::weekdays()));
        entry.add(getSetting({"schUTC", id}, 0));
    }

    config["size"] = size;
    config["start"] = 0;

}

#endif // WEB_SUPPORT

// -----------------------------------------------------------------------------

void _schConfigure() {
    for (unsigned char i = 0; i < scheduler::build::max(); i++) {
        int sch_switch = getSetting({"schSwitch", i}, SchedulerDummySwitchId);
        if (sch_switch == SchedulerDummySwitchId) {
            delSetting({"schEnabled", i});
            delSetting({"schRestore", i});
            delSetting({"schSwitch", i});
            delSetting({"schAction", i});
            delSetting({"schHour", i});
            delSetting({"schMinute", i});
            delSetting({"schWDs", i});
            delSetting({"schType", i});
            delSetting({"schUTC", i});
        } else {
#if DEBUG_SUPPORT
            bool sch_enabled = getSetting({"schEnabled", i}, false);
            int sch_action = getSetting({"schAction", i}, 0);
            int sch_hour = getSetting({"schHour", i}, 0);
            int sch_minute = getSetting({"schMinute", i}, 0);
            bool sch_utc = getSetting({"schUTC", i}, false);
            String sch_weekdays = getSetting({"schWDs", i}, SCHEDULER_WEEKDAYS);

            int type = getSetting({"schType", i}, SCHEDULER_TYPE_SWITCH);
            const auto sch_type =
                (SCHEDULER_TYPE_SWITCH == type) ? "switch" :
                (SCHEDULER_TYPE_CURTAIN == type) ? "curtain" :
                (SCHEDULER_TYPE_DIM == type) ? "channel" : "unknown";

            DEBUG_MSG_P(
                PSTR("[SCH] Schedule #%d: %s #%d to %d at %02d:%02d %s on %s%s\n"),
                i, sch_type, sch_switch,
                sch_action, sch_hour, sch_minute, sch_utc ? "UTC" : "local time",
                sch_weekdays.c_str(),
                sch_enabled ? "" : " (disabled)"
            );
#endif // DEBUG_SUPPORT
        }
    }
}

bool _schIsThisWeekday(int day, const String& weekdays){

    // Convert from Sunday to Monday as day 1
    int w = day - 1;
    if (0 == w) w = 7;

    char pch;
    char * p = (char *) weekdays.c_str();
    unsigned char position = 0;
    while ((pch = p[position++])) {
        if ((pch - '0') == w) return true;
    }
    return false;

}

int _schMinutesLeft(int current_hour, int current_minute, int schedule_hour, int schedule_minute) {
    return (schedule_hour - current_hour) * 60 + schedule_minute - current_minute;
}

void _schAction(unsigned char sch_id, int sch_action, int sch_switch) {
    const auto sch_type = getSetting({"schType", sch_id}, SCHEDULER_TYPE_SWITCH);

    if (SCHEDULER_TYPE_SWITCH == sch_type) {
        DEBUG_MSG_P(PSTR("[SCH] Switching switch %d to %d\n"), sch_switch, sch_action);
        if (sch_action == 2) {
            relayToggle(sch_switch);
        } else {
            relayStatus(sch_switch, sch_action);
        }
#if LIGHT_PROVIDER != LIGHT_PROVIDER_NONE
    } else if (SCHEDULER_TYPE_DIM == sch_type) {
        DEBUG_MSG_P(PSTR("[SCH] Set channel %d value to %d\n"), sch_switch, sch_action);
        lightChannel(sch_switch, sch_action);
        lightUpdate();
#elif CURTAIN_SUPPORT
    } else if (SCHEDULER_TYPE_CURTAIN == sch_type) {
    DEBUG_MSG_P(PSTR("[SCH] Set curtain %d value to %d\n"), sch_switch, sch_action);
    curtainSetPosition(sch_switch, sch_action);
#endif
    }
}

constexpr time_t secondsPerMinute = 60;
constexpr time_t secondsPerHour = 3600;
constexpr time_t secondsPerDay = secondsPerHour * 24;

NtpCalendarWeekday _schGetWeekday(time_t timestamp, int daybefore) {
    tm utc_time;
    tm local_time;

    gmtime_r(&timestamp, &utc_time);
    if (daybefore > 0) {
        timestamp = timestamp - ((utc_time.tm_hour * secondsPerHour) + ((utc_time.tm_min + 1) * secondsPerMinute) + utc_time.tm_sec + (daybefore * secondsPerDay));
        gmtime_r(&timestamp, &utc_time);
        localtime_r(&timestamp, &local_time);
    } else {
        localtime_r(&timestamp, &local_time);
    }

    // TimeLib sunday is 1 instead of 0
    return NtpCalendarWeekday {
        local_time.tm_wday + 1, local_time.tm_hour, local_time.tm_min,
        utc_time.tm_wday + 1, utc_time.tm_hour, utc_time.tm_min
    };
}

// If daybefore and target is -1, check with current timestamp
// Otherwise, modify it by moving 'daybefore' days back and only use the 'target' id
void _schCheck(int target, int daybefore) {
    time_t timestamp = now();
    auto calendar_weekday = _schGetWeekday(timestamp, daybefore);

    int minimum_restore_time = -(60 * 24);
    int saved_action = -1;
    int saved_sch = -1;

    // Check schedules
    for (unsigned char i = 0; i < scheduler::build::max(); i++) {

        int sch_switch = getSetting({"schSwitch", i}, SchedulerDummySwitchId);
        if (sch_switch == SchedulerDummySwitchId) break;

        // Skip disabled schedules
        if (!getSetting({"schEnabled", i}, false)) continue;

        // Get the datetime used for the calculation
        const bool sch_utc = getSetting({"schUTC", i}, false);

        String sch_weekdays = getSetting({"schWDs", i}, SCHEDULER_WEEKDAYS);
        if (_schIsThisWeekday(sch_utc ? calendar_weekday.utc_wday : calendar_weekday.local_wday, sch_weekdays)) {

            int sch_hour = getSetting({"schHour", i}, 0);
            int sch_minute = getSetting({"schMinute", i}, 0);
            int sch_action = getSetting({"schAction", i}, 0);
            int sch_type = getSetting({"schType", i}, SCHEDULER_TYPE_SWITCH);

            int minutes_to_trigger = _schMinutesLeft(
                sch_utc ? calendar_weekday.utc_hour : calendar_weekday.local_hour,
                sch_utc ? calendar_weekday.utc_minute : calendar_weekday.local_minute,
                sch_hour, sch_minute
            );

            if (sch_type == SCHEDULER_TYPE_SWITCH && sch_switch == target && sch_action != 2 && minutes_to_trigger < 0 && minutes_to_trigger > minimum_restore_time) {
                minimum_restore_time = minutes_to_trigger;
                saved_action = sch_action;
                saved_sch = i;
            }

            #if LIGHT_PROVIDER != LIGHT_PROVIDER_NONE
                if (SCHEDULER_TYPE_DIM == sch_type && sch_switch == target && minutes_to_trigger < 0 && minutes_to_trigger > minimum_restore_time) {
                    minimum_restore_time = minutes_to_trigger;
                    saved_action = sch_action;
                    saved_sch = i;
                }
            #endif

             #if CURTAIN_SUPPORT == 1
                if (SCHEDULER_TYPE_CURTAIN == sch_type && sch_switch == target && minutes_to_trigger < 0 && minutes_to_trigger > minimum_restore_time) {
                    minimum_restore_time = minutes_to_trigger;
                    saved_action = sch_action;
                    saved_sch = i;
                }
            #endif

            if (minutes_to_trigger == 0 && target == -1) {

                _schAction(i, sch_action, sch_switch);
                DEBUG_MSG_P(PSTR("[SCH] Schedule #%u TRIGGERED!!\n"), i);

            // Show minutes to trigger every 15 minutes
            // or every minute if less than 15 minutes to scheduled time.
            // This only works for schedules on this same day.
            // For instance, if your scheduler is set for 00:01 you will only
            // get one notification before the trigger (at 00:00)
            } else if (minutes_to_trigger > 0 && target == -1) {

                #if DEBUG_SUPPORT
                    if ((minutes_to_trigger % 15 == 0) || (minutes_to_trigger < 15)) {
                        DEBUG_MSG_P(
                            PSTR("[SCH] %d minutes to trigger schedule #%u\n"),
                            minutes_to_trigger, i
                        );
                    }
                #endif

            }

        }

    }

    if (daybefore >= 0 && daybefore < 7 && minimum_restore_time == -(60 * 24) && saved_action == -1) {
        _schCheck(target, ++daybefore);
        return;
    }

    if (minimum_restore_time != -(60 * 24) && saved_action != -1 && saved_sch != -1) {
        _schAction(saved_sch, saved_action, target);
    }

}

// -----------------------------------------------------------------------------

void schSetup() {

    _schConfigure();

    #if WEB_SUPPORT
        wsRegister()
            .onVisible(_schWebSocketOnVisible)
            .onConnected(_schWebSocketOnConnected)
            .onKeyCheck(_schWebSocketOnKeyCheck);
    #endif

    #if API_SUPPORT
        apiRegister(
            F(MQTT_TOPIC_SCHEDULE),
            [](ApiRequest&, JsonObject& root) {
                JsonArray& scheds = root.createNestedArray("schedules");
                for (unsigned char i = 0; i < SCHEDULER_MAX_SCHEDULES; ++i) {
                    if (!hasSetting({"schSwitch", i})) continue;
                    auto& sched = scheds.createNestedObject();
                    _schApiPrintSchedule(i, sched);
                }
                return true;
            },
            [](ApiRequest&, JsonObject& root) {
                unsigned char id = 0;
                while (hasSetting({"schSwitch", id})) id++;
                _schApiSetSchedule(id, root);
                _schConfigure();
                return true;
            });
        apiRegister(
            F(MQTT_TOPIC_SCHEDULE "/+"),
            [](ApiRequest& r, JsonObject& root) {
                const auto& id_param = r.wildcard(0);
                unsigned char id;
                if (!_schTryParseId(id_param.c_str(), id)) {
                    return false;
                }
                _schApiPrintSchedule(id, root);
                return true;
            },
            [](ApiRequest& r, JsonObject& root) {
                const auto& id_param = r.wildcard(0);
                unsigned char id;
                if (!_schTryParseId(id_param.c_str(), id)) {
                    return false;
                }
                _schApiSetSchedule(id, root);
                return true;
            });
#endif

    static bool restore_once = true;
    ntpOnTick([](NtpTick tick) {
        switch (tick) {
        case NtpTick::EveryHour:
            return;
        case NtpTick::EveryMinute:
            if (restore_once) {
                auto targets = schedulableCount();
                for (size_t i = 0; i < targets; i++) {
                    if (getSetting({"schRestore", i}, scheduler::build::restoreLast())) {
                        _schCheck(i, 0);
                    }
                }
            }
            restore_once = false;
        }
        _schCheck(-1, -1);
    });

    espurnaRegisterReload(_schConfigure);

}

#endif // SCHEDULER_SUPPORT<|MERGE_RESOLUTION|>--- conflicted
+++ resolved
@@ -11,11 +11,8 @@
 
 #if SCHEDULER_SUPPORT
 
-<<<<<<< HEAD
 #include "api.h"
 #include "broker.h"
-=======
->>>>>>> 7226a7d3
 #include "light.h"
 #include "mqtt.h"
 #include "ntp.h"
