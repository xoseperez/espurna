--- conflicted
+++ resolved
@@ -131,7 +131,7 @@
             _mqtt.setSecure(secure);
             if (secure) {
                 DEBUG_MSG_P(PSTR("[MQTT] Using SSL\n"));
-                int check = getSetting("mqttScCheck", SECURE_CLIENT_CHECK_FINGERPRINT).toInt();
+                int check = getSetting("mqttScCheck", MQTT_SECURE_CLIENT_CHECK).toInt();
                 if (check == SECURE_CLIENT_CHECK_FINGERPRINT) {
                     DEBUG_MSG_P(PSTR("[MQTT] Using fingerprint verification, trying to connect\n"));
 
@@ -180,7 +180,7 @@
                 #endif
 
                 // Default verification: CA in case of BearSSL, fingerprint otherwise
-                int check = getSetting("mqttScCheck", SECURE_CLIENT == SECURE_CLIENT_BEARSSL ? SECURE_CLIENT_CHECK_CA : SECURE_CLIENT_CHECK_FINGERPRINT).toInt();
+                int check = getSetting("mqttScCheck", MQTT_SECURE_CLIENT_CHECK).toInt();
 
                 if (check == SECURE_CLIENT_CHECK_FINGERPRINT) {
                     DEBUG_MSG_P(PSTR("[MQTT] Using fingerprint verification, trying to connect\n"));
@@ -448,12 +448,7 @@
     root["mqttKeep"] = _mqtt_keepalive;
     root["mqttRetain"] = _mqtt_retain;
     root["mqttQoS"] = _mqtt_qos;
-<<<<<<< HEAD
     #if SECURE_CLIENT != SECURE_CLIENT_NONE
-        root["mqttsslVisible"] = 1;
-=======
-    #if ASYNC_TCP_SSL_ENABLED
->>>>>>> d4311211
         root["mqttUseSSL"] = getSetting("mqttUseSSL", MQTT_SSL_ENABLED).toInt() == 1;
         root["mqttFP"] = getSetting("mqttFP", MQTT_SSL_FINGERPRINT);
     #endif
