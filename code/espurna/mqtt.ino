--- conflicted
+++ resolved
@@ -340,17 +340,10 @@
         char * host = strdup(getSetting("mqttServer", MQTT_SERVER).c_str());
         if (strlen(host) == 0) return;
         unsigned int port = getSetting("mqttPort", MQTT_PORT).toInt();
-<<<<<<< HEAD
-        _mqtt_user = strdup(getSetting("mqttUser").c_str());
-        _mqtt_pass = strdup(getSetting("mqttPassword").c_str());
-        if (_mqtt_will) free(_mqtt_will);
-        _mqtt_will = strdup((_mqtt_topic + MQTT_TOPIC_STATUS).c_str());
-=======
         _mqttUser = strdup(getSetting("mqttUser", MQTT_USER).c_str());
         _mqttPass = strdup(getSetting("mqttPassword", MQTT_PASS).c_str());
         if (_mqttWill) free(_mqttWill);
         _mqttWill = strdup((_mqttTopic + MQTT_TOPIC_STATUS).c_str());
->>>>>>> b6aa0845
 
         DEBUG_MSG_P(PSTR("[MQTT] Connecting to broker at %s:%d\n"), host, port);
 
@@ -492,20 +485,12 @@
 
 void mqttSetup() {
 
-<<<<<<< HEAD
-    #if MQTT_USE_ASYNC
-
-        DEBUG_MSG_P(PSTR("[MQTT] Using ASYNC MQTT library\n"));
-
-        _mqtt.onConnect([](bool sessionPresent) {
-=======
     DEBUG_MSG_P(PSTR("[MQTT] MQTT_USE_ASYNC = %d\n"), MQTT_USE_ASYNC);
     DEBUG_MSG_P(PSTR("[MQTT] MQTT_AUTOCONNECT = %d\n"), MQTT_AUTOCONNECT);
 
     #if MQTT_USE_ASYNC
 
         mqtt.onConnect([](bool sessionPresent) {
->>>>>>> b6aa0845
             _mqttOnConnect();
         });
         _mqtt.onDisconnect([](AsyncMqttClientDisconnectReason reason) {
