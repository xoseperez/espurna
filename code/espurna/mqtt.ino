/*

MQTT MODULE

Copyright (C) 2016-2019 by Xose Pérez <xose dot perez at gmail dot com>
Updated secure client support by Niek van der Maas < mail at niekvandermaas dot nl>

*/

#if MQTT_SUPPORT

#include <EEPROM_Rotate.h>
#include <ESP8266WiFi.h>
#include <ESP8266mDNS.h>
#include <ArduinoJson.h>
#include <vector>
#include <utility>
#include <Ticker.h>
#include <TimeLib.h>

#include "libs/SecureClientHelpers.h"

#if MQTT_LIBRARY == MQTT_LIBRARY_ASYNCMQTTCLIENT

    AsyncMqttClient _mqtt;

#else // MQTT_LIBRARY_ARDUINOMQTT / MQTT_LIBRARY_PUBSUBCLIENT

    WiFiClient _mqtt_client;

#if SECURE_CLIENT != SECURE_CLIENT_NONE
    std::unique_ptr<SecureClient> _mqtt_client_secure = nullptr;

    #if MQTT_SECURE_CLIENT_INCLUDE_CA
    #include "static/mqtt_client_trusted_root_ca.h" // Assumes this header file defines a _mqtt_client_trusted_root_ca[] PROGMEM = "...PEM data..."
    #else
    #include "static/letsencrypt_isrgroot_pem.h" // Default to LetsEncrypt X3 certificate
    #define _mqtt_client_trusted_root_ca _ssl_letsencrypt_isrg_x3_ca
    #endif // MQTT_SECURE_CLIENT_INCLUDE_CA

#endif // SECURE_CLIENT != SECURE_CLIENT_NONE

#if MQTT_LIBRARY == MQTT_LIBRARY_ARDUINOMQTT
#ifdef MQTT_MAX_PACKET_SIZE
        MQTTClient _mqtt(MQTT_MAX_PACKET_SIZE);
#else
        MQTTClient _mqtt;
#endif
#elif MQTT_LIBRARY == MQTT_LIBRARY_PUBSUBCLIENT
        PubSubClient _mqtt;
#endif

#endif // MQTT_LIBRARY == MQTT_ASYNCMQTTCLIENT


bool _mqtt_enabled = MQTT_ENABLED;
bool _mqtt_use_json = false;
unsigned long _mqtt_reconnect_delay = MQTT_RECONNECT_DELAY_MIN;
unsigned long _mqtt_last_connection = 0;
bool _mqtt_connected = false;
bool _mqtt_connecting = false;
unsigned char _mqtt_qos = MQTT_QOS;
bool _mqtt_retain = MQTT_RETAIN;
unsigned long _mqtt_keepalive = MQTT_KEEPALIVE;
String _mqtt_topic;
String _mqtt_topic_json;
String _mqtt_setter;
String _mqtt_getter;
bool _mqtt_forward;
String _mqtt_user;
String _mqtt_pass;
String _mqtt_will;
String _mqtt_server;
uint16_t _mqtt_port;
String _mqtt_clientid;

String _mqtt_payload_online;
String _mqtt_payload_offline;

std::vector<mqtt_callback_f> _mqtt_callbacks;

struct mqtt_message_t {
    static const unsigned char END = 255;
    unsigned char parent = END;
    char * topic;
    char * message = NULL;
};
std::vector<mqtt_message_t> _mqtt_queue;
Ticker _mqtt_flush_ticker;

// -----------------------------------------------------------------------------
// Private
// -----------------------------------------------------------------------------

#if SECURE_CLIENT == SECURE_CLIENT_AXTLS
SecureClientConfig _mqtt_sc_config {
    "MQTT",
    []() -> String {
        return _mqtt_server;
    },
    []() -> int {
        return getSetting("mqttScCheck", MQTT_SECURE_CLIENT_CHECK).toInt();
    },
    []() -> String {
        return getSetting("mqttfp", MQTT_SSL_FINGERPRINT);
    },
    true
};
#endif

#if SECURE_CLIENT == SECURE_CLIENT_BEARSSL
SecureClientConfig _mqtt_sc_config {
    "MQTT",
    []() -> int {
        return getSetting("mqttScCheck", MQTT_SECURE_CLIENT_CHECK).toInt();
    },
    []() -> PGM_P {
        return _mqtt_client_trusted_root_ca;
    },
    []() -> String {
        return getSetting("mqttfp", MQTT_SSL_FINGERPRINT);
    },
    []() -> uint16_t {
        return getSetting("mqttScMFLN", MQTT_SECURE_CLIENT_MFLN).toInt();
    },
    true
};
#endif


#if MQTT_LIBRARY == MQTT_LIBRARY_ASYNCMQTTCLIENT

void _mqttSetupAsyncClient(bool secure = false) {

    _mqtt.setServer(_mqtt_server.c_str(), _mqtt_port);
    _mqtt.setClientId(_mqtt_clientid.c_str());
    _mqtt.setKeepAlive(_mqtt_keepalive);
    _mqtt.setCleanSession(false);
    _mqtt.setWill(_mqtt_will.c_str(), _mqtt_qos, _mqtt_retain, MQTT_STATUS_OFFLINE);

    if (_mqtt_user.length() && _mqtt_pass.length()) {
        DEBUG_MSG_P(PSTR("[MQTT] Connecting as user %s\n"), _mqtt_user.c_str());
        _mqtt.setCredentials(_mqtt_user.c_str(), _mqtt_pass.c_str());
    }

    #if SECURE_CLIENT != SECURE_CLIENT_NONE
        if (secure) {
            DEBUG_MSG_P(PSTR("[MQTT] Using SSL\n"));
            _mqtt.setSecure(secure);
        }
    #endif // SECURE_CLIENT != SECURE_CLIENT_NONE

    _mqtt.connect();

}

#endif // MQTT_LIBRARY == MQTT_LIBRARY_ASYNCMQTTCLIENT

#if (MQTT_LIBRARY == MQTT_LIBRARY_ARDUINOMQTT) || (MQTT_LIBRARY == MQTT_LIBRARY_PUBSUBCLIENT)
bool _mqttSetupSyncClient(bool secure = false) {

    #if SECURE_CLIENT != SECURE_CLIENT_NONE
        if (secure) {
            if (!_mqtt_client_secure) _mqtt_client_secure = std::make_unique<SecureClient>(_mqtt_sc_config);
            return _mqtt_client_secure->beforeConnected();
        }
    #endif

    return true;

}

bool _mqttConnectSyncClient(bool secure = false) {
    bool result = false;

    #if MQTT_LIBRARY == MQTT_LIBRARY_ARDUINOMQTT
        _mqtt.begin(_mqtt_server.c_str(), _mqtt_port, (secure ? _mqtt_client_secure->get() : _mqtt_client));
        _mqtt.setWill(_mqtt_will.c_str(), MQTT_STATUS_OFFLINE, _mqtt_qos, _mqtt_retain);
        result = _mqtt.connect(_mqtt_clientid.c_str(), _mqtt_user.c_str(), _mqtt_pass.c_str());
    #elif MQTT_LIBRARY == MQTT_LIBRARY_PUBSUBCLIENT
        _mqtt.setClient(secure ? _mqtt_client_secure->get() : _mqtt_client);
        _mqtt.setServer(_mqtt_server.c_str(), _mqtt_port);

        if (_mqtt_user.length() && _mqtt_pass.length()) {
            DEBUG_MSG_P(PSTR("[MQTT] Connecting as user %s\n"), _mqtt_user.c_str());
            result = _mqtt.connect(_mqtt_clientid.c_str(), _mqtt_user.c_str(), _mqtt_pass.c_str(), _mqtt_will.c_str(), _mqtt_qos, _mqtt_retain, MQTT_STATUS_OFFLINE);
        } else {
            result = _mqtt.connect(_mqtt_clientid.c_str(), _mqtt_will.c_str(), _mqtt_qos, _mqtt_retain, MQTT_STATUS_OFFLINE);
        }
    #endif

    #if SECURE_CLIENT != SECURE_CLIENT_NONE
        if (result && secure) {
            result = _mqtt_client_secure->afterConnected();
        }
    #endif

    return result;
}

#endif // (MQTT_LIBRARY == MQTT_LIBRARY_ARDUINOMQTT) || (MQTT_LIBRARY == MQTT_LIBRARY_PUBSUBCLIENT)


void _mqttConnect() {

    // Do not connect if disabled
    if (!_mqtt_enabled) return;

    // Do not connect if already connected or still trying to connect
    if (_mqtt.connected() || _mqtt_connecting) return;

    // Check reconnect interval
    if (millis() - _mqtt_last_connection < _mqtt_reconnect_delay) return;

    // Increase the reconnect delay
    _mqtt_reconnect_delay += MQTT_RECONNECT_DELAY_STEP;
    if (_mqtt_reconnect_delay > MQTT_RECONNECT_DELAY_MAX) {
        _mqtt_reconnect_delay = MQTT_RECONNECT_DELAY_MAX;
    }

    #if MDNS_CLIENT_SUPPORT
        _mqtt_server = mdnsResolve(_mqtt_server);
    #endif

    DEBUG_MSG_P(PSTR("[MQTT] Connecting to broker at %s:%u\n"), _mqtt_server.c_str(), _mqtt_port);

    DEBUG_MSG_P(PSTR("[MQTT] Client ID: %s\n"), _mqtt_clientid.c_str());
    DEBUG_MSG_P(PSTR("[MQTT] QoS: %d\n"), _mqtt_qos);
    DEBUG_MSG_P(PSTR("[MQTT] Retain flag: %d\n"), _mqtt_retain ? 1 : 0);
    DEBUG_MSG_P(PSTR("[MQTT] Keepalive time: %ds\n"), _mqtt_keepalive);
    DEBUG_MSG_P(PSTR("[MQTT] Will topic: %s\n"), _mqtt_will.c_str());

    _mqtt_connecting = true;

<<<<<<< HEAD
    #if MQTT_LIBRARY == MQTT_ASYNC
        _mqtt.setServer(_mqtt_server.c_str(), _mqtt_port);
        _mqtt.setClientId(_mqtt_clientid.c_str());
        _mqtt.setKeepAlive(_mqtt_keepalive);
        _mqtt.setCleanSession(false);
        _mqtt.setWill(_mqtt_will.c_str(), _mqtt_qos, _mqtt_retain, _mqtt_payload_offline.c_str());
        if (_mqtt_user.length() && _mqtt_pass.length()) {
            DEBUG_MSG_P(PSTR("[MQTT] Connecting as user %s\n"), _mqtt_user.c_str());
            _mqtt.setCredentials(_mqtt_user.c_str(), _mqtt_pass.c_str());
        }

        #if SECURE_CLIENT != SECURE_CLIENT_NONE

            bool secure = getSetting("mqttUseSSL", MQTT_SSL_ENABLED).toInt() == 1;
            _mqtt.setSecure(secure);
            if (secure) {
                DEBUG_MSG_P(PSTR("[MQTT] Using SSL\n"));
                int check = getSetting("mqttScCheck", MQTT_SECURE_CLIENT_CHECK).toInt();
                if (check == SECURE_CLIENT_CHECK_FINGERPRINT) {
                    DEBUG_MSG_P(PSTR("[MQTT] Using fingerprint verification, trying to connect\n"));

                    unsigned char fp[20] = {0};
                    if (sslFingerPrintArray(getSetting("mqttFP", MQTT_SSL_FINGERPRINT).c_str(), fp)) {
                        _mqtt.addServerFingerprint(fp);
                    } else {
                        DEBUG_MSG_P(PSTR("[MQTT] Wrong fingerprint, cannot connect\n"));
                        _mqtt_last_connection = millis();
                        return;
                    }
                } else if (check == SECURE_CLIENT_CHECK_CA) {
                    DEBUG_MSG_P(PSTR("[MQTT] CA verification is not supported with AsyncMqttClient, cannot connect\n"));
                    _mqtt_last_connection = millis();
                    return;
                } else {
                    DEBUG_MSG_P(PSTR("[MQTT] !!! SSL connection will not be validated !!!\n"));
                }
            }

        #endif // SECURE_CLIENT != SECURE_CLIENT_NONE

        _mqtt.connect();

    #else // Using PubSubClient or Arduino-MQTT

        bool verified = true;  // Connection verified
        bool secure   = false; // Whether to use SSL

        #if SECURE_CLIENT != SECURE_CLIENT_NONE

            secure = getSetting("mqttUseSSL", MQTT_SSL_ENABLED).toInt() == 1;
            if (secure) {
                DEBUG_MSG_P(PSTR("[MQTT] Using SSL\n"));

                // Use MFLN if configured and on BearSSL
                #if SECURE_CLIENT == SECURE_CLIENT_BEARSSL
                uint16_t requested_mfln = getSetting("mqttScMFLN", MQTT_SECURE_CLIENT_MFLN).toInt();
                if (requested_mfln) {
                    bool supported = _mqtt_client_secure.probeMaxFragmentLength(_mqtt_server.c_str(), _mqtt_port, requested_mfln);
                    DEBUG_MSG_P(PSTR("[MQTT] MFLN buffer size %u supported: %s\n"), requested_mfln, supported ? "YES" : "NO");
                    if (supported) {
                        _mqtt_client_secure.setBufferSizes(requested_mfln, requested_mfln);
                    }
                }
                #endif

                // Default verification: CA in case of BearSSL, fingerprint otherwise
                int check = getSetting("mqttScCheck", MQTT_SECURE_CLIENT_CHECK).toInt();

                if (check == SECURE_CLIENT_CHECK_FINGERPRINT) {
                    DEBUG_MSG_P(PSTR("[MQTT] Using fingerprint verification, trying to connect\n"));
                    char fp[60] = {0};
                    if (sslFingerPrintChar(getSetting("mqttFP", MQTT_SSL_FINGERPRINT).c_str(), fp)) {

                        // BearSSL needs to have the fingerprint set prior to connecting
                        #if SECURE_CLIENT == SECURE_CLIENT_BEARSSL
                        _mqtt_client_secure.setFingerprint(fp); // Always returns true
                        #endif

                        if (_mqtt_client_secure.connect(_mqtt_server.c_str(), _mqtt_port)) {
                            // AxTLS does the fingerprint check *after* connecting
                            #if SECURE_CLIENT == SECURE_CLIENT_AXTLS
                            if (!_mqtt_client_secure.verify(fp, _mqtt_server.c_str())) {
                                DEBUG_MSG_P(PSTR("[MQTT] Fingerprint did not match\n"));
                                verified = false;
                            }
                            #endif
                        } else {
                            DEBUG_MSG_P(PSTR("[MQTT] Client connection failed, incorrect fingerprint?\n"));
                            verified = false;
                        }
                    } else {
                        DEBUG_MSG_P(PSTR("[MQTT] Invalid fingerprint, cannot connect\n"));
                        verified = false;
                    }
                } else if (check == SECURE_CLIENT_CHECK_CA) {
                    #if SECURE_CLIENT == SECURE_CLIENT_BEARSSL
                        #ifndef _mqtt_client_ca
                            DEBUG_MSG_P(PSTR("[MQTT] No CA certificate defined, cannot connect\n"));
                            verified = false;
                        #else
                            DEBUG_MSG_P(PSTR("[MQTT] Using CA verification, trying to connect\n"));

                            // We need to allocate using new in order to keep the list in memory
                            _ca_list = new BearSSL::X509List(_mqtt_client_ca);

                            // If NTP is not synced yet, the connect() call may fail.
                            // This is not an issue, MQTT will reconnect after MQTT_RECONNECT_DELAY_MIN
                            #if NTP_SUPPORT
                            _mqtt_client_secure.setX509Time(ntpLocal2UTC(now()));
                            #else
                            _mqtt_client_secure.setX509Time(now());
                            #endif

                            _mqtt_client_secure.setTrustAnchors(_ca_list);

                            if (!_mqtt_client_secure.connect(_mqtt_server.c_str(), _mqtt_port)) {
                                DEBUG_MSG_P(PSTR("[MQTT] CA verification failed - possible reasons are an incorrect certificate or unsynced clock\n"));
                                verified = false;
                            }
                        #endif // defined _mqtt_client_ca
                    #else
                        DEBUG_MSG_P(PSTR("[MQTT] CA verification is not supported with AxTLS client, cannot connect\n"));
                        verified = false;
                    #endif
                } else {
                    DEBUG_MSG_P(PSTR("[MQTT] !!! SSL connection will not be validated !!!\n"));

                    #if SECURE_CLIENT == SECURE_CLIENT_BEARSSL
                        _mqtt_client_secure.setInsecure();
                    #endif
                }
            }

        #endif // SECURE_CLIENT != SECURE_CLIENT_NONE

        if (verified) {
            #if MQTT_LIBRARY == MQTT_ARDUINO // Arduino-MQTT
                _mqtt.begin(_mqtt_server.c_str(), _mqtt_port, (secure ? _mqtt_client_secure : _mqtt_client));
                _mqtt.setWill(_mqtt_will.c_str(), _mqtt_payload_offline.c_str(), _mqtt_qos, _mqtt_retain);
                verified = _mqtt.connect(_mqtt_clientid.c_str(), _mqtt_user.c_str(), _mqtt_pass.c_str());
            #else // PubSubClient
                _mqtt.setClient(secure ? _mqtt_client_secure : _mqtt_client);
                _mqtt.setServer(_mqtt_server.c_str(), _mqtt_port);

                if (_mqtt_user.length() && _mqtt_pass.length()) {
                    DEBUG_MSG_P(PSTR("[MQTT] Connecting as user %s\n"), _mqtt_user.c_str());
                    verified = _mqtt.connect(_mqtt_clientid.c_str(), _mqtt_user.c_str(), _mqtt_pass.c_str(), _mqtt_will.c_str(), _mqtt_qos, _mqtt_retain, _mqtt_payload_offline.c_str());
                } else {
                    verified = _mqtt.connect(_mqtt_clientid.c_str(), _mqtt_will.c_str(), _mqtt_qos, _mqtt_retain, _mqtt_payload_offline.c_str());
                }
            #endif
        }
=======
    #if SECURE_CLIENT != SECURE_CLIENT_NONE
        const bool secure = getSetting("mqttUseSSL", MQTT_SSL_ENABLED).toInt() == 1;
    #else
        const bool secure = false;
    #endif
>>>>>>> e398685b

    #if MQTT_LIBRARY == MQTT_LIBRARY_ASYNCMQTTCLIENT
        _mqttSetupAsyncClient(secure);
    #elif (MQTT_LIBRARY == MQTT_LIBRARY_ARDUINOMQTT) || (MQTT_LIBRARY == MQTT_LIBRARY_PUBSUBCLIENT)
        if (_mqttSetupSyncClient(secure) && _mqttConnectSyncClient(secure)) {
            _mqttOnConnect();
        } else {
            DEBUG_MSG_P(PSTR("[MQTT] Connection failed\n"));
            _mqttOnDisconnect();
        }
    #else
        #error "please check that MQTT_LIBRARY is valid"
    #endif

}

void _mqttPlaceholders(String& text) {

    text.replace("{hostname}", getSetting("hostname"));
    text.replace("{magnitude}", "#");

    String mac = WiFi.macAddress();
    mac.replace(":", "");
    text.replace("{mac}", mac);

}

template<typename T>
void _mqttApplySetting(T& current, T& updated) {
    if (current != updated) {
        current = std::move(updated);
        mqttDisconnect();
    }
}

template<typename T>
void _mqttApplySetting(T& current, const T& updated) {
    if (current != updated) {
        current = updated;
        mqttDisconnect();
    }
}

template<typename T>
void _mqttApplyTopic(T& current, const char* magnitude) {
    String updated = mqttTopic(magnitude, false);
    if (current != updated) {
        mqttFlush();
        current = std::move(updated);
    }
}

void _mqttConfigure() {

    // Enable only when server is set
    {
        String server = getSetting("mqttServer", MQTT_SERVER);
        uint16_t port = getSetting("mqttPort", MQTT_PORT).toInt();
        bool enabled = false;
        if (server.length()) {
            enabled = getSetting("mqttEnabled", MQTT_ENABLED).toInt() == 1;
        }

        _mqttApplySetting(_mqtt_server, server);
        _mqttApplySetting(_mqtt_enabled, enabled);
        _mqttApplySetting(_mqtt_port, port);

        if (!enabled) return;
    }

    // Get base topic and apply placeholders
    {
        String topic = getSetting("mqttTopic", MQTT_TOPIC);
        if (topic.endsWith("/")) topic.remove(topic.length()-1);

        // Replace things inside curly braces (like {hostname}, {mac} etc.)
        _mqttPlaceholders(topic);

        if (topic.indexOf("#") == -1) topic.concat("/#");
        _mqttApplySetting(_mqtt_topic, topic);

        _mqttApplyTopic(_mqtt_will, MQTT_TOPIC_STATUS);
    }

    // Getter and setter
    {
        String setter = getSetting("mqttSetter", MQTT_SETTER);
        String getter = getSetting("mqttGetter", MQTT_GETTER);
        bool forward = !setter.equals(getter) && RELAY_REPORT_STATUS;

        _mqttApplySetting(_mqtt_setter, setter);
        _mqttApplySetting(_mqtt_getter, getter);
        _mqttApplySetting(_mqtt_forward, forward);
    }

    // MQTT options
    {
        String user = getSetting("mqttUser", MQTT_USER);
        _mqttPlaceholders(user);

        String pass = getSetting("mqttPassword", MQTT_PASS);

        unsigned char qos = getSetting("mqttQoS", MQTT_QOS).toInt();
        bool retain = getSetting("mqttRetain", MQTT_RETAIN).toInt() == 1;
        unsigned long keepalive = getSetting("mqttKeep", MQTT_KEEPALIVE).toInt();

        String id = getSetting("mqttClientID", getIdentifier());
        _mqttPlaceholders(id);

        _mqttApplySetting(_mqtt_user, user);
        _mqttApplySetting(_mqtt_pass, pass);
        _mqttApplySetting(_mqtt_qos, qos);
        _mqttApplySetting(_mqtt_retain, retain);
        _mqttApplySetting(_mqtt_keepalive, keepalive);
        _mqttApplySetting(_mqtt_clientid, id);
    }

    // MQTT JSON
    {
        _mqttApplySetting(_mqtt_use_json, getSetting("mqttUseJson", MQTT_USE_JSON).toInt() == 1);
        _mqttApplyTopic(_mqtt_topic_json, MQTT_TOPIC_JSON);
    }

    // Custom payload strings
    settingsProcessConfig({
        {_mqtt_payload_online,  "mqttPayloadOnline",  MQTT_STATUS_ONLINE},
        {_mqtt_payload_offline, "mqttPayloadOffline", MQTT_STATUS_OFFLINE}
    });

    // Reset reconnect delay to reconnect sooner
    _mqtt_reconnect_delay = MQTT_RECONNECT_DELAY_MIN;

}

void _mqttBackwards() {
    String mqttTopic = getSetting("mqttTopic", MQTT_TOPIC);
    if (mqttTopic.indexOf("{identifier}") > 0) {
        mqttTopic.replace("{identifier}", "{hostname}");
        setSetting("mqttTopic", mqttTopic);
    }
}

void _mqttInfo() {
    DEBUG_MSG_P(PSTR(
        "[MQTT] "
        #if MQTT_LIBRARY == MQTT_LIBRARY_ASYNCMQTTCLIENT
            "AsyncMqttClient"
        #elif MQTT_LIBRARY == MQTT_LIBRARY_ARDUINOMQTT
            "Arduino-MQTT"
        #elif MQTT_LIBRARY == MQTT_LIBRARY_PUBSUBCLIENT
            "PubSubClient"
        #endif
        ", SSL "
        #if SECURE_CLIENT != SEURE_CLIENT_NONE
            "ENABLED"
        #else
            "DISABLED"
        #endif
        ", Autoconnect "
        #if MQTT_AUTOCONNECT
            "ENABLED"
        #else
            "DISABLED"
        #endif
        "\n"
    ));
    DEBUG_MSG_P(PSTR("[MQTT] Client %s, %s\n"),
        _mqtt_enabled ? "ENABLED" : "DISABLED",
        _mqtt.connected() ? "CONNECTED" : "DISCONNECTED"
    );
    DEBUG_MSG_P(PSTR("[MQTT] Retry %s (Now %u, Last %u, Delay %u, Step %u)\n"),
        _mqtt_connecting ? "CONNECTING" : "WAITING",
        millis(),
        _mqtt_last_connection,
        _mqtt_reconnect_delay,
        MQTT_RECONNECT_DELAY_STEP
    );
}

// -----------------------------------------------------------------------------
// WEB
// -----------------------------------------------------------------------------

#if WEB_SUPPORT

bool _mqttWebSocketOnKeyCheck(const char * key, JsonVariant& value) {
    return (strncmp(key, "mqtt", 3) == 0);
}

void _mqttWebSocketOnVisible(JsonObject& root) {
    root["mqttVisible"] = 1;
    #if ASYNC_TCP_SSL_ENABLED
        root["mqttsslVisible"] = 1;
    #endif
}

void _mqttWebSocketOnData(JsonObject& root) {
    root["mqttStatus"] = mqttConnected();
}

void _mqttWebSocketOnConnected(JsonObject& root) {
    root["mqttEnabled"] = mqttEnabled();
    root["mqttServer"] = getSetting("mqttServer", MQTT_SERVER);
    root["mqttPort"] = getSetting("mqttPort", MQTT_PORT);
    root["mqttUser"] = getSetting("mqttUser", MQTT_USER);
    root["mqttClientID"] = getSetting("mqttClientID");
    root["mqttPassword"] = getSetting("mqttPassword", MQTT_PASS);
    root["mqttKeep"] = _mqtt_keepalive;
    root["mqttRetain"] = _mqtt_retain;
    root["mqttQoS"] = _mqtt_qos;
    #if SECURE_CLIENT != SECURE_CLIENT_NONE
        root["mqttUseSSL"] = getSetting("mqttUseSSL", MQTT_SSL_ENABLED).toInt() == 1;
        root["mqttFP"] = getSetting("mqttFP", MQTT_SSL_FINGERPRINT);
    #endif
    root["mqttTopic"] = getSetting("mqttTopic", MQTT_TOPIC);
    root["mqttUseJson"] = getSetting("mqttUseJson", MQTT_USE_JSON).toInt() == 1;
}

#endif

// -----------------------------------------------------------------------------
// SETTINGS
// -----------------------------------------------------------------------------

#if TERMINAL_SUPPORT

void _mqttInitCommands() {

    terminalRegisterCommand(F("MQTT.RESET"), [](Embedis* e) {
        _mqttConfigure();
        mqttDisconnect();
        terminalOK();
    });

    terminalRegisterCommand(F("MQTT.INFO"), [](Embedis* e) {
        _mqttInfo();
        terminalOK();
    });

}

#endif // TERMINAL_SUPPORT

// -----------------------------------------------------------------------------
// MQTT Callbacks
// -----------------------------------------------------------------------------

void _mqttCallback(unsigned int type, const char * topic, const char * payload) {

    if (type == MQTT_CONNECT_EVENT) {

        // Subscribe to internal action topics
        mqttSubscribe(MQTT_TOPIC_ACTION);

        // Flag system to send heartbeat
        systemSendHeartbeat();

    }

    if (type == MQTT_MESSAGE_EVENT) {

        // Match topic
        String t = mqttMagnitude((char *) topic);

        // Actions
        if (t.equals(MQTT_TOPIC_ACTION)) {
            if (strcmp(payload, MQTT_ACTION_RESET) == 0) {
                deferredReset(100, CUSTOM_RESET_MQTT);
            }
        }

    }

}

void _mqttOnConnect() {

    DEBUG_MSG_P(PSTR("[MQTT] Connected!\n"));
    _mqtt_reconnect_delay = MQTT_RECONNECT_DELAY_MIN;

    _mqtt_last_connection = millis();
    _mqtt_connecting = false;
    _mqtt_connected = true;

    // Clean subscriptions
    mqttUnsubscribeRaw("#");

    // Send connect event to subscribers
    for (unsigned char i = 0; i < _mqtt_callbacks.size(); i++) {
        (_mqtt_callbacks[i])(MQTT_CONNECT_EVENT, NULL, NULL);
    }

}

void _mqttOnDisconnect() {

    // Reset reconnection delay
    _mqtt_last_connection = millis();
    _mqtt_connecting = false;
    _mqtt_connected = false;

    DEBUG_MSG_P(PSTR("[MQTT] Disconnected!\n"));

    // Send disconnect event to subscribers
    for (unsigned char i = 0; i < _mqtt_callbacks.size(); i++) {
        (_mqtt_callbacks[i])(MQTT_DISCONNECT_EVENT, NULL, NULL);
    }

}

void _mqttOnMessage(char* topic, char* payload, unsigned int len) {

    if (len == 0) return;

    char message[len + 1];
    strlcpy(message, (char *) payload, len + 1);

    #if MQTT_SKIP_RETAINED
        if (millis() - _mqtt_last_connection < MQTT_SKIP_TIME) {
            DEBUG_MSG_P(PSTR("[MQTT] Received %s => %s - SKIPPED\n"), topic, message);
			return;
		}
    #endif
    DEBUG_MSG_P(PSTR("[MQTT] Received %s => %s\n"), topic, message);

    // Send message event to subscribers
    for (unsigned char i = 0; i < _mqtt_callbacks.size(); i++) {
        (_mqtt_callbacks[i])(MQTT_MESSAGE_EVENT, topic, message);
    }

}

// -----------------------------------------------------------------------------
// Public API
// -----------------------------------------------------------------------------

/**
    Returns the magnitude part of a topic

    @param topic the full MQTT topic
    @return String object with the magnitude part.
*/
String mqttMagnitude(char * topic) {

    String pattern = _mqtt_topic + _mqtt_setter;
    int position = pattern.indexOf("#");
    if (position == -1) return String();
    String start = pattern.substring(0, position);
    String end = pattern.substring(position + 1);

    String magnitude = String(topic);
    if (magnitude.startsWith(start) && magnitude.endsWith(end)) {
        magnitude.replace(start, "");
        magnitude.replace(end, "");
    } else {
        magnitude = String();
    }

    return magnitude;

}

/**
    Returns a full MQTT topic from the magnitude

    @param magnitude the magnitude part of the topic.
    @param is_set whether to build a command topic (true)
        or a state topic (false).
    @return String full MQTT topic.
*/
String mqttTopic(const char * magnitude, bool is_set) {
    String output = _mqtt_topic;
    output.replace("#", magnitude);
    output += is_set ? _mqtt_setter : _mqtt_getter;
    return output;
}

/**
    Returns a full MQTT topic from the magnitude

    @param magnitude the magnitude part of the topic.
    @param index index of the magnitude when more than one such magnitudes.
    @param is_set whether to build a command topic (true)
        or a state topic (false).
    @return String full MQTT topic.
*/
String mqttTopic(const char * magnitude, unsigned int index, bool is_set) {
    char buffer[strlen(magnitude)+5];
    snprintf_P(buffer, sizeof(buffer), PSTR("%s/%d"), magnitude, index);
    return mqttTopic(buffer, is_set);
}

// -----------------------------------------------------------------------------

void mqttSendRaw(const char * topic, const char * message, bool retain) {

    if (_mqtt.connected()) {
        #if MQTT_LIBRARY == MQTT_LIBRARY_ASYNCMQTTCLIENT
            unsigned int packetId = _mqtt.publish(topic, _mqtt_qos, retain, message);
            DEBUG_MSG_P(PSTR("[MQTT] Sending %s => %s (PID %d)\n"), topic, message, packetId);
        #elif MQTT_LIBRARY == MQTT_LIBRARY_ARDUINOMQTT
            _mqtt.publish(topic, message, retain, _mqtt_qos);
            DEBUG_MSG_P(PSTR("[MQTT] Sending %s => %s\n"), topic, message);
        #elif MQTT_LIBRARY == MQTT_LIBRARY_PUBSUBCLIENT
            _mqtt.publish(topic, message, retain);
            DEBUG_MSG_P(PSTR("[MQTT] Sending %s => %s\n"), topic, message);
        #endif
    }
}


void mqttSendRaw(const char * topic, const char * message) {
    mqttSendRaw (topic, message, _mqtt_retain);
}

void mqttSend(const char * topic, const char * message, bool force, bool retain) {

    bool useJson = force ? false : _mqtt_use_json;

    // Equeue message
    if (useJson) {

        // Enqueue new message
        mqttEnqueue(topic, message);

        // Reset flush timer
        _mqtt_flush_ticker.once_ms(MQTT_USE_JSON_DELAY, mqttFlush);

    // Send it right away
    } else {
        mqttSendRaw(mqttTopic(topic, false).c_str(), message, retain);

    }

}

void mqttSend(const char * topic, const char * message, bool force) {
    mqttSend(topic, message, force, _mqtt_retain);
}

void mqttSend(const char * topic, const char * message) {
    mqttSend(topic, message, false);
}

void mqttSend(const char * topic, unsigned int index, const char * message, bool force, bool retain) {
    char buffer[strlen(topic)+5];
    snprintf_P(buffer, sizeof(buffer), PSTR("%s/%d"), topic, index);
    mqttSend(buffer, message, force, retain);
}

void mqttSend(const char * topic, unsigned int index, const char * message, bool force) {
    mqttSend(topic, index, message, force, _mqtt_retain);
}

void mqttSend(const char * topic, unsigned int index, const char * message) {
    mqttSend(topic, index, message, false);
}

// -----------------------------------------------------------------------------

unsigned char _mqttBuildTree(JsonObject& root, char parent) {

    unsigned char count = 0;

    // Add enqueued messages
    for (unsigned char i=0; i<_mqtt_queue.size(); i++) {
        mqtt_message_t element = _mqtt_queue[i];
        if (element.parent == parent) {
            ++count;
            JsonObject& elements = root.createNestedObject(element.topic);
            unsigned char num = _mqttBuildTree(elements, i);
            if (0 == num) {
                if (isNumber(element.message)) {
                    double value = atof(element.message);
                    if (value == int(value)) {
                        root.set(element.topic, int(value));
                    } else {
                        root.set(element.topic, value);
                    }
                } else {
                    root.set(element.topic, element.message);
                }
            }
        }
    }

    return count;

}

void mqttFlush() {

    if (!_mqtt.connected()) return;
    if (_mqtt_queue.size() == 0) return;

    // Build tree recursively
    DynamicJsonBuffer jsonBuffer(1024);
    JsonObject& root = jsonBuffer.createObject();
    _mqttBuildTree(root, mqtt_message_t::END);

    // Add extra propeties
    #if NTP_SUPPORT && MQTT_ENQUEUE_DATETIME
        if (ntpSynced()) root[MQTT_TOPIC_TIME] = ntpDateTime();
    #endif
    #if MQTT_ENQUEUE_MAC
        root[MQTT_TOPIC_MAC] = WiFi.macAddress();
    #endif
    #if MQTT_ENQUEUE_HOSTNAME
        root[MQTT_TOPIC_HOSTNAME] = getSetting("hostname");
    #endif
    #if MQTT_ENQUEUE_IP
        root[MQTT_TOPIC_IP] = getIP();
    #endif
    #if MQTT_ENQUEUE_MESSAGE_ID
        root[MQTT_TOPIC_MESSAGE_ID] = (Rtcmem->mqtt)++;
    #endif

    // Send
    String output;
    root.printTo(output);
    jsonBuffer.clear();

    mqttSendRaw(_mqtt_topic_json.c_str(), output.c_str(), false);

    // Clear queue
    for (unsigned char i = 0; i < _mqtt_queue.size(); i++) {
        mqtt_message_t element = _mqtt_queue[i];
        free(element.topic);
        if (element.message) {
            free(element.message);
        }
    }
    _mqtt_queue.clear();

}

int8_t mqttEnqueue(const char * topic, const char * message, unsigned char parent) {

    // Queue is not meant to send message "offline"
    // We must prevent the queue does not get full while offline
    if (!_mqtt.connected()) return -1;

    // Force flusing the queue if the MQTT_QUEUE_MAX_SIZE has been reached
    if (_mqtt_queue.size() >= MQTT_QUEUE_MAX_SIZE) mqttFlush();

    int8_t index = _mqtt_queue.size();

    // Enqueue new message
    mqtt_message_t element;
    element.parent = parent;
    element.topic = strdup(topic);
    if (NULL != message) {
        element.message = strdup(message);
    }
    _mqtt_queue.push_back(element);

    return index;

}

int8_t mqttEnqueue(const char * topic, const char * message) {
    return mqttEnqueue(topic, message, mqtt_message_t::END);
}

// -----------------------------------------------------------------------------

void mqttSubscribeRaw(const char * topic) {
    if (_mqtt.connected() && (strlen(topic) > 0)) {
        #if MQTT_LIBRARY == MQTT_LIBRARY_ASYNCMQTTCLIENT
            unsigned int packetId = _mqtt.subscribe(topic, _mqtt_qos);
            DEBUG_MSG_P(PSTR("[MQTT] Subscribing to %s (PID %d)\n"), topic, packetId);
        #else // Arduino-MQTT or PubSubClient
            _mqtt.subscribe(topic, _mqtt_qos);
            DEBUG_MSG_P(PSTR("[MQTT] Subscribing to %s\n"), topic);
        #endif
    }
}

void mqttSubscribe(const char * topic) {
    mqttSubscribeRaw(mqttTopic(topic, true).c_str());
}

void mqttUnsubscribeRaw(const char * topic) {
    if (_mqtt.connected() && (strlen(topic) > 0)) {
        #if MQTT_LIBRARY == MQTT_LIBRARY_ASYNCMQTTCLIENT
            unsigned int packetId = _mqtt.unsubscribe(topic);
            DEBUG_MSG_P(PSTR("[MQTT] Unsubscribing to %s (PID %d)\n"), topic, packetId);
        #else // Arduino-MQTT or PubSubClient
            _mqtt.unsubscribe(topic);
            DEBUG_MSG_P(PSTR("[MQTT] Unsubscribing to %s\n"), topic);
        #endif
    }
}

void mqttUnsubscribe(const char * topic) {
    mqttUnsubscribeRaw(mqttTopic(topic, true).c_str());
}

// -----------------------------------------------------------------------------

void mqttEnabled(bool status) {
    _mqtt_enabled = status;
}

bool mqttEnabled() {
    return _mqtt_enabled;
}

bool mqttConnected() {
    return _mqtt.connected();
}

void mqttDisconnect() {
    if (_mqtt.connected()) {
        DEBUG_MSG_P(PSTR("[MQTT] Disconnecting\n"));
        _mqtt.disconnect();
    }
}

bool mqttForward() {
    return _mqtt_forward;
}

void mqttRegister(mqtt_callback_f callback) {
    _mqtt_callbacks.push_back(callback);
}

void mqttSetBroker(IPAddress ip, unsigned int port) {
    setSetting("mqttServer", ip.toString());
    _mqtt_server = ip.toString();

    setSetting("mqttPort", port);
    _mqtt_port = port;

    mqttEnabled(MQTT_AUTOCONNECT);
}

void mqttSetBrokerIfNone(IPAddress ip, unsigned int port) {
    if (getSetting("mqttServer", MQTT_SERVER).length() == 0) mqttSetBroker(ip, port);
}

const String& mqttPayloadOnline() {
    return _mqtt_payload_online;
}

const String& mqttPayloadOffline() {
    return _mqtt_payload_offline;
}

const char* mqttPayloadStatus(bool status) {
    return status ? _mqtt_payload_online.c_str() : _mqtt_payload_offline.c_str();
}

void mqttSendStatus() {
    mqttSend(MQTT_TOPIC_STATUS, _mqtt_payload_online.c_str(), true);
}

// -----------------------------------------------------------------------------
// Initialization
// -----------------------------------------------------------------------------

void mqttSetup() {

    _mqttBackwards();
    _mqttInfo();

    #if MQTT_LIBRARY == MQTT_LIBRARY_ASYNCMQTTCLIENT

        // XXX: should not place this in config, addServerFingerprint does not check for duplicates
        #if SECURE_CLIENT != SECURE_CLIENT_NONE
        {
            if (_mqtt_sc_config.on_fingerprint) {
                const String fingerprint = _mqtt_sc_config.on_fingerprint();
                uint8_t buffer[20] = {0};
                if (sslFingerPrintArray(fingerprint.c_str(), buffer)) {
                    _mqtt.addServerFingerprint(buffer);
                }
            }
        }
        #endif // SECURE_CLIENT != SECURE_CLIENT_NONE

        _mqtt.onConnect([](bool sessionPresent) {
            _mqttOnConnect();
        });
        _mqtt.onDisconnect([](AsyncMqttClientDisconnectReason reason) {
            if (reason == AsyncMqttClientDisconnectReason::TCP_DISCONNECTED) {
                DEBUG_MSG_P(PSTR("[MQTT] TCP Disconnected\n"));
            }
            if (reason == AsyncMqttClientDisconnectReason::MQTT_IDENTIFIER_REJECTED) {
                DEBUG_MSG_P(PSTR("[MQTT] Identifier Rejected\n"));
            }
            if (reason == AsyncMqttClientDisconnectReason::MQTT_SERVER_UNAVAILABLE) {
                DEBUG_MSG_P(PSTR("[MQTT] Server unavailable\n"));
            }
            if (reason == AsyncMqttClientDisconnectReason::MQTT_MALFORMED_CREDENTIALS) {
                DEBUG_MSG_P(PSTR("[MQTT] Malformed credentials\n"));
            }
            if (reason == AsyncMqttClientDisconnectReason::MQTT_NOT_AUTHORIZED) {
                DEBUG_MSG_P(PSTR("[MQTT] Not authorized\n"));
            }
            #if SECURE_CLIENT == SECURE_CLIENT_AXTLS
            if (reason == AsyncMqttClientDisconnectReason::TLS_BAD_FINGERPRINT) {
                DEBUG_MSG_P(PSTR("[MQTT] Bad fingerprint\n"));
            }
            #endif
            _mqttOnDisconnect();
        });
        _mqtt.onMessage([](char* topic, char* payload, AsyncMqttClientMessageProperties properties, size_t len, size_t index, size_t total) {
            _mqttOnMessage(topic, payload, len);
        });
        _mqtt.onSubscribe([](uint16_t packetId, uint8_t qos) {
            DEBUG_MSG_P(PSTR("[MQTT] Subscribe ACK for PID %d\n"), packetId);
        });
        _mqtt.onPublish([](uint16_t packetId) {
            DEBUG_MSG_P(PSTR("[MQTT] Publish ACK for PID %d\n"), packetId);
        });

    #elif MQTT_LIBRARY == MQTT_LIBRARY_ARDUINOMQTT

        _mqtt.onMessageAdvanced([](MQTTClient *client, char topic[], char payload[], int length) {
            _mqttOnMessage(topic, payload, length);
        });

    #elif MQTT_LIBRARY == MQTT_LIBRARY_PUBSUBCLIENT

        _mqtt.setCallback([](char* topic, byte* payload, unsigned int length) {
            _mqttOnMessage(topic, (char *) payload, length);
        });

    #endif // MQTT_LIBRARY == MQTT_LIBRARY_ASYNCMQTTCLIENT

    _mqttConfigure();
    mqttRegister(_mqttCallback);

    #if WEB_SUPPORT
        wsRegister()
            .onVisible(_mqttWebSocketOnVisible)
            .onData(_mqttWebSocketOnData)
            .onConnected(_mqttWebSocketOnConnected)
            .onKeyCheck(_mqttWebSocketOnKeyCheck);

        mqttRegister([](unsigned int type, const char*, const char*) {
            if ((type == MQTT_CONNECT_EVENT) || (type == MQTT_DISCONNECT_EVENT)) wsPost(_mqttWebSocketOnData);
        });
    #endif

    #if TERMINAL_SUPPORT
        _mqttInitCommands();
    #endif

    // Main callbacks
    espurnaRegisterLoop(mqttLoop);
    espurnaRegisterReload(_mqttConfigure);

}

void mqttLoop() {

    if (WiFi.status() != WL_CONNECTED) return;

    #if MQTT_LIBRARY == MQTT_LIBRARY_ASYNCMQTTCLIENT

        _mqttConnect();

    #else // MQTT_LIBRARY != MQTT_LIBRARY_ASYNCMQTTCLIENT

        if (_mqtt.connected()) {

            _mqtt.loop();

        } else {

            if (_mqtt_connected) {
                _mqttOnDisconnect();
            }

            _mqttConnect();

        }

    #endif // MQTT_LIBRARY == MQTT_LIBRARY_ASYNCMQTTCLIENT

}

#else

bool mqttForward() {
    return false;
}

#endif // MQTT_SUPPORT<|MERGE_RESOLUTION|>--- conflicted
+++ resolved
@@ -136,7 +136,7 @@
     _mqtt.setClientId(_mqtt_clientid.c_str());
     _mqtt.setKeepAlive(_mqtt_keepalive);
     _mqtt.setCleanSession(false);
-    _mqtt.setWill(_mqtt_will.c_str(), _mqtt_qos, _mqtt_retain, MQTT_STATUS_OFFLINE);
+    _mqtt.setWill(_mqtt_will.c_str(), _mqtt_qos, _mqtt_retain, _mqtt_payload_offline.c_str());
 
     if (_mqtt_user.length() && _mqtt_pass.length()) {
         DEBUG_MSG_P(PSTR("[MQTT] Connecting as user %s\n"), _mqtt_user.c_str());
@@ -175,7 +175,7 @@
 
     #if MQTT_LIBRARY == MQTT_LIBRARY_ARDUINOMQTT
         _mqtt.begin(_mqtt_server.c_str(), _mqtt_port, (secure ? _mqtt_client_secure->get() : _mqtt_client));
-        _mqtt.setWill(_mqtt_will.c_str(), MQTT_STATUS_OFFLINE, _mqtt_qos, _mqtt_retain);
+        _mqtt.setWill(_mqtt_will.c_str(), _mqtt_payload_offline.c_str(), _mqtt_qos, _mqtt_retain);
         result = _mqtt.connect(_mqtt_clientid.c_str(), _mqtt_user.c_str(), _mqtt_pass.c_str());
     #elif MQTT_LIBRARY == MQTT_LIBRARY_PUBSUBCLIENT
         _mqtt.setClient(secure ? _mqtt_client_secure->get() : _mqtt_client);
@@ -183,9 +183,9 @@
 
         if (_mqtt_user.length() && _mqtt_pass.length()) {
             DEBUG_MSG_P(PSTR("[MQTT] Connecting as user %s\n"), _mqtt_user.c_str());
-            result = _mqtt.connect(_mqtt_clientid.c_str(), _mqtt_user.c_str(), _mqtt_pass.c_str(), _mqtt_will.c_str(), _mqtt_qos, _mqtt_retain, MQTT_STATUS_OFFLINE);
+            result = _mqtt.connect(_mqtt_clientid.c_str(), _mqtt_user.c_str(), _mqtt_pass.c_str(), _mqtt_will.c_str(), _mqtt_qos, _mqtt_retain, _mqtt_payload_offline.c_str());
         } else {
-            result = _mqtt.connect(_mqtt_clientid.c_str(), _mqtt_will.c_str(), _mqtt_qos, _mqtt_retain, MQTT_STATUS_OFFLINE);
+            result = _mqtt.connect(_mqtt_clientid.c_str(), _mqtt_will.c_str(), _mqtt_qos, _mqtt_retain, _mqtt_payload_offline.c_str());
         }
     #endif
 
@@ -232,166 +232,11 @@
 
     _mqtt_connecting = true;
 
-<<<<<<< HEAD
-    #if MQTT_LIBRARY == MQTT_ASYNC
-        _mqtt.setServer(_mqtt_server.c_str(), _mqtt_port);
-        _mqtt.setClientId(_mqtt_clientid.c_str());
-        _mqtt.setKeepAlive(_mqtt_keepalive);
-        _mqtt.setCleanSession(false);
-        _mqtt.setWill(_mqtt_will.c_str(), _mqtt_qos, _mqtt_retain, _mqtt_payload_offline.c_str());
-        if (_mqtt_user.length() && _mqtt_pass.length()) {
-            DEBUG_MSG_P(PSTR("[MQTT] Connecting as user %s\n"), _mqtt_user.c_str());
-            _mqtt.setCredentials(_mqtt_user.c_str(), _mqtt_pass.c_str());
-        }
-
-        #if SECURE_CLIENT != SECURE_CLIENT_NONE
-
-            bool secure = getSetting("mqttUseSSL", MQTT_SSL_ENABLED).toInt() == 1;
-            _mqtt.setSecure(secure);
-            if (secure) {
-                DEBUG_MSG_P(PSTR("[MQTT] Using SSL\n"));
-                int check = getSetting("mqttScCheck", MQTT_SECURE_CLIENT_CHECK).toInt();
-                if (check == SECURE_CLIENT_CHECK_FINGERPRINT) {
-                    DEBUG_MSG_P(PSTR("[MQTT] Using fingerprint verification, trying to connect\n"));
-
-                    unsigned char fp[20] = {0};
-                    if (sslFingerPrintArray(getSetting("mqttFP", MQTT_SSL_FINGERPRINT).c_str(), fp)) {
-                        _mqtt.addServerFingerprint(fp);
-                    } else {
-                        DEBUG_MSG_P(PSTR("[MQTT] Wrong fingerprint, cannot connect\n"));
-                        _mqtt_last_connection = millis();
-                        return;
-                    }
-                } else if (check == SECURE_CLIENT_CHECK_CA) {
-                    DEBUG_MSG_P(PSTR("[MQTT] CA verification is not supported with AsyncMqttClient, cannot connect\n"));
-                    _mqtt_last_connection = millis();
-                    return;
-                } else {
-                    DEBUG_MSG_P(PSTR("[MQTT] !!! SSL connection will not be validated !!!\n"));
-                }
-            }
-
-        #endif // SECURE_CLIENT != SECURE_CLIENT_NONE
-
-        _mqtt.connect();
-
-    #else // Using PubSubClient or Arduino-MQTT
-
-        bool verified = true;  // Connection verified
-        bool secure   = false; // Whether to use SSL
-
-        #if SECURE_CLIENT != SECURE_CLIENT_NONE
-
-            secure = getSetting("mqttUseSSL", MQTT_SSL_ENABLED).toInt() == 1;
-            if (secure) {
-                DEBUG_MSG_P(PSTR("[MQTT] Using SSL\n"));
-
-                // Use MFLN if configured and on BearSSL
-                #if SECURE_CLIENT == SECURE_CLIENT_BEARSSL
-                uint16_t requested_mfln = getSetting("mqttScMFLN", MQTT_SECURE_CLIENT_MFLN).toInt();
-                if (requested_mfln) {
-                    bool supported = _mqtt_client_secure.probeMaxFragmentLength(_mqtt_server.c_str(), _mqtt_port, requested_mfln);
-                    DEBUG_MSG_P(PSTR("[MQTT] MFLN buffer size %u supported: %s\n"), requested_mfln, supported ? "YES" : "NO");
-                    if (supported) {
-                        _mqtt_client_secure.setBufferSizes(requested_mfln, requested_mfln);
-                    }
-                }
-                #endif
-
-                // Default verification: CA in case of BearSSL, fingerprint otherwise
-                int check = getSetting("mqttScCheck", MQTT_SECURE_CLIENT_CHECK).toInt();
-
-                if (check == SECURE_CLIENT_CHECK_FINGERPRINT) {
-                    DEBUG_MSG_P(PSTR("[MQTT] Using fingerprint verification, trying to connect\n"));
-                    char fp[60] = {0};
-                    if (sslFingerPrintChar(getSetting("mqttFP", MQTT_SSL_FINGERPRINT).c_str(), fp)) {
-
-                        // BearSSL needs to have the fingerprint set prior to connecting
-                        #if SECURE_CLIENT == SECURE_CLIENT_BEARSSL
-                        _mqtt_client_secure.setFingerprint(fp); // Always returns true
-                        #endif
-
-                        if (_mqtt_client_secure.connect(_mqtt_server.c_str(), _mqtt_port)) {
-                            // AxTLS does the fingerprint check *after* connecting
-                            #if SECURE_CLIENT == SECURE_CLIENT_AXTLS
-                            if (!_mqtt_client_secure.verify(fp, _mqtt_server.c_str())) {
-                                DEBUG_MSG_P(PSTR("[MQTT] Fingerprint did not match\n"));
-                                verified = false;
-                            }
-                            #endif
-                        } else {
-                            DEBUG_MSG_P(PSTR("[MQTT] Client connection failed, incorrect fingerprint?\n"));
-                            verified = false;
-                        }
-                    } else {
-                        DEBUG_MSG_P(PSTR("[MQTT] Invalid fingerprint, cannot connect\n"));
-                        verified = false;
-                    }
-                } else if (check == SECURE_CLIENT_CHECK_CA) {
-                    #if SECURE_CLIENT == SECURE_CLIENT_BEARSSL
-                        #ifndef _mqtt_client_ca
-                            DEBUG_MSG_P(PSTR("[MQTT] No CA certificate defined, cannot connect\n"));
-                            verified = false;
-                        #else
-                            DEBUG_MSG_P(PSTR("[MQTT] Using CA verification, trying to connect\n"));
-
-                            // We need to allocate using new in order to keep the list in memory
-                            _ca_list = new BearSSL::X509List(_mqtt_client_ca);
-
-                            // If NTP is not synced yet, the connect() call may fail.
-                            // This is not an issue, MQTT will reconnect after MQTT_RECONNECT_DELAY_MIN
-                            #if NTP_SUPPORT
-                            _mqtt_client_secure.setX509Time(ntpLocal2UTC(now()));
-                            #else
-                            _mqtt_client_secure.setX509Time(now());
-                            #endif
-
-                            _mqtt_client_secure.setTrustAnchors(_ca_list);
-
-                            if (!_mqtt_client_secure.connect(_mqtt_server.c_str(), _mqtt_port)) {
-                                DEBUG_MSG_P(PSTR("[MQTT] CA verification failed - possible reasons are an incorrect certificate or unsynced clock\n"));
-                                verified = false;
-                            }
-                        #endif // defined _mqtt_client_ca
-                    #else
-                        DEBUG_MSG_P(PSTR("[MQTT] CA verification is not supported with AxTLS client, cannot connect\n"));
-                        verified = false;
-                    #endif
-                } else {
-                    DEBUG_MSG_P(PSTR("[MQTT] !!! SSL connection will not be validated !!!\n"));
-
-                    #if SECURE_CLIENT == SECURE_CLIENT_BEARSSL
-                        _mqtt_client_secure.setInsecure();
-                    #endif
-                }
-            }
-
-        #endif // SECURE_CLIENT != SECURE_CLIENT_NONE
-
-        if (verified) {
-            #if MQTT_LIBRARY == MQTT_ARDUINO // Arduino-MQTT
-                _mqtt.begin(_mqtt_server.c_str(), _mqtt_port, (secure ? _mqtt_client_secure : _mqtt_client));
-                _mqtt.setWill(_mqtt_will.c_str(), _mqtt_payload_offline.c_str(), _mqtt_qos, _mqtt_retain);
-                verified = _mqtt.connect(_mqtt_clientid.c_str(), _mqtt_user.c_str(), _mqtt_pass.c_str());
-            #else // PubSubClient
-                _mqtt.setClient(secure ? _mqtt_client_secure : _mqtt_client);
-                _mqtt.setServer(_mqtt_server.c_str(), _mqtt_port);
-
-                if (_mqtt_user.length() && _mqtt_pass.length()) {
-                    DEBUG_MSG_P(PSTR("[MQTT] Connecting as user %s\n"), _mqtt_user.c_str());
-                    verified = _mqtt.connect(_mqtt_clientid.c_str(), _mqtt_user.c_str(), _mqtt_pass.c_str(), _mqtt_will.c_str(), _mqtt_qos, _mqtt_retain, _mqtt_payload_offline.c_str());
-                } else {
-                    verified = _mqtt.connect(_mqtt_clientid.c_str(), _mqtt_will.c_str(), _mqtt_qos, _mqtt_retain, _mqtt_payload_offline.c_str());
-                }
-            #endif
-        }
-=======
     #if SECURE_CLIENT != SECURE_CLIENT_NONE
         const bool secure = getSetting("mqttUseSSL", MQTT_SSL_ENABLED).toInt() == 1;
     #else
         const bool secure = false;
     #endif
->>>>>>> e398685b
 
     #if MQTT_LIBRARY == MQTT_LIBRARY_ASYNCMQTTCLIENT
         _mqttSetupAsyncClient(secure);
