/*

API MODULE

Copyright (C) 2016-2019 by Xose Pérez <xose dot perez at gmail dot com>

*/

#if API_SUPPORT

#include <ESPAsyncTCP.h>
#include <ESPAsyncWebServer.h>
#include <ArduinoJson.h>
#include <vector>

typedef struct {
    char * key;
    api_get_callback_f getFn = NULL;
    api_put_callback_f putFn = NULL;
} web_api_t;
std::vector<web_api_t> _apis;

// -----------------------------------------------------------------------------

bool _apiWebSocketOnKeyCheck(const char * key, JsonVariant& value) {
    return (strncmp(key, "api", 3) == 0);
}

void _apiWebSocketOnVisible(JsonObject& root) {
    JsonObject& modules = root["modules"];
    modules["api"] = 1;
}

void _apiWebSocketOnConnected(JsonObject& root) {
<<<<<<< HEAD
    JsonObject& api = root.createNestedObject("api");
    api["enabled"] = getSetting("apiEnabled", API_ENABLED).toInt() == 1;
    api["key"] = getSetting("apiKey");
    api["realTime"] = getSetting("apiRealTime", API_REAL_TIME_VALUES).toInt() == 1;
    api["restFul"] = getSetting("apiRestFul", API_RESTFUL).toInt() == 1;
=======
    root["apiEnabled"] = getSetting("apiEnabled", API_ENABLED).toInt() == 1;
    root["apiKey"] = getSetting("apiKey", API_KEY);
    root["apiRealTime"] = getSetting("apiRealTime", API_REAL_TIME_VALUES).toInt() == 1;
    root["apiRestFul"] = getSetting("apiRestFul", API_RESTFUL).toInt() == 1;
>>>>>>> c96f2e4e
}

void _apiConfigure() {
    // Nothing to do
}

// -----------------------------------------------------------------------------
// API
// -----------------------------------------------------------------------------

bool _authAPI(AsyncWebServerRequest *request) {

    const String key = getSetting("apiKey", API_KEY);
    if (!key.length() || getSetting("apiEnabled", API_ENABLED).toInt() == 0) {
        DEBUG_MSG_P(PSTR("[WEBSERVER] HTTP API is not enabled\n"));
        request->send(403);
        return false;
    }

    AsyncWebParameter* p = request->getParam("apikey", (request->method() == HTTP_PUT));
    if (!p || !p->value().equals(key)) {
        DEBUG_MSG_P(PSTR("[WEBSERVER] Wrong / missing apikey parameter\n"));
        request->send(403);
        return false;
    }

    return true;

}

bool _asJson(AsyncWebServerRequest *request) {
    bool asJson = false;
    if (request->hasHeader("Accept")) {
        AsyncWebHeader* h = request->getHeader("Accept");
        asJson = h->value().equals("application/json");
    }
    return asJson;
}

void _onAPIsText(AsyncWebServerRequest *request) {
    AsyncResponseStream *response = request->beginResponseStream("text/plain");
    String output;
    output.reserve(48);
    for (unsigned int i=0; i < _apis.size(); i++) {
        output = "";
        output += _apis[i].key;
        output += " -> ";
        output += "/api/";
        output += _apis[i].key;
        output += '\n';
        response->write(output.c_str());
    }
    request->send(response);
}

constexpr const size_t API_JSON_BUFFER_SIZE = 1024;

void _onAPIsJson(AsyncWebServerRequest *request) {


    DynamicJsonBuffer jsonBuffer(API_JSON_BUFFER_SIZE);
    JsonObject& root = jsonBuffer.createObject();

    constexpr const int BUFFER_SIZE = 48;

    for (unsigned int i=0; i < _apis.size(); i++) {
        char buffer[BUFFER_SIZE] = {0};
        int res = snprintf(buffer, sizeof(buffer), "/api/%s", _apis[i].key);
        if ((res < 0) || (res > (BUFFER_SIZE - 1))) {
            request->send(500);
            return;
        }
        root[_apis[i].key] = buffer;
    }
    AsyncResponseStream *response = request->beginResponseStream("application/json");
    root.printTo(*response);
    request->send(response);

}

void _onAPIs(AsyncWebServerRequest *request) {

    webLog(request);
    if (!_authAPI(request)) return;

    bool asJson = _asJson(request);

    String output;
    if (asJson) {
        _onAPIsJson(request);
    } else {
        _onAPIsText(request);
    }

}

void _onRPC(AsyncWebServerRequest *request) {

    webLog(request);
    if (!_authAPI(request)) return;

    //bool asJson = _asJson(request);
    int response = 404;

    if (request->hasParam("action")) {

        AsyncWebParameter* p = request->getParam("action");
        String action = p->value();
        DEBUG_MSG_P(PSTR("[RPC] Action: %s\n"), action.c_str());

        if (action.equals("reboot")) {
            response = 200;
            deferredReset(100, CUSTOM_RESET_RPC);
        }

    }

    request->send(response);

}

bool _apiRequestCallback(AsyncWebServerRequest *request) {

    String url = request->url();

    // Main API entry point
    if (url.equals("/api") || url.equals("/apis")) {
        _onAPIs(request);
        return true;
    }

    // Main RPC entry point
    if (url.equals("/rpc")) {
        _onRPC(request);
        return true;
    }

    // Not API request
    if (!url.startsWith("/api/")) return false;

    for (unsigned char i=0; i < _apis.size(); i++) {

        // Search API url
        web_api_t api = _apis[i];
        if (!url.endsWith(api.key)) continue;

        // Log and check credentials
        webLog(request);
        if (!_authAPI(request)) return false;

        // Check if its a PUT
        if (api.putFn != NULL) {
            if ((getSetting("apiRestFul", API_RESTFUL).toInt() != 1) || (request->method() == HTTP_PUT)) {
                if (request->hasParam("value", request->method() == HTTP_PUT)) {
                    AsyncWebParameter* p = request->getParam("value", request->method() == HTTP_PUT);
                    (api.putFn)((p->value()).c_str());
                }
            }
        }

        // Get response from callback
        char value[API_BUFFER_SIZE] = {0};
        (api.getFn)(value, API_BUFFER_SIZE);

        // The response will be a 404 NOT FOUND if the resource is not available
        if (0 == value[0]) {
            DEBUG_MSG_P(PSTR("[API] Sending 404 response\n"));
            request->send(404);
            return false;
        }

        DEBUG_MSG_P(PSTR("[API] Sending response '%s'\n"), value);

        // Format response according to the Accept header
        if (_asJson(request)) {
            char buffer[64];
            if (isNumber(value)) {
                snprintf_P(buffer, sizeof(buffer), PSTR("{ \"%s\": %s }"), api.key, value);
            } else {
                snprintf_P(buffer, sizeof(buffer), PSTR("{ \"%s\": \"%s\" }"), api.key, value);
            }
            request->send(200, "application/json", buffer);
        } else {
            request->send(200, "text/plain", value);
        }

        return true;

    }

    return false;

}

// -----------------------------------------------------------------------------

void apiRegister(const char * key, api_get_callback_f getFn, api_put_callback_f putFn) {

    // Store it
    web_api_t api;
    api.key = strdup(key);
    api.getFn = getFn;
    api.putFn = putFn;
    _apis.push_back(api);

}

void apiSetup() {
    _apiConfigure();
    wsRegister()
        .onVisible(_apiWebSocketOnVisible)
        .onConnected(_apiWebSocketOnConnected)
        .onKeyCheck(_apiWebSocketOnKeyCheck);
    webRequestRegister(_apiRequestCallback);
    espurnaRegisterReload(_apiConfigure);
}

#endif // API_SUPPORT<|MERGE_RESOLUTION|>--- conflicted
+++ resolved
@@ -32,18 +32,11 @@
 }
 
 void _apiWebSocketOnConnected(JsonObject& root) {
-<<<<<<< HEAD
     JsonObject& api = root.createNestedObject("api");
     api["enabled"] = getSetting("apiEnabled", API_ENABLED).toInt() == 1;
-    api["key"] = getSetting("apiKey");
+    api["key"] = getSetting("apiKey", API_KEY);
     api["realTime"] = getSetting("apiRealTime", API_REAL_TIME_VALUES).toInt() == 1;
     api["restFul"] = getSetting("apiRestFul", API_RESTFUL).toInt() == 1;
-=======
-    root["apiEnabled"] = getSetting("apiEnabled", API_ENABLED).toInt() == 1;
-    root["apiKey"] = getSetting("apiKey", API_KEY);
-    root["apiRealTime"] = getSetting("apiRealTime", API_REAL_TIME_VALUES).toInt() == 1;
-    root["apiRestFul"] = getSetting("apiRestFul", API_RESTFUL).toInt() == 1;
->>>>>>> c96f2e4e
 }
 
 void _apiConfigure() {
