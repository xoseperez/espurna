/*

API MODULE

Copyright (C) 2016-2019 by Xose Pérez <xose dot perez at gmail dot com>

*/

#if API_SUPPORT

#include "api.h"
#include "system.h"
#include "web.h"
#include "ws.h"

typedef struct {
    char * key;
    api_get_callback_f getFn = NULL;
    api_put_callback_f putFn = NULL;
} web_api_t;
std::vector<web_api_t> _apis;

// -----------------------------------------------------------------------------

bool _apiEnabled() {
    return getSetting("apiEnabled", 1 == API_ENABLED);
}

bool _apiRestFul() {
    return getSetting("apiRestFul", 1 == API_RESTFUL);
}

String _apiKey() {
    return getSetting("apiKey", API_KEY);
}

bool _apiWebSocketOnKeyCheck(const char * key, JsonVariant& value) {
    return (strncmp(key, "api", 3) == 0);
}

void _apiWebSocketOnVisible(JsonObject& root) {
    JsonObject& modules = root["modules"];
    modules["api"] = 1;
}

void _apiWebSocketOnConnected(JsonObject& root) {
<<<<<<< HEAD
    JsonObject& api = root.createNestedObject("api");
    api["enabled"] = getSetting("apiEnabled", API_ENABLED).toInt() == 1;
    api["key"] = getSetting("apiKey", API_KEY);
    api["realTime"] = getSetting("apiRealTime", API_REAL_TIME_VALUES).toInt() == 1;
    api["restFul"] = getSetting("apiRestFul", API_RESTFUL).toInt() == 1;
=======
    root["apiEnabled"] = _apiEnabled();
    root["apiKey"] = _apiKey();
    root["apiRestFul"] = _apiRestFul();
    root["apiRealTime"] = getSetting("apiRealTime", 1 == API_REAL_TIME_VALUES);
>>>>>>> cacc7584
}

void _apiConfigure() {
    // Nothing to do
}

// -----------------------------------------------------------------------------
// API
// -----------------------------------------------------------------------------

bool _authAPI(AsyncWebServerRequest *request) {

    const auto key = _apiKey();
    if (!key.length() || !_apiEnabled()) {
        DEBUG_MSG_P(PSTR("[WEBSERVER] HTTP API is not enabled\n"));
        request->send(403);
        return false;
    }

    AsyncWebParameter* keyParam = request->getParam("apikey", (request->method() == HTTP_PUT));
    if (!keyParam || !keyParam->value().equals(key)) {
        DEBUG_MSG_P(PSTR("[WEBSERVER] Wrong / missing apikey parameter\n"));
        request->send(403);
        return false;
    }

    return true;

}

bool _asJson(AsyncWebServerRequest *request) {
    bool asJson = false;
    if (request->hasHeader("Accept")) {
        AsyncWebHeader* h = request->getHeader("Accept");
        asJson = h->value().equals("application/json");
    }
    return asJson;
}

void _onAPIsText(AsyncWebServerRequest *request) {
    AsyncResponseStream *response = request->beginResponseStream("text/plain");
    String output;
    output.reserve(48);
    for (auto& api : _apis) {
        output = "";
        output += api.key;
        output += " -> ";
        output += "/api/";
        output += api.key;
        output += '\n';
        response->write(output.c_str());
    }
    request->send(response);
}

constexpr const size_t API_JSON_BUFFER_SIZE = 1024;

void _onAPIsJson(AsyncWebServerRequest *request) {


    DynamicJsonBuffer jsonBuffer(API_JSON_BUFFER_SIZE);
    JsonObject& root = jsonBuffer.createObject();

    constexpr const int BUFFER_SIZE = 48;

    for (unsigned int i=0; i < _apis.size(); i++) {
        char buffer[BUFFER_SIZE] = {0};
        int res = snprintf(buffer, sizeof(buffer), "/api/%s", _apis[i].key);
        if ((res < 0) || (res > (BUFFER_SIZE - 1))) {
            request->send(500);
            return;
        }
        root[_apis[i].key] = buffer;
    }
    AsyncResponseStream *response = request->beginResponseStream("application/json");
    root.printTo(*response);
    request->send(response);

}

void _onAPIs(AsyncWebServerRequest *request) {

    webLog(request);
    if (!_authAPI(request)) return;

    bool asJson = _asJson(request);

    String output;
    if (asJson) {
        _onAPIsJson(request);
    } else {
        _onAPIsText(request);
    }

}

void _onRPC(AsyncWebServerRequest *request) {

    webLog(request);
    if (!_authAPI(request)) return;

    //bool asJson = _asJson(request);
    int response = 404;

    if (request->hasParam("action")) {

        AsyncWebParameter* p = request->getParam("action");
        String action = p->value();
        DEBUG_MSG_P(PSTR("[RPC] Action: %s\n"), action.c_str());

        if (action.equals("reboot")) {
            response = 200;
            deferredReset(100, CUSTOM_RESET_RPC);
        }

    }

    request->send(response);

}

bool _apiRequestCallback(AsyncWebServerRequest *request) {

    String url = request->url();

    // Main API entry point
    if (url.equals("/api") || url.equals("/apis")) {
        _onAPIs(request);
        return true;
    }

    // Main RPC entry point
    if (url.equals("/rpc")) {
        _onRPC(request);
        return true;
    }

    // Not API request
    if (!url.startsWith("/api/")) return false;

    for (unsigned char i=0; i < _apis.size(); i++) {

        // Search API url
        web_api_t api = _apis[i];
        if (!url.endsWith(api.key)) continue;

        // Log and check credentials
        webLog(request);
        if (!_authAPI(request)) return false;

        // Check if its a PUT
        if (api.putFn != NULL) {
            if (!_apiRestFul() || (request->method() == HTTP_PUT)) {
                if (request->hasParam("value", request->method() == HTTP_PUT)) {
                    AsyncWebParameter* p = request->getParam("value", request->method() == HTTP_PUT);
                    (api.putFn)((p->value()).c_str());
                }
            }
        }

        // Get response from callback
        char value[API_BUFFER_SIZE] = {0};
        (api.getFn)(value, API_BUFFER_SIZE);

        // The response will be a 404 NOT FOUND if the resource is not available
        if (0 == value[0]) {
            DEBUG_MSG_P(PSTR("[API] Sending 404 response\n"));
            request->send(404);
            return false;
        }

        DEBUG_MSG_P(PSTR("[API] Sending response '%s'\n"), value);

        // Format response according to the Accept header
        if (_asJson(request)) {
            char buffer[64];
            if (isNumber(value)) {
                snprintf_P(buffer, sizeof(buffer), PSTR("{ \"%s\": %s }"), api.key, value);
            } else {
                snprintf_P(buffer, sizeof(buffer), PSTR("{ \"%s\": \"%s\" }"), api.key, value);
            }
            request->send(200, "application/json", buffer);
        } else {
            request->send(200, "text/plain", value);
        }

        return true;

    }

    return false;

}

// -----------------------------------------------------------------------------

void apiRegister(const char * key, api_get_callback_f getFn, api_put_callback_f putFn) {

    // Store it
    web_api_t api;
    api.key = strdup(key);
    api.getFn = getFn;
    api.putFn = putFn;
    _apis.push_back(api);

}

void apiSetup() {
    _apiConfigure();
    wsRegister()
        .onVisible(_apiWebSocketOnVisible)
        .onConnected(_apiWebSocketOnConnected)
        .onKeyCheck(_apiWebSocketOnKeyCheck);
    webRequestRegister(_apiRequestCallback);
    espurnaRegisterReload(_apiConfigure);
}

#endif // API_SUPPORT<|MERGE_RESOLUTION|>--- conflicted
+++ resolved
@@ -44,18 +44,11 @@
 }
 
 void _apiWebSocketOnConnected(JsonObject& root) {
-<<<<<<< HEAD
     JsonObject& api = root.createNestedObject("api");
-    api["enabled"] = getSetting("apiEnabled", API_ENABLED).toInt() == 1;
-    api["key"] = getSetting("apiKey", API_KEY);
-    api["realTime"] = getSetting("apiRealTime", API_REAL_TIME_VALUES).toInt() == 1;
-    api["restFul"] = getSetting("apiRestFul", API_RESTFUL).toInt() == 1;
-=======
-    root["apiEnabled"] = _apiEnabled();
-    root["apiKey"] = _apiKey();
-    root["apiRestFul"] = _apiRestFul();
-    root["apiRealTime"] = getSetting("apiRealTime", 1 == API_REAL_TIME_VALUES);
->>>>>>> cacc7584
+    api["enabled"] = _apiEnabled();
+    api["key"] = _apiKey();
+    api["restFul"] = _apiRestFul();
+    api["realTime"] = getSetting("apiRealTime", 1 == API_REAL_TIME_VALUES);
 }
 
 void _apiConfigure() {
