/*

MIGRATE MODULE

Copyright (C) 2016-2018 by Xose Pérez <xose dot perez at gmail dot com>

*/

void _cmpMoveIndexDown(const char * key, int offset = 0) {
    if (hasSetting(key, 0)) return;
    for (unsigned char index = 1; index < SETTINGS_MAX_LIST_COUNT; index++) {
        if (hasSetting(key, index)) {
            setSetting(key, index - 1, getSetting(key, index).toInt() + offset);
        } else {
            delSetting(key, index - 1);
        }
    }
}

// Configuration versions
//
// 1: based on Embedis, no board definitions
// 2: based on Embedis, with board definitions 1-based
// 3: based on Embedis, with board definitions 0-based

void migrate() {

    // Get config version
    unsigned int board = getSetting("board", 0).toInt();
    unsigned int config_version = getSetting("cfg", board > 0 ? 2 : 1).toInt();

    // Update if not on latest version
    if (config_version == CFG_VERSION) return;
    setSetting("cfg", CFG_VERSION);

    if (config_version == 2) {
        _cmpMoveIndexDown("ledGPIO");
        _cmpMoveIndexDown("ledLogic");
        _cmpMoveIndexDown("btnGPIO");
        _cmpMoveIndexDown("btnRelay", -1);
        _cmpMoveIndexDown("relayGPIO");
        _cmpMoveIndexDown("relayType");
    }

    if (config_version == 1) {

        #if defined(NODEMCU_LOLIN)

            setSetting("board", 2);
            setSetting("ledGPIO", 0, 2);
            setSetting("ledLogic", 0, 1);
            setSetting("btnGPIO", 0, 0);
            setSetting("btnRelay", 0, 0);
            setSetting("relayGPIO", 0, 12);
            setSetting("relayType", 0, RELAY_TYPE_NORMAL);

        #elif defined(WEMOS_D1_MINI_RELAYSHIELD)

            setSetting("board", 3);
            setSetting("ledGPIO", 0, 2);
            setSetting("ledLogic", 0, 1);
            setSetting("btnGPIO", 0, 0);
            setSetting("btnRelay", 0, 0);
            setSetting("relayGPIO", 0, 5);
            setSetting("relayType", 0, RELAY_TYPE_NORMAL);

        #elif defined(ITEAD_SONOFF_BASIC)

            setSetting("board", 4);
            setSetting("ledGPIO", 0, 13);
            setSetting("ledLogic", 0, 1);
            setSetting("btnGPIO", 0, 0);
            setSetting("btnRelay", 0, 0);
            setSetting("relayGPIO", 0, 12);
            setSetting("relayType", 0, RELAY_TYPE_NORMAL);

        #elif defined(ITEAD_SONOFF_TH)

            setSetting("board", 5);
            setSetting("ledGPIO", 0, 13);
            setSetting("ledLogic", 0, 1);
            setSetting("btnGPIO", 0, 0);
            setSetting("btnRelay", 0, 0);
            setSetting("relayGPIO", 0, 12);
            setSetting("relayType", 0, RELAY_TYPE_NORMAL);

        #elif defined(ITEAD_SONOFF_SV)

            setSetting("board", 6);
            setSetting("ledGPIO", 0, 13);
            setSetting("ledLogic", 0, 1);
            setSetting("btnGPIO", 0, 0);
            setSetting("btnRelay", 0, 0);
            setSetting("relayGPIO", 0, 12);
            setSetting("relayType", 0, RELAY_TYPE_NORMAL);

        #elif defined(ITEAD_SONOFF_TOUCH)

            setSetting("board", 7);
            setSetting("ledGPIO", 0, 13);
            setSetting("ledLogic", 0, 1);
            setSetting("btnGPIO", 0, 0);
            setSetting("btnRelay", 0, 0);
            setSetting("relayGPIO", 0, 12);
            setSetting("relayType", 0, RELAY_TYPE_NORMAL);

        #elif defined(ITEAD_SONOFF_POW)

            setSetting("board", 8);
            setSetting("ledGPIO", 0, 15);
            setSetting("ledLogic", 0, 1);
            setSetting("btnGPIO", 0, 0);
            setSetting("btnRelay", 0, 0);
            setSetting("relayGPIO", 0, 12);
            setSetting("relayType", 0, RELAY_TYPE_NORMAL);
            setSetting("selGPIO", 5);
            setSetting("cf1GPIO", 13);
            setSetting("cfGPIO", 14);

        #elif defined(ITEAD_SONOFF_DUAL)

            setSetting("board", 9);
            setSetting("ledGPIO", 0, 13);
            setSetting("ledLogic", 0, 1);
            setSetting("btnRelay", 0, 0xFF);
            setSetting("btnRelay", 1, 0xFF);
            setSetting("btnRelay", 2, 0);
            setSetting("relayProvider", RELAY_PROVIDER_DUAL);
            setSetting("relays", 2);

        #elif defined(ITEAD_1CH_INCHING)

            setSetting("board", 10);
            setSetting("ledGPIO", 0, 13);
            setSetting("ledLogic", 0, 1);
            setSetting("btnGPIO", 0, 0);
            setSetting("btnRelay", 0, 0);
            setSetting("relayGPIO", 0, 12);
            setSetting("relayType", 0, RELAY_TYPE_NORMAL);

        #elif defined(ITEAD_SONOFF_4CH)

            setSetting("board", 11);
            setSetting("ledGPIO", 0, 13);
            setSetting("ledLogic", 0, 1);
            setSetting("btnGPIO", 0, 0);
            setSetting("btnGPIO", 1, 9);
            setSetting("btnGPIO", 2, 10);
            setSetting("btnGPIO", 3, 14);
            setSetting("btnRelay", 0, 0);
            setSetting("btnRelay", 1, 1);
            setSetting("btnRelay", 2, 2);
            setSetting("btnRelay", 3, 3);
            setSetting("relayGPIO", 0, 12);
            setSetting("relayGPIO", 1, 5);
            setSetting("relayGPIO", 2, 4);
            setSetting("relayGPIO", 3, 15);
            setSetting("relayType", 0, RELAY_TYPE_NORMAL);
            setSetting("relayType", 1, RELAY_TYPE_NORMAL);
            setSetting("relayType", 2, RELAY_TYPE_NORMAL);
            setSetting("relayType", 3, RELAY_TYPE_NORMAL);

        #elif defined(ITEAD_SLAMPHER)

            setSetting("board", 12);
            setSetting("ledGPIO", 0, 13);
            setSetting("ledLogic", 0, 1);
            setSetting("btnGPIO", 0, 0);
            setSetting("btnRelay", 0, 0);
            setSetting("relayGPIO", 0, 12);
            setSetting("relayType", 0, RELAY_TYPE_NORMAL);

        #elif defined(ITEAD_S20)

            setSetting("board", 13);
            setSetting("ledGPIO", 0, 13);
            setSetting("ledLogic", 0, 1);
            setSetting("btnGPIO", 0, 0);
            setSetting("btnRelay", 0, 0);
            setSetting("relayGPIO", 0, 12);
            setSetting("relayType", 0, RELAY_TYPE_NORMAL);

        #elif defined(ELECTRODRAGON_WIFI_IOT)

            setSetting("board", 14);
            setSetting("ledGPIO", 0, 16);
            setSetting("ledLogic", 0, 0);
            setSetting("btnGPIO", 0, 0);
            setSetting("btnGPIO", 1, 2);
            setSetting("btnRelay", 0, 0);
            setSetting("btnRelay", 1, 1);
            setSetting("relayGPIO", 0, 12);
            setSetting("relayGPIO", 1, 13);
            setSetting("relayType", 0, RELAY_TYPE_NORMAL);
            setSetting("relayType", 1, RELAY_TYPE_NORMAL);

        #elif defined(WORKCHOICE_ECOPLUG)

            setSetting("board", 15);
            setSetting("ledGPIO", 0, 2);
            setSetting("ledLogic", 0, 0);
            setSetting("btnGPIO", 0, 13);
            setSetting("btnRelay", 0, 0);
            setSetting("relayGPIO", 0, 15);
            setSetting("relayType", 0, RELAY_TYPE_NORMAL);

        #elif defined(JANGOE_WIFI_RELAY_NC)

            setSetting("board", 16);
            setSetting("btnGPIO", 0, 12);
            setSetting("btnGPIO", 1, 13);
            setSetting("btnRelay", 0, 0);
            setSetting("btnRelay", 1, 1);
            setSetting("relayGPIO", 0, 2);
            setSetting("relayGPIO", 1, 14);
            setSetting("relayType", 0, RELAY_TYPE_INVERSE);
            setSetting("relayType", 1, RELAY_TYPE_INVERSE);

        #elif defined(JANGOE_WIFI_RELAY_NO)

            setSetting("board", 17);
            setSetting("btnGPIO", 0, 12);
            setSetting("btnGPIO", 1, 13);
            setSetting("btnRelay", 0, 0);
            setSetting("btnRelay", 1, 1);
            setSetting("relayGPIO", 0, 2);
            setSetting("relayGPIO", 1, 14);
            setSetting("relayType", 0, RELAY_TYPE_NORMAL);
            setSetting("relayType", 1, RELAY_TYPE_NORMAL);

        #elif defined(OPENENERGYMONITOR_MQTT_RELAY)

            setSetting("board", 18);
            setSetting("ledGPIO", 0, 16);
            setSetting("ledLogic", 0, 1);
            setSetting("btnGPIO", 0, 0);
            setSetting("btnRelay", 0, 0);
            setSetting("relayGPIO", 0, 12);
            setSetting("relayType", 0, RELAY_TYPE_NORMAL);

        #elif defined(JORGEGARCIA_WIFI_RELAYS)

            setSetting("board", 19);
            setSetting("relayGPIO", 0, 0);
            setSetting("relayGPIO", 1, 2);
            setSetting("relayType", 0, RELAY_TYPE_INVERSE);
            setSetting("relayType", 1, RELAY_TYPE_INVERSE);

        #elif defined(AITHINKER_AI_LIGHT)

            setSetting("board", 20);
            setSetting("relayProvider", RELAY_PROVIDER_LIGHT);
            setSetting("lightProvider", LIGHT_PROVIDER_MY92XX);
            setSetting("myModel", MY92XX_MODEL_MY9291);
            setSetting("myChips", 1);
            setSetting("myDIGPIO", 13);
            setSetting("myDCKIGPIO", 15);
            setSetting("relays", 1);

        #elif defined(MAGICHOME_LED_CONTROLLER)

            setSetting("board", 21);
            setSetting("relayProvider", RELAY_PROVIDER_LIGHT);
            setSetting("lightProvider", LIGHT_PROVIDER_DIMMER);
            setSetting("ledGPIO", 0, 2);
            setSetting("ledLogic", 0, 1);
            setSetting("chGPIO", 0, 14);
            setSetting("chGPIO", 1, 5);
            setSetting("chGPIO", 2, 12);
            setSetting("chGPIO", 3, 13);
            setSetting("chLogic", 0, 0);
            setSetting("chLogic", 1, 0);
            setSetting("chLogic", 2, 0);
            setSetting("chLogic", 3, 0);
            setSetting("relays", 1);

        #elif defined(MAGICHOME_LED_CONTROLLER_IR)

            setSetting("board", 21);
            setSetting("relayProvider", RELAY_PROVIDER_LIGHT);
            setSetting("lightProvider", LIGHT_PROVIDER_DIMMER);
            setSetting("ledGPIO", 0, 2);
            setSetting("ledLogic", 0, 1);
            setSetting("chGPIO", 0, 5);
            setSetting("chGPIO", 1, 12);
            setSetting("chGPIO", 2, 13);
            setSetting("chGPIO", 3, 14);
            setSetting("chLogic", 0, 0);
            setSetting("chLogic", 1, 0);
            setSetting("chLogic", 2, 0);
            setSetting("chLogic", 3, 0);
            setSetting("relays", 1);

        #elif defined(ITEAD_MOTOR)

            setSetting("board", 22);
            setSetting("ledGPIO", 0, 13);
            setSetting("ledLogic", 0, 1);
            setSetting("btnGPIO", 0, 0);
            setSetting("btnRelay", 0, 0);
            setSetting("relayGPIO", 0, 12);
            setSetting("relayType", 0, RELAY_TYPE_NORMAL);

        #elif defined(TINKERMAN_ESPURNA_H06)

            setSetting("board", 23);
            setSetting("ledGPIO", 0, 5);
            setSetting("ledLogic", 0, 0);
            setSetting("btnGPIO", 0, 4);
            setSetting("btnRelay", 0, 0);
            setSetting("relayGPIO", 0, 12);
            setSetting("relayType", 0, RELAY_TYPE_INVERSE);
            setSetting("selGPIO", 2);
            setSetting("cf1GPIO", 13);
            setSetting("cfGPIO", 14);

        #elif defined(HUACANXING_H801)

            setSetting("board", 24);
            setSetting("relayProvider", RELAY_PROVIDER_LIGHT);
            setSetting("lightProvider", LIGHT_PROVIDER_DIMMER);
            setSetting("ledGPIO", 0, 5);
            setSetting("ledLogic", 0, 1);
            setSetting("chGPIO", 0, 15);
            setSetting("chGPIO", 1, 13);
            setSetting("chGPIO", 2, 12);
            setSetting("chGPIO", 3, 14);
            setSetting("chGPIO", 4, 4);
            setSetting("chLogic", 0, 0);
            setSetting("chLogic", 1, 0);
            setSetting("chLogic", 2, 0);
            setSetting("chLogic", 3, 0);
            setSetting("chLogic", 4, 0);
            setSetting("relays", 1);

        #elif defined(ITEAD_BNSZ01)

            setSetting("board", 25);
            setSetting("relayProvider", RELAY_PROVIDER_LIGHT);
            setSetting("lightProvider", LIGHT_PROVIDER_DIMMER);
            setSetting("ledGPIO", 0, 13);
            setSetting("ledLogic", 0, 1);
            setSetting("chGPIO", 0, 12);
            setSetting("chLogic", 0, 0);
            setSetting("relays", 1);

        #elif defined(ITEAD_SONOFF_RFBRIDGE)

            setSetting("board", 26);
            setSetting("ledGPIO", 0, 13);
            setSetting("ledLogic", 0, 1);
            setSetting("btnGPIO", 0, 0);
            setSetting("relayProvider", RELAY_PROVIDER_RFBRIDGE);
            setSetting("relays", 6);

        #elif defined(ITEAD_SONOFF_4CH_PRO)

            setSetting("board", 27);
            setSetting("ledGPIO", 0, 13);
            setSetting("ledLogic", 0, 1);
            setSetting("btnGPIO", 0, 0);
            setSetting("btnGPIO", 1, 9);
            setSetting("btnGPIO", 2, 10);
            setSetting("btnGPIO", 3, 14);
            setSetting("btnRelay", 0, 0);
            setSetting("btnRelay", 1, 1);
            setSetting("btnRelay", 2, 2);
            setSetting("btnRelay", 3, 3);
            setSetting("relayGPIO", 0, 12);
            setSetting("relayGPIO", 1, 5);
            setSetting("relayGPIO", 2, 4);
            setSetting("relayGPIO", 3, 15);
            setSetting("relayType", 0, RELAY_TYPE_NORMAL);
            setSetting("relayType", 1, RELAY_TYPE_NORMAL);
            setSetting("relayType", 2, RELAY_TYPE_NORMAL);
            setSetting("relayType", 3, RELAY_TYPE_NORMAL);

        #elif defined(ITEAD_SONOFF_B1)

            setSetting("board", 28);
            setSetting("relayProvider", RELAY_PROVIDER_LIGHT);
            setSetting("lightProvider", LIGHT_PROVIDER_MY92XX);
            setSetting("myModel", MY92XX_MODEL_MY9231);
            setSetting("myChips", 2);
            setSetting("myDIGPIO", 12);
            setSetting("myDCKIGPIO", 14);
            setSetting("relays", 1);

        #elif defined(ITEAD_SONOFF_LED)

            setSetting("board", 29);
            setSetting("relayProvider", RELAY_PROVIDER_LIGHT);
            setSetting("lightProvider", LIGHT_PROVIDER_DIMMER);
            setSetting("ledGPIO", 0, 13);
            setSetting("ledLogic", 0, 1);
            setSetting("chGPIO", 0, 12);
            setSetting("chLogic", 0, 0);
            setSetting("chGPIO", 1, 14);
            setSetting("chLogic", 1, 0);
            setSetting("relays", 1);

        #elif defined(ITEAD_SONOFF_T1_1CH)

            setSetting("board", 30);
            setSetting("ledGPIO", 0, 13);
            setSetting("ledLogic", 0, 1);
            setSetting("btnGPIO", 0, 9);
            setSetting("btnRelay", 0, 0);
            setSetting("relayGPIO", 0, 5);
            setSetting("relayType", 0, RELAY_TYPE_NORMAL);

        #elif defined(ITEAD_SONOFF_T1_2CH)

            setSetting("board", 31);
            setSetting("ledGPIO", 0, 13);
            setSetting("ledLogic", 0, 1);
            setSetting("btnGPIO", 0, 0);
            setSetting("btnGPIO", 1, 10);
            setSetting("btnRelay", 0, 0);
            setSetting("btnRelay", 1, 1);
            setSetting("relayGPIO", 0, 12);
            setSetting("relayGPIO", 1, 4);
            setSetting("relayType", 0, RELAY_TYPE_NORMAL);
            setSetting("relayType", 1, RELAY_TYPE_NORMAL);

        #elif defined(ITEAD_SONOFF_T1_3CH)

            setSetting("board", 32);
            setSetting("ledGPIO", 0, 13);
            setSetting("ledLogic", 0, 1);
            setSetting("btnGPIO", 0, 0);
            setSetting("btnGPIO", 1, 9);
            setSetting("btnGPIO", 2, 10);
            setSetting("btnRelay", 0, 0);
            setSetting("btnRelay", 1, 1);
            setSetting("btnRelay", 2, 2);
            setSetting("relayGPIO", 0, 12);
            setSetting("relayGPIO", 1, 5);
            setSetting("relayGPIO", 2, 4);
            setSetting("relayType", 0, RELAY_TYPE_NORMAL);
            setSetting("relayType", 1, RELAY_TYPE_NORMAL);
            setSetting("relayType", 2, RELAY_TYPE_NORMAL);

        #elif defined(ITEAD_SONOFF_RF)

            setSetting("board", 33);
            setSetting("ledGPIO", 0, 13);
            setSetting("ledLogic", 0, 1);
            setSetting("btnGPIO", 0, 0);
            setSetting("btnRelay", 0, 0);
            setSetting("relayGPIO", 0, 12);
            setSetting("relayType", 0, RELAY_TYPE_NORMAL);

        #elif defined(WION_50055)

            setSetting("board", 34);
            setSetting("ledGPIO", 0, 2);
            setSetting("ledLogic", 0, 0);
            setSetting("btnGPIO", 0, 13);
            setSetting("btnRelay", 0, 0);
            setSetting("relayGPIO", 0, 15);
            setSetting("relayType", 0, RELAY_TYPE_NORMAL);

        #elif defined(EXS_WIFI_RELAY_V31)

            setSetting("board", 35);
            setSetting("btnGPIO", 0, 0);
            setSetting("btnRelay", 0, 0);
            setSetting("relayGPIO", 0, 13);
            setSetting("relayResetGPIO", 0, 12);
            setSetting("relayType", 0, RELAY_TYPE_NORMAL);

        #elif defined(HUACANXING_H802)

            setSetting("board", 36);
            setSetting("relayProvider", RELAY_PROVIDER_LIGHT);
            setSetting("lightProvider", LIGHT_PROVIDER_DIMMER);
            setSetting("chGPIO", 0, 12);
            setSetting("chGPIO", 1, 14);
            setSetting("chGPIO", 2, 13);
            setSetting("chGPIO", 3, 15);
            setSetting("chLogic", 0, 0);
            setSetting("chLogic", 1, 0);
            setSetting("chLogic", 2, 0);
            setSetting("chLogic", 3, 0);
            setSetting("relays", 1);

        #elif defined(GENERIC_V9261F)

            setSetting("board", 37);

        #elif defined(GENERIC_ECH1560)

            setSetting("board", 38);

        #elif defined(TINKERMAN_ESPURNA_H08)

            setSetting("board", 39);
            setSetting("ledGPIO", 0, 2);
            setSetting("ledLogic", 0, 0);
            setSetting("btnGPIO", 0, 4);
            setSetting("btnRelay", 0, 0);
            setSetting("relayGPIO", 0, 12);
            setSetting("relayType", 0, RELAY_TYPE_NORMAL);
            setSetting("selGPIO", 5);
            setSetting("cf1GPIO", 13);
            setSetting("cfGPIO", 14);

        #elif defined(MANCAVEMADE_ESPLIVE)

            setSetting("board", 40);
            setSetting("btnGPIO", 0, 4);
            setSetting("btnGPIO", 1, 5);
            setSetting("btnRelay", 0, 0);
            setSetting("btnRelay", 1, 1);
            setSetting("relayGPIO", 0, 12);
            setSetting("relayGPIO", 1, 13);
            setSetting("relayType", 0, RELAY_TYPE_NORMAL);
            setSetting("relayType", 1, RELAY_TYPE_NORMAL);

        #elif defined(INTERMITTECH_QUINLED)

            setSetting("board", 41);
            setSetting("relayProvider", RELAY_PROVIDER_LIGHT);
            setSetting("lightProvider", LIGHT_PROVIDER_DIMMER);
            setSetting("ledGPIO", 0, 1);
            setSetting("ledLogic", 0, 1);
            setSetting("chGPIO", 0, 0);
            setSetting("chGPIO", 1, 2);
            setSetting("chLogic", 0, 0);
            setSetting("chLogic", 1, 0);
            setSetting("relays", 1);

        #elif defined(MAGICHOME_LED_CONTROLLER_20)

            setSetting("board", 42);
            setSetting("relayProvider", RELAY_PROVIDER_LIGHT);
            setSetting("lightProvider", LIGHT_PROVIDER_DIMMER);
            setSetting("chGPIO", 0, 5);
            setSetting("chGPIO", 1, 12);
            setSetting("chGPIO", 2, 13);
            setSetting("chGPIO", 3, 15);
            setSetting("chLogic", 0, 0);
            setSetting("chLogic", 1, 0);
            setSetting("chLogic", 2, 0);
            setSetting("chLogic", 3, 0);
            setSetting("relays", 1);

        #elif defined(ARILUX_AL_LC06)

            setSetting("board", 43);
            setSetting("relayProvider", RELAY_PROVIDER_LIGHT);
            setSetting("lightProvider", LIGHT_PROVIDER_DIMMER);
            setSetting("chGPIO", 0, 12);
            setSetting("chGPIO", 1, 14);
            setSetting("chGPIO", 2, 13);
            setSetting("chGPIO", 3, 15);
            setSetting("chGPIO", 4, 5);
            setSetting("chLogic", 0, 0);
            setSetting("chLogic", 1, 0);
            setSetting("chLogic", 2, 0);
            setSetting("chLogic", 3, 0);
            setSetting("chLogic", 4, 0);
            setSetting("relays", 1);

        #elif defined(XENON_SM_PW702U)

            setSetting("board", 44);
            setSetting("ledGPIO", 0, 4);
            setSetting("ledLogic", 0, 0);
            setSetting("btnGPIO", 0, 13);
            setSetting("btnRelay", 0, 0);
            setSetting("relayGPIO", 0, 12);
            setSetting("relayType", 0, RELAY_TYPE_NORMAL);

        #elif defined(AUTHOMETION_LYT8266)

            setSetting("board", 45);
            setSetting("relayProvider", RELAY_PROVIDER_LIGHT);
            setSetting("lightProvider", LIGHT_PROVIDER_DIMMER);
            setSetting("chGPIO", 0, 13);
            setSetting("chGPIO", 1, 12);
            setSetting("chGPIO", 2, 14);
            setSetting("chGPIO", 3, 2);
            setSetting("chLogic", 0, 0);
            setSetting("chLogic", 1, 0);
            setSetting("chLogic", 2, 0);
            setSetting("chLogic", 3, 0);
            setSetting("relays", 1);
            setSetting("enGPIO", 15);

        #elif defined(ARILUX_E27)

            setSetting("board", 46);
            setSetting("relayProvider", RELAY_PROVIDER_LIGHT);
            setSetting("lightProvider", LIGHT_PROVIDER_MY92XX);
            setSetting("myModel", MY92XX_MODEL_MY9291);
            setSetting("myChips", 1);
            setSetting("myDIGPIO", 13);
            setSetting("myDCKIGPIO", 15);
            setSetting("relays", 1);

        #elif defined(YJZK_SWITCH_2CH)

            setSetting("board", 47);
            setSetting("ledGPIO", 0, 13);
            setSetting("ledLogic", 0, 0);
            setSetting("ledWifi", 0);
            setSetting("btnGPIO", 0, 0);
            setSetting("btnGPIO", 1, 9);
            setSetting("btnRelay", 0, 0);
            setSetting("btnRelay", 1, 1);
            setSetting("relayGPIO", 0, 12);
            setSetting("relayGPIO", 1, 5);
            setSetting("relayType", 0, RELAY_TYPE_NORMAL);
            setSetting("relayType", 1, RELAY_TYPE_NORMAL);

        #elif defined(ITEAD_SONOFF_DUAL_R2)

            setSetting("board", 48);
            setSetting("ledGPIO", 0, 13);
            setSetting("ledLogic", 0, 1);
            setSetting("btnGPIO", 0, 0);
            setSetting("btnGPIO", 1, 9);
            setSetting("btnGPIO", 2, 10);
            setSetting("btnRelay", 0, 0);
            setSetting("btnRelay", 1, 1);
            setSetting("btnRelay", 2, 0);
            setSetting("relayGPIO", 0, 12);
            setSetting("relayGPIO", 1, 5);
            setSetting("relayType", 0, RELAY_TYPE_NORMAL);
            setSetting("relayType", 1, RELAY_TYPE_NORMAL);

        #elif defined(GENERIC_8CH)

            setSetting("board", 49);
            setSetting("relayGPIO", 0, 0);
            setSetting("relayGPIO", 1, 2);
            setSetting("relayGPIO", 2, 4);
            setSetting("relayGPIO", 3, 5);
            setSetting("relayGPIO", 4, 12);
            setSetting("relayGPIO", 5, 13);
            setSetting("relayGPIO", 6, 14);
            setSetting("relayGPIO", 7, 15);
            setSetting("relayType", 0, RELAY_TYPE_NORMAL);
            setSetting("relayType", 1, RELAY_TYPE_NORMAL);
            setSetting("relayType", 2, RELAY_TYPE_NORMAL);
            setSetting("relayType", 3, RELAY_TYPE_NORMAL);
            setSetting("relayType", 4, RELAY_TYPE_NORMAL);
            setSetting("relayType", 5, RELAY_TYPE_NORMAL);
            setSetting("relayType", 6, RELAY_TYPE_NORMAL);
            setSetting("relayType", 7, RELAY_TYPE_NORMAL);

        #elif defined(ARILUX_AL_LC01)

            setSetting("board", 50);
            setSetting("relayProvider", RELAY_PROVIDER_LIGHT);
            setSetting("lightProvider", LIGHT_PROVIDER_DIMMER);
            setSetting("chGPIO", 0, 5);
            setSetting("chGPIO", 1, 12);
            setSetting("chGPIO", 2, 13);
            setSetting("chGPIO", 3, 14);
            setSetting("chLogic", 0, 0);
            setSetting("chLogic", 1, 0);
            setSetting("chLogic", 2, 0);
            setSetting("chLogic", 3, 0);
            setSetting("relays", 1);

        #elif defined(ARILUX_AL_LC11)

            setSetting("board", 51);
            setSetting("relayProvider", RELAY_PROVIDER_LIGHT);
            setSetting("lightProvider", LIGHT_PROVIDER_DIMMER);
            setSetting("chGPIO", 0, 5);
            setSetting("chGPIO", 1, 4);
            setSetting("chGPIO", 2, 14);
            setSetting("chGPIO", 3, 13);
            setSetting("chGPIO", 4, 12);
            setSetting("chLogic", 0, 0);
            setSetting("chLogic", 1, 0);
            setSetting("chLogic", 2, 0);
            setSetting("chLogic", 3, 0);
            setSetting("chLogic", 4, 0);
            setSetting("relays", 1);

        #elif defined(ARILUX_AL_LC02)

            setSetting("board", 52);
            setSetting("relayProvider", RELAY_PROVIDER_LIGHT);
            setSetting("lightProvider", LIGHT_PROVIDER_DIMMER);
            setSetting("chGPIO", 0, 12);
            setSetting("chGPIO", 1, 5);
            setSetting("chGPIO", 2, 13);
            setSetting("chGPIO", 3, 15);
            setSetting("chLogic", 0, 0);
            setSetting("chLogic", 1, 0);
            setSetting("chLogic", 2, 0);
            setSetting("chLogic", 3, 0);
            setSetting("relays", 1);

        #elif defined(KMC_70011)

            setSetting("board", 53);
            setSetting("ledGPIO", 0, 13);
            setSetting("ledLogic", 0, 0);
            setSetting("btnGPIO", 0, 0);
            setSetting("btnRelay", 0, 0);
            setSetting("relayGPIO", 0, 14);
            setSetting("relayType", 0, RELAY_TYPE_NORMAL);
            setSetting("selGPIO", 12);
            setSetting("cf1GPIO", 5);
            setSetting("cfGPIO", 4);

        #elif defined(GIZWITS_WITTY_CLOUD)

            setSetting("board", 54);
            setSetting("ledGPIO", 0, 2);
            setSetting("ledLogic", 0, 1);
            setSetting("btnGPIO", 0, 4);
            setSetting("relayProvider", RELAY_PROVIDER_LIGHT);
            setSetting("lightProvider", LIGHT_PROVIDER_DIMMER);
            setSetting("chGPIO", 0, 15);
            setSetting("chGPIO", 1, 12);
            setSetting("chGPIO", 2, 13);
            setSetting("chLogic", 0, 0);
            setSetting("chLogic", 1, 0);
            setSetting("chLogic", 2, 0);
            setSetting("relays", 1);

        #elif defined(EUROMATE_WIFI_STECKER_SCHUKO)

            setSetting("board", 55);
            setSetting("ledGPIO", 0, 4);
            setSetting("ledLogic", 0, 0);
            setSetting("ledGPIO", 1, 12);
            setSetting("ledLogic", 1, 0);
            setSetting("btnGPIO", 0, 14);
            setSetting("btnRelay", 0, 0);
            setSetting("relayGPIO", 0, 5);
            setSetting("relayType", 0, RELAY_TYPE_NORMAL);

        #elif defined(TONBUX_POWERSTRIP02)

            setSetting("board", 56);
            setSetting("relayGPIO", 0, 4);
            setSetting("relayGPIO", 1, 13);
            setSetting("relayGPIO", 2, 12);
            setSetting("relayGPIO", 3, 14);
            setSetting("relayGPIO", 4, 16);
            setSetting("relayType", 0, RELAY_TYPE_INVERSE);
            setSetting("relayType", 1, RELAY_TYPE_INVERSE);
            setSetting("relayType", 2, RELAY_TYPE_INVERSE);
            setSetting("relayType", 3, RELAY_TYPE_INVERSE);
            setSetting("relayType", 4, RELAY_TYPE_NORMAL);  // Not a relay. USB ports on/off
            setSetting("ledGPIO", 0, 0);    // 1 blue led
            setSetting("ledLogic", 0, 1);
            setSetting("ledGPIO", 1, 3);    // 3 red leds
            setSetting("ledLogic", 1, 1);
            setSetting("btnGPIO", 0, 5);
            setSetting("btnRelay", 0, 1);

        #elif defined(LINGAN_SWA1)

            setSetting("board", 57);
            setSetting("ledGPIO", 0, 4);
            setSetting("ledLogic", 0, 1);
            setSetting("btnGPIO", 0, 13);
            setSetting("btnRelay", 0, 0);
            setSetting("relayGPIO", 0, 5);
            setSetting("relayType", 0, RELAY_TYPE_NORMAL);

        #elif defined(HEYGO_HY02)

            setSetting("board", 58);
            setSetting("ledGPIO", 0, 0);
            setSetting("ledLogic", 0, 1);
            setSetting("ledGPIO", 1, 15);
            setSetting("ledLogic", 1, 0);
            setSetting("btnGPIO", 0, 13);
            setSetting("btnRelay", 0, 0);
            setSetting("relayGPIO", 0, 15);
            setSetting("relayType", 0, RELAY_TYPE_NORMAL);
            setSetting("selGPIO", 3);
            setSetting("cf1GPIO", 14);
            setSetting("cfGPIO", 5);

        #elif defined(MAXCIO_WUS002S)

            setSetting("board", 59);
            setSetting("ledGPIO", 0, 3);
            setSetting("ledLogic", 0, 0);
            setSetting("btnGPIO", 0, 2);
            setSetting("btnRelay", 0, 0);
            setSetting("relayGPIO", 0, 13);
            setSetting("relayType", 0, RELAY_TYPE_NORMAL);
            setSetting("selGPIO", 12);
            setSetting("cf1GPIO", 5);
            setSetting("cfGPIO", 4);

        #elif defined(YIDIAN_XSSSA05)

            setSetting("board", 60);
            setSetting("ledGPIO", 0, 0);
            setSetting("ledLogic", 0, 0);
            setSetting("ledGPIO", 1, 5);
            setSetting("ledLogic", 1, 0);
            setSetting("ledGPIO", 2, 2);
            setSetting("ledLogic", 2, 0);
            setSetting("btnGPIO", 0, 13);
            setSetting("btnRelay", 0, 0);
            setSetting("relayGPIO", 0, 15);
            setSetting("relayType", 0, RELAY_TYPE_NORMAL);

        #elif defined(TONBUX_XSSSA06)

            setSetting("board", 61);
            setSetting("ledGPIO", 0, 4);
            setSetting("ledLogic", 0, 1);
            setSetting("btnGPIO", 0, 13);
            setSetting("btnRelay", 0, 0);
            setSetting("relayGPIO", 0, 5);
            setSetting("relayType", 0, RELAY_TYPE_NORMAL);

        #elif defined(GREEN_ESP8266RELAY)

            setSetting("board", 62);
            setSetting("ledGPIO", 0, 2);
            setSetting("ledLogic", 0, 1);
            setSetting("btnGPIO", 0, 5);
            setSetting("btnRelay", 0, 0);
            setSetting("relayGPIO", 0, 4);
            setSetting("relayType", 0, RELAY_TYPE_NORMAL);

        #elif defined(IKE_ESPIKE)

            setSetting("board", 63);
            setSetting("ledGPIO", 0, 2);
            setSetting("ledLogic", 0, 1);
            setSetting("btnGPIO", 0, 13);
            setSetting("btnRelay", 0, 0);
            setSetting("btnGPIO", 1, 12);
            setSetting("btnRelay", 1, 1);
            setSetting("btnGPIO", 2, 13);
            setSetting("btnRelay", 2, 2);
            setSetting("relayGPIO", 0, 4);
            setSetting("relayType", 0, RELAY_TYPE_NORMAL);
            setSetting("relayGPIO", 1, 5);
            setSetting("relayType", 1, RELAY_TYPE_NORMAL);
            setSetting("relayGPIO", 2, 16);
            setSetting("relayType", 2, RELAY_TYPE_NORMAL);

        #elif defined(ARNIEX_SWIFITCH)

            setSetting("board", 64);
            setSetting("ledGPIO", 0, 12);
            setSetting("ledLogic", 0, 1);
            setSetting("btnGPIO", 0, 4);
            setSetting("btnRelay", 0, 1);
            setSetting("relayGPIO", 0, 5);
            setSetting("relayType", 0, RELAY_TYPE_INVERSE);

        #elif defined(GENERIC_ESP01S_RELAY_V40)

            setSetting("board", 65);
            setSetting("ledGPIO", 0, 2);
            setSetting("ledLogic", 0, 0);
            setSetting("relayGPIO", 0, 0);
            setSetting("relayType", 0, RELAY_TYPE_NORMAL);

        #elif defined(GENERIC_ESP01S_RGBLED_V10)

            setSetting("board", 66);
            setSetting("ledGPIO", 0, 2);

        #elif defined(HELTEC_TOUCHRELAY)

            setSetting("board", 67);
            setSetting("btnGPIO", 0, 14);
            setSetting("btnRelay", 0, 1);
            setSetting("relayGPIO", 0, 12);
            setSetting("relayType", 0, RELAY_TYPE_NORMAL);

        #elif defined(GENERIC_ESP01S_DHT11_V10)

            setSetting("board", 68);

        #elif defined(GENERIC_ESP01S_DS18B20_V10)

            setSetting("board", 69);

        #elif defined(ZHILDE_EU44_W)

            setSetting("board", 70);
            setSetting("btnGPIO", 0, 3);
            setSetting("ledGPIO", 0, 1);
            setSetting("ledLogic", 0, 1);
            setSetting("relayGPIO", 0, 5);
            setSetting("relayGPIO", 1, 4);
            setSetting("relayGPIO", 2, 12);
            setSetting("relayGPIO", 3, 13);
            setSetting("relayGPIO", 4, 14);
            setSetting("relayType", 0, RELAY_TYPE_NORMAL);
            setSetting("relayType", 1, RELAY_TYPE_NORMAL);
            setSetting("relayType", 2, RELAY_TYPE_NORMAL);
            setSetting("relayType", 3, RELAY_TYPE_NORMAL);
            setSetting("relayType", 4, RELAY_TYPE_NORMAL);

        #elif defined(ITEAD_SONOFF_POW_R2)

            setSetting("board", 71);
            setSetting("ledGPIO", 0, 15);
            setSetting("ledLogic", 0, 1);
            setSetting("btnGPIO", 0, 0);
            setSetting("btnRelay", 0, 0);
            setSetting("relayGPIO", 0, 12);
            setSetting("relayType", 0, RELAY_TYPE_NORMAL);
            setSetting("selGPIO", 5);
            setSetting("cf1GPIO", 13);
            setSetting("cfGPIO", 14);

        #elif defined(LUANI_HVIO)

            setSetting("board", 72);
            setSetting("ledGPIO", 0, 15);
            setSetting("ledLogic", 0, 0);
            setSetting("btnGPIO", 0, 12);
            setSetting("btnRelay", 0, 0);
            setSetting("relayGPIO", 0, 4);
            setSetting("relayType", 0, RELAY_TYPE_NORMAL);
            setSetting("relayGPIO", 1, 5);
            setSetting("relayType", 1, RELAY_TYPE_NORMAL);

        #elif defined(ALLNET_4DUINO_IOT_WLAN_RELAIS)

            setSetting("board", 73);
            setSetting("relayGPIO", 0, 14);
            setSetting("relayResetGPIO", 0, 12);
            setSetting("relayType", 0, RELAY_TYPE_LATCHED);

<<<<<<< HEAD
        #elif defined(PILOTAK_ESP_DIN_V1)

            setSetting("board", 70);
            setSetting("ledGPIO", 0, 16);
            setSetting("ledLogic", 0, 0);
            setSetting("btnGPIO", 0, 0);
            setSetting("btnRelay", 0, 0);
            setSetting("relayGPIO", 0, 4);
            setSetting("relayGPIO", 1, 5);
            setSetting("relayType", 0, RELAY_TYPE_NORMAL);
            setSetting("relayType", 1, RELAY_TYPE_NORMAL);
=======
        #elif defined(TONBUX_MOSQUITO_KILLER)

            setSetting("board", 74);
            setSetting("ledGPIO", 0, 15);
            setSetting("ledLogic", 0, 1);
            setSetting("ledGPIO", 1, 14);
            setSetting("ledLogic", 1, 1);
            setSetting("ledGPIO", 2, 12);
            setSetting("ledLogic", 2, 0);
            setSetting("ledGPIO", 3, 16);
            setSetting("ledLogic", 3, 0);
            setSetting("btnGPIO", 0, 2);
            setSetting("btnRelay", 0, 0);
            setSetting("relayGPIO", 0, 5);
            setSetting("relayType", 0, RELAY_TYPE_NORMAL);

>>>>>>> 32ef5958
        #else

            // Allow users to define new settings without migration config
            //#error "UNSUPPORTED HARDWARE!"

        #endif

    }

    saveSettings();

}<|MERGE_RESOLUTION|>--- conflicted
+++ resolved
@@ -937,19 +937,6 @@
             setSetting("relayResetGPIO", 0, 12);
             setSetting("relayType", 0, RELAY_TYPE_LATCHED);
 
-<<<<<<< HEAD
-        #elif defined(PILOTAK_ESP_DIN_V1)
-
-            setSetting("board", 70);
-            setSetting("ledGPIO", 0, 16);
-            setSetting("ledLogic", 0, 0);
-            setSetting("btnGPIO", 0, 0);
-            setSetting("btnRelay", 0, 0);
-            setSetting("relayGPIO", 0, 4);
-            setSetting("relayGPIO", 1, 5);
-            setSetting("relayType", 0, RELAY_TYPE_NORMAL);
-            setSetting("relayType", 1, RELAY_TYPE_NORMAL);
-=======
         #elif defined(TONBUX_MOSQUITO_KILLER)
 
             setSetting("board", 74);
@@ -966,7 +953,17 @@
             setSetting("relayGPIO", 0, 5);
             setSetting("relayType", 0, RELAY_TYPE_NORMAL);
 
->>>>>>> 32ef5958
+          #elif defined(PILOTAK_ESP_DIN_V1)
+
+            setSetting("board", 75);
+            setSetting("ledGPIO", 0, 16);
+            setSetting("ledLogic", 0, 0);
+            setSetting("btnGPIO", 0, 0);
+            setSetting("btnRelay", 0, 0);
+            setSetting("relayGPIO", 0, 4);
+            setSetting("relayGPIO", 1, 5);
+            setSetting("relayType", 0, RELAY_TYPE_NORMAL);
+            setSetting("relayType", 1, RELAY_TYPE_NORMAL);
         #else
 
             // Allow users to define new settings without migration config
