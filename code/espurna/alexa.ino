--- conflicted
+++ resolved
@@ -52,7 +52,7 @@
 
     // Uses hostname as base name for all devices
     // TODO: use custom switch name when available
-    String hostname = getSetting("hostname");
+    String hostname = getHostname();
 
     // Lights
     #if RELAY_PROVIDER == RELAY_PROVIDER_LIGHT
@@ -86,20 +86,10 @@
         wsOnReceiveRegister(_alexaWebSocketOnReceive);
     #endif
 
-<<<<<<< HEAD
-    unsigned int relays = relayCount();
-    String hostname = getHostname();
-    if (relays == 1) {
-        alexa.addDevice(hostname.c_str());
-    } else {
-        for (unsigned int i=0; i<relays; i++) {
-            alexa.addDevice((hostname + "_" + i).c_str());
-=======
     // Register wifi callback
     wifiRegister([](justwifi_messages_t code, char * parameter) {
         if ((MESSAGE_CONNECTED == code) || (MESSAGE_DISCONNECTED == code)) {
             _alexaConfigure();
->>>>>>> 7f4ea006
         }
     });
 
