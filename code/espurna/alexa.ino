--- conflicted
+++ resolved
@@ -27,19 +27,13 @@
 
 #if WEB_SUPPORT
 void _alexaWebSocketOnSend(JsonObject& root) {
-<<<<<<< HEAD
     root["alxVisible"] = 1;
-    root["alxEnabled"] = getSetting("alxEnabled", ALEXA_ENABLED).toInt() == 1;
-=======
-    root["alexaVisible"] = 1;
-    root["alexaEnabled"] = alexaEnabled();
->>>>>>> 7f4ea006
+    root["alxEnabled"] = alexaEnabled();
 }
 #endif
 
 void _alexaConfigure() {
-<<<<<<< HEAD
-    alexa.enable(getSetting("alxEnabled", ALEXA_ENABLED).toInt() == 1);
+    alexa.enable(wifiConnected() && alexaEnabled());
 }
 
 bool _alexaKeyCheck(const char * key) {
@@ -49,9 +43,6 @@
 void _alexaBackwards() {
     moveSetting("fauxmoEnabled", "alxEnabled"); // 1.9.0 - 2017-08-25
     moveSetting("alexaEnabled", "alxEnabled"); // 1.14.0 - 2018-06-27
-=======
-    alexa.enable(wifiConnected() && alexaEnabled());
->>>>>>> 7f4ea006
 }
 
 // -----------------------------------------------------------------------------
@@ -68,8 +59,6 @@
     // Load & cache settings
     _alexaConfigure();
 
-<<<<<<< HEAD
-=======
     // Uses hostname as base name for all devices
     // TODO: use custom switch name when available
     String hostname = getSetting("hostname");
@@ -99,33 +88,6 @@
 
     #endif
 
->>>>>>> 7f4ea006
-    // Websockets
-    #if WEB_SUPPORT
-        wsOnSendRegister(_alexaWebSocketOnSend);
-        wsOnAfterParseRegister(_alexaConfigure);
-<<<<<<< HEAD
-    #endif
-
-    unsigned int relays = relayCount();
-    String hostname = getHostname();
-    if (relays == 1) {
-        alexa.addDevice(hostname.c_str());
-    } else {
-        for (unsigned int i=0; i<relays; i++) {
-            alexa.addDevice((hostname + "_" + i).c_str());
-=======
-        wsOnReceiveRegister(_alexaWebSocketOnReceive);
-    #endif
-
-    // Register wifi callback
-    wifiRegister([](justwifi_messages_t code, char * parameter) {
-        if ((MESSAGE_CONNECTED == code) || (MESSAGE_DISCONNECTED == code)) {
-            _alexaConfigure();
->>>>>>> 7f4ea006
-        }
-    });
-
     // Callback
     alexa.onSetState([&](unsigned char device_id, const char * name, bool state, unsigned char value) {
         alexa_queue_element_t element;
@@ -135,6 +97,20 @@
         _alexa_queue.push(element);
     });
 
+    // Websockets
+    #if WEB_SUPPORT
+        wsOnSendRegister(_alexaWebSocketOnSend);
+        wsOnAfterParseRegister(_alexaConfigure);
+    #endif
+
+    // Register wifi callback
+    wifiRegister([](justwifi_messages_t code, char * parameter) {
+        if ((MESSAGE_CONNECTED == code) || (MESSAGE_DISCONNECTED == code)) {
+            _alexaConfigure();
+        }
+    });
+
+    // Settings
     settingsRegisterKeyCheck(_alexaKeyCheck);
 
     // Register loop
