/*

UTILS MODULE

Copyright (C) 2017-2018 by Xose Pérez <xose dot perez at gmail dot com>

*/

// Core version 2.4.2 and higher changed the cont_t structure to a pointer:
// https://github.com/esp8266/Arduino/commit/5d5ea92a4d004ab009d5f642629946a0cb8893dd#diff-3fa12668b289ccb95b7ab334833a4ba8L35
#if defined(ARDUINO_ESP8266_RELEASE_2_3_0) \
    || defined(ARDUINO_ESP8266_RELEASE_2_4_0) \
    || defined(ARDUINO_ESP8266_RELEASE_2_4_1)
extern "C" {
    #include <cont.h>
    extern cont_t g_cont;

}

unsigned int getFreeStack() {
    return cont_get_free_stack(&g_cont);
}
#else
extern "C" {
    #include <cont.h>
    extern cont_t* g_pcont;
}

unsigned int getFreeStack() {
    return cont_get_free_stack(g_pcont);
}
#endif // defined(ARDUINO_ESP8266_RELEASE_2_3_0/2_4_0/2_4_1)

#include <Ticker.h>
Ticker _defer_reset;

uint8_t _reset_reason = 0;

String getIdentifier() {
    char buffer[20];
    snprintf_P(buffer, sizeof(buffer), PSTR("%s-%06X"), APP_NAME, ESP.getChipId());
    return String(buffer);
}

void setDefaultHostname() {
    if (strlen(HOSTNAME) > 0) {
        setSetting("hostname", HOSTNAME);
    } else {
        setSetting("hostname", getIdentifier());
    }
}

void setBoardName() {
    #ifndef ESPURNA_CORE
        setSetting("boardName", DEVICE_NAME);
    #endif
}

String getBoardName() {
    return getSetting("boardName", DEVICE_NAME);
}

String getAdminPass() {
    return getSetting("adminPass", ADMIN_PASS);
}

String getCoreVersion() {
    String version = ESP.getCoreVersion();
    #ifdef ARDUINO_ESP8266_RELEASE
        if (version.equals("00000000")) {
            version = String(ARDUINO_ESP8266_RELEASE);
        }
    #endif
    version.replace("_", ".");
    return version;
}

String getCoreRevision() {
    #ifdef ARDUINO_ESP8266_GIT_VER
        return String(ARDUINO_ESP8266_GIT_VER);
    #else
        return String("");
    #endif
}

// WTF
// Calling ESP.getFreeHeap() is making the system crash on a specific
// AiLight bulb, but anywhere else...
unsigned int getFreeHeap() {
    if (getSetting("wtfHeap", 0).toInt() == 1) return 9999;
    return ESP.getFreeHeap();
}

unsigned int getInitialFreeHeap() {
    static unsigned int _heap = 0;
    if (0 == _heap) {
        _heap = getFreeHeap();
    }
    return _heap;
}

unsigned int getUsedHeap() {
    return getInitialFreeHeap() - getFreeHeap();
}

String getEspurnaModules() {
    return FPSTR(espurna_modules);
}

#if SENSOR_SUPPORT
String getEspurnaSensors() {
    return FPSTR(espurna_sensors);
}
#endif

String getEspurnaWebUI() {
    return FPSTR(espurna_webui);
}

String buildTime() {

    const char time_now[] = __TIME__;   // hh:mm:ss
    unsigned int hour = atoi(&time_now[0]);
    unsigned int minute = atoi(&time_now[3]);
    unsigned int second = atoi(&time_now[6]);

    const char date_now[] = __DATE__;   // Mmm dd yyyy
    const char *months[] = {"Jan", "Feb", "Mar", "Apr", "May", "Jun", "Jul", "Aug", "Sep", "Oct", "Nov", "Dec" };
    unsigned int month = 0;
    for ( int i = 0; i < 12; i++ ) {
        if (strncmp(date_now, months[i], 3) == 0 ) {
            month = i + 1;
            break;
        }
    }
    unsigned int day = atoi(&date_now[3]);
    unsigned int year = atoi(&date_now[7]);

    char buffer[20];
    snprintf_P(
        buffer, sizeof(buffer), PSTR("%04d-%02d-%02d %02d:%02d:%02d"),
        year, month, day, hour, minute, second
    );

    return String(buffer);

}


unsigned long getUptime() {

    static unsigned long last_uptime = 0;
    static unsigned char uptime_overflows = 0;

    if (millis() < last_uptime) ++uptime_overflows;
    last_uptime = millis();
    unsigned long uptime_seconds = uptime_overflows * (UPTIME_OVERFLOW / 1000) + (last_uptime / 1000);

    return uptime_seconds;

}

#if HEARTBEAT_MODE != HEARTBEAT_NONE

void heartbeat() {

    unsigned long uptime_seconds = getUptime();
    unsigned int free_heap = getFreeHeap();

    #if MQTT_SUPPORT
        bool serial = !mqttConnected();
    #else
        bool serial = true;
    #endif

    // -------------------------------------------------------------------------
    // Serial
    // -------------------------------------------------------------------------

    if (serial) {
        DEBUG_MSG_P(PSTR("[MAIN] Uptime: %lu seconds\n"), uptime_seconds);
        infoMemory("Heap", getInitialFreeHeap(), getFreeHeap());
        #if ADC_MODE_VALUE == ADC_VCC
            DEBUG_MSG_P(PSTR("[MAIN] Power: %lu mV\n"), ESP.getVcc());
        #endif
        #if NTP_SUPPORT
            if (ntpSynced()) DEBUG_MSG_P(PSTR("[MAIN] Time: %s\n"), (char *) ntpDateTime().c_str());
        #endif
    }

    // -------------------------------------------------------------------------
    // MQTT
    // -------------------------------------------------------------------------

    #if MQTT_SUPPORT
        if (!serial) {
            #if (HEARTBEAT_REPORT_INTERVAL)
                mqttSend(MQTT_TOPIC_INTERVAL, HEARTBEAT_INTERVAL / 1000);
            #endif
            #if (HEARTBEAT_REPORT_APP)
                mqttSend(MQTT_TOPIC_APP, APP_NAME);
            #endif
            #if (HEARTBEAT_REPORT_VERSION)
                mqttSend(MQTT_TOPIC_VERSION, APP_VERSION);
            #endif
            #if (HEARTBEAT_REPORT_BOARD)
                mqttSend(MQTT_TOPIC_BOARD, getBoardName().c_str());
            #endif
            #if (HEARTBEAT_REPORT_HOSTNAME)
                mqttSend(MQTT_TOPIC_HOSTNAME, getSetting("hostname").c_str());
            #endif
            #if (HEARTBEAT_REPORT_SSID)
                mqttSend(MQTT_TOPIC_SSID, WiFi.SSID().c_str());
            #endif
            #if (HEARTBEAT_REPORT_IP)
                mqttSend(MQTT_TOPIC_IP, getIP().c_str());
            #endif
            #if (HEARTBEAT_REPORT_MAC)
                mqttSend(MQTT_TOPIC_MAC, WiFi.macAddress().c_str());
            #endif
            #if (HEARTBEAT_REPORT_RSSI)
                mqttSend(MQTT_TOPIC_RSSI, String(WiFi.RSSI()).c_str());
            #endif
            #if (HEARTBEAT_REPORT_UPTIME)
                mqttSend(MQTT_TOPIC_UPTIME, String(uptime_seconds).c_str());
            #endif
            #if (HEARTBEAT_REPORT_DATETIME) && (NTP_SUPPORT)
                if (ntpSynced())  mqttSend(MQTT_TOPIC_DATETIME, ntpDateTime().c_str());
            #endif
            #if (HEARTBEAT_REPORT_FREEHEAP)
                mqttSend(MQTT_TOPIC_FREEHEAP, String(free_heap).c_str());
            #endif
            #if (HEARTBEAT_REPORT_RELAY)
                relayMQTT();
            #endif
            #if (LIGHT_PROVIDER != LIGHT_PROVIDER_NONE) & (HEARTBEAT_REPORT_LIGHT)
                lightMQTT();
            #endif
            #if (HEARTBEAT_REPORT_VCC)
            #if ADC_MODE_VALUE == ADC_VCC
                mqttSend(MQTT_TOPIC_VCC, String(ESP.getVcc()).c_str());
            #endif
            #endif
            #if (HEARTBEAT_REPORT_STATUS)
                mqttSend(MQTT_TOPIC_STATUS, MQTT_STATUS_ONLINE, true);
            #endif
            #if (LOADAVG_REPORT)
                mqttSend(MQTT_TOPIC_LOADAVG, String(systemLoadAverage()).c_str());
            #endif
        }
    #endif

    // -------------------------------------------------------------------------
    // InfluxDB
    // -------------------------------------------------------------------------

    #if INFLUXDB_SUPPORT
        #if (HEARTBEAT_REPORT_UPTIME)
            idbSend(MQTT_TOPIC_UPTIME, String(uptime_seconds).c_str());
        #endif
        #if (HEARTBEAT_REPORT_FREEHEAP)
            idbSend(MQTT_TOPIC_FREEHEAP, String(free_heap).c_str());
        #endif
    #endif

}

#endif /// HEARTBEAT_MODE != HEARTBEAT_NONE

// -----------------------------------------------------------------------------
// INFO
// -----------------------------------------------------------------------------

extern "C" uint32_t _SPIFFS_start;
extern "C" uint32_t _SPIFFS_end;

unsigned int info_bytes2sectors(size_t size) {
    return (int) (size + SPI_FLASH_SEC_SIZE - 1) / SPI_FLASH_SEC_SIZE;
}

unsigned long info_ota_space() {
    return (ESP.getFreeSketchSpace() - 0x1000) & 0xFFFFF000;
}

unsigned long info_filesystem_space() {
    return ((uint32_t)&_SPIFFS_end - (uint32_t)&_SPIFFS_start);
}

unsigned long info_eeprom_space() {
    return EEPROMr.reserved() * SPI_FLASH_SEC_SIZE;
}

void _info_print_memory_layout_line(const char * name, unsigned long bytes, bool reset) {
    static unsigned long index = 0;
    if (reset) index = 0;
    if (0 == bytes) return;
    unsigned int _sectors = info_bytes2sectors(bytes);
    DEBUG_MSG_P(PSTR("[MAIN] %-20s: %8lu bytes / %4d sectors (%4d to %4d)\n"), name, bytes, _sectors, index, index + _sectors - 1);
    index += _sectors;
}

void _info_print_memory_layout_line(const char * name, unsigned long bytes) {
    _info_print_memory_layout_line(name, bytes, false);
}

void infoMemory(const char * name, unsigned int total_memory, unsigned int free_memory) {

    DEBUG_MSG_P(
<<<<<<< HEAD
        PSTR("[MAIN] %-6s: %5u bytes total - %5u bytes used (%2u%%) - %5u bytes free (%2u%%)\n"),
=======
        PSTR("[MAIN] %-6s: %5u bytes initially | %5u bytes used (%2u%%) | %5u bytes free (%2u%%)\n"),
>>>>>>> 88a7076a
        name,
        total_memory,
        total_memory - free_memory,
        100 * (total_memory - free_memory) / total_memory,
        free_memory,
        100 * free_memory / total_memory
    );

}

void info() {

    DEBUG_MSG_P(PSTR("\n\n---8<-------\n\n"));

    // -------------------------------------------------------------------------

    #if defined(APP_REVISION)
        DEBUG_MSG_P(PSTR("[MAIN] " APP_NAME " " APP_VERSION " (" APP_REVISION ")\n"));
    #else
        DEBUG_MSG_P(PSTR("[MAIN] " APP_NAME " " APP_VERSION "\n"));
    #endif
    DEBUG_MSG_P(PSTR("[MAIN] " APP_AUTHOR "\n"));
    DEBUG_MSG_P(PSTR("[MAIN] " APP_WEBSITE "\n\n"));
    DEBUG_MSG_P(PSTR("[MAIN] CPU chip ID: 0x%06X\n"), ESP.getChipId());
    DEBUG_MSG_P(PSTR("[MAIN] CPU frequency: %u MHz\n"), ESP.getCpuFreqMHz());
    DEBUG_MSG_P(PSTR("[MAIN] SDK version: %s\n"), ESP.getSdkVersion());
    DEBUG_MSG_P(PSTR("[MAIN] Core version: %s\n"), getCoreVersion().c_str());
    DEBUG_MSG_P(PSTR("[MAIN] Core revision: %s\n"), getCoreRevision().c_str());
    DEBUG_MSG_P(PSTR("\n"));

    // -------------------------------------------------------------------------

    FlashMode_t mode = ESP.getFlashChipMode();
    DEBUG_MSG_P(PSTR("[MAIN] Flash chip ID: 0x%06X\n"), ESP.getFlashChipId());
    DEBUG_MSG_P(PSTR("[MAIN] Flash speed: %u Hz\n"), ESP.getFlashChipSpeed());
    DEBUG_MSG_P(PSTR("[MAIN] Flash mode: %s\n"), mode == FM_QIO ? "QIO" : mode == FM_QOUT ? "QOUT" : mode == FM_DIO ? "DIO" : mode == FM_DOUT ? "DOUT" : "UNKNOWN");
    DEBUG_MSG_P(PSTR("\n"));

    // -------------------------------------------------------------------------

    _info_print_memory_layout_line("Flash size (CHIP)", ESP.getFlashChipRealSize(), true);
    _info_print_memory_layout_line("Flash size (SDK)", ESP.getFlashChipSize(), true);
    _info_print_memory_layout_line("Reserved", 1 * SPI_FLASH_SEC_SIZE, true);
    _info_print_memory_layout_line("Firmware size", ESP.getSketchSize());
    _info_print_memory_layout_line("Max OTA size", info_ota_space());
    _info_print_memory_layout_line("SPIFFS size", info_filesystem_space());
    _info_print_memory_layout_line("EEPROM size", info_eeprom_space());
    _info_print_memory_layout_line("Reserved", 4 * SPI_FLASH_SEC_SIZE);
    DEBUG_MSG_P(PSTR("\n"));

    // -------------------------------------------------------------------------

    #if SPIFFS_SUPPORT
        FSInfo fs_info;
        bool fs = SPIFFS.info(fs_info);
        if (fs) {
<<<<<<< HEAD
            DEBUG_MSG_P(PSTR("[MAIN] SPIFFS total size: %8u bytes / %4d sectors\n"), fs_info.totalBytes, sectors(fs_info.totalBytes));
            DEBUG_MSG_P(PSTR("[MAIN]        used size:  %8u bytes\n"), fs_info.usedBytes);
            DEBUG_MSG_P(PSTR("[MAIN]        block size: %8u bytes\n"), fs_info.blockSize);
            DEBUG_MSG_P(PSTR("[MAIN]        page size:  %8u bytes\n"), fs_info.pageSize);
            DEBUG_MSG_P(PSTR("[MAIN]        max files:  %8u\n"), fs_info.maxOpenFiles);
            DEBUG_MSG_P(PSTR("[MAIN]        max length: %8u\n"), fs_info.maxPathLength);
=======
            DEBUG_MSG_P(PSTR("[MAIN] SPIFFS total size   : %8u bytes / %4d sectors\n"), fs_info.totalBytes, info_bytes2sectors(fs_info.totalBytes));
            DEBUG_MSG_P(PSTR("[MAIN]        used size    : %8u bytes\n"), fs_info.usedBytes);
            DEBUG_MSG_P(PSTR("[MAIN]        block size   : %8u bytes\n"), fs_info.blockSize);
            DEBUG_MSG_P(PSTR("[MAIN]        page size    : %8u bytes\n"), fs_info.pageSize);
            DEBUG_MSG_P(PSTR("[MAIN]        max files    : %8u\n"), fs_info.maxOpenFiles);
            DEBUG_MSG_P(PSTR("[MAIN]        max length   : %8u\n"), fs_info.maxPathLength);
>>>>>>> 88a7076a
        } else {
            DEBUG_MSG_P(PSTR("[MAIN] No SPIFFS partition\n"));
        }
        DEBUG_MSG_P(PSTR("\n"));
    #endif

    // -------------------------------------------------------------------------

<<<<<<< HEAD
    DEBUG_MSG_P(PSTR("[MAIN] EEPROM sectors: %s\n"), (char *) eepromSectors().c_str());
    DEBUG_MSG_P(PSTR("[MAIN] EEPROM current: %lu\n"), eepromCurrent());
=======
    eepromSectorsDebug();
    DEBUG_MSG_P(PSTR("\n"));

    // -------------------------------------------------------------------------

    infoMemory("EEPROM", SPI_FLASH_SEC_SIZE, SPI_FLASH_SEC_SIZE - settingsSize());
    infoMemory("Heap", getInitialFreeHeap(), getFreeHeap());
    infoMemory("Stack", 4096, getFreeStack());
>>>>>>> 88a7076a
    DEBUG_MSG_P(PSTR("\n"));

    // -------------------------------------------------------------------------

<<<<<<< HEAD
    infoMemory("EEPROM", SPI_FLASH_SEC_SIZE, SPI_FLASH_SEC_SIZE - settingsSize());
    infoMemory("Heap", getInitialFreeHeap(), getFreeHeap());
    infoMemory("Stack", 4096, getFreeStack());
    DEBUG_MSG_P(PSTR("\n"));

    // -------------------------------------------------------------------------

=======
>>>>>>> 88a7076a
    DEBUG_MSG_P(PSTR("[MAIN] Boot version: %d\n"), ESP.getBootVersion());
    DEBUG_MSG_P(PSTR("[MAIN] Boot mode: %d\n"), ESP.getBootMode());
    unsigned char reason = resetReason();
    if (reason > 0) {
        char buffer[32];
        strcpy_P(buffer, custom_reset_string[reason-1]);
        DEBUG_MSG_P(PSTR("[MAIN] Last reset reason: %s\n"), buffer);
    } else {
        DEBUG_MSG_P(PSTR("[MAIN] Last reset reason: %s\n"), (char *) ESP.getResetReason().c_str());
        DEBUG_MSG_P(PSTR("[MAIN] Last reset info: %s\n"), (char *) ESP.getResetInfo().c_str());
    }
    DEBUG_MSG_P(PSTR("\n"));
<<<<<<< HEAD

    // -------------------------------------------------------------------------

=======

    // -------------------------------------------------------------------------

>>>>>>> 88a7076a
    DEBUG_MSG_P(PSTR("[MAIN] Board: %s\n"), getBoardName().c_str());
    DEBUG_MSG_P(PSTR("[MAIN] Support: %s\n"), getEspurnaModules().c_str());
    #if SENSOR_SUPPORT
        DEBUG_MSG_P(PSTR("[MAIN] Sensors: %s\n"), getEspurnaSensors().c_str());
    #endif // SENSOR_SUPPORT
    DEBUG_MSG_P(PSTR("[MAIN] WebUI image: %s\n"), getEspurnaWebUI().c_str());
    DEBUG_MSG_P(PSTR("\n"));

    // -------------------------------------------------------------------------

    DEBUG_MSG_P(PSTR("[MAIN] Firmware MD5: %s\n"), (char *) ESP.getSketchMD5().c_str());
    #if ADC_MODE_VALUE == ADC_VCC
        DEBUG_MSG_P(PSTR("[MAIN] Power: %u mV\n"), ESP.getVcc());
    #endif
    DEBUG_MSG_P(PSTR("[MAIN] Power saving delay value: %lu ms\n"), systemLoopDelay());

    // -------------------------------------------------------------------------

    #if SYSTEM_CHECK_ENABLED
        if (!systemCheck()) {
            DEBUG_MSG_P(PSTR("\n"));
            DEBUG_MSG_P(PSTR("[MAIN] Device is in SAFE MODE\n"));
        }
    #endif

    // -------------------------------------------------------------------------

    DEBUG_MSG_P(PSTR("\n\n---8<-------\n\n"));

}

// -----------------------------------------------------------------------------
// SSL
// -----------------------------------------------------------------------------

#if ASYNC_TCP_SSL_ENABLED

bool sslCheckFingerPrint(const char * fingerprint) {
    return (strlen(fingerprint) == 59);
}

bool sslFingerPrintArray(const char * fingerprint, unsigned char * bytearray) {

    // check length (20 2-character digits ':' or ' ' separated => 20*2+19 = 59)
    if (!sslCheckFingerPrint(fingerprint)) return false;

    // walk the fingerprint
    for (unsigned int i=0; i<20; i++) {
        bytearray[i] = strtol(fingerprint + 3*i, NULL, 16);
    }

    return true;

}

bool sslFingerPrintChar(const char * fingerprint, char * destination) {

    // check length (20 2-character digits ':' or ' ' separated => 20*2+19 = 59)
    if (!sslCheckFingerPrint(fingerprint)) return false;

    // copy it
    strncpy(destination, fingerprint, 59);

    // walk the fingerprint replacing ':' for ' '
    for (unsigned char i = 0; i<59; i++) {
        if (destination[i] == ':') destination[i] = ' ';
    }

    return true;

}

#endif

// -----------------------------------------------------------------------------
// Reset
// -----------------------------------------------------------------------------

unsigned char resetReason() {
    static unsigned char status = 255;
    if (status == 255) {
        status = EEPROMr.read(EEPROM_CUSTOM_RESET);
        if (status > 0) resetReason(0);
        if (status > CUSTOM_RESET_MAX) status = 0;
    }
    return status;
}

void resetReason(unsigned char reason) {
    _reset_reason = reason;
    EEPROMr.write(EEPROM_CUSTOM_RESET, reason);
    eepromCommit();
}

void reset() {
    ESP.restart();
}

void deferredReset(unsigned long delay, unsigned char reason) {
    _defer_reset.once_ms(delay, resetReason, reason);
}

bool checkNeedsReset() {
    return _reset_reason > 0;
}

// -----------------------------------------------------------------------------

char * ltrim(char * s) {
    char *p = s;
    while ((unsigned char) *p == ' ') ++p;
    return p;
}

double roundTo(double num, unsigned char positions) {
    double multiplier = 1;
    while (positions-- > 0) multiplier *= 10;
    return round(num * multiplier) / multiplier;
}

void nice_delay(unsigned long ms) {
    unsigned long start = millis();
    while (millis() - start < ms) delay(1);
}

// This method is called by the SDK to know where to connect the ADC
int __get_adc_mode() {
    return (int) (ADC_MODE_VALUE);
}

bool isNumber(const char * s) {
    unsigned char len = strlen(s);
    if (0 == len) return false;
    bool decimal = false;
    for (unsigned char i=0; i<len; i++) {
        if (s[i] == '-') {
            if (i>0) return false;
        } else if (s[i] == '.') {
            if (decimal) return false;
            decimal = true;
        } else if (!isdigit(s[i])) {
            return false;
        }
    }
    return true;
}<|MERGE_RESOLUTION|>--- conflicted
+++ resolved
@@ -306,11 +306,7 @@
 void infoMemory(const char * name, unsigned int total_memory, unsigned int free_memory) {
 
     DEBUG_MSG_P(
-<<<<<<< HEAD
-        PSTR("[MAIN] %-6s: %5u bytes total - %5u bytes used (%2u%%) - %5u bytes free (%2u%%)\n"),
-=======
         PSTR("[MAIN] %-6s: %5u bytes initially | %5u bytes used (%2u%%) | %5u bytes free (%2u%%)\n"),
->>>>>>> 88a7076a
         name,
         total_memory,
         total_memory - free_memory,
@@ -367,21 +363,12 @@
         FSInfo fs_info;
         bool fs = SPIFFS.info(fs_info);
         if (fs) {
-<<<<<<< HEAD
-            DEBUG_MSG_P(PSTR("[MAIN] SPIFFS total size: %8u bytes / %4d sectors\n"), fs_info.totalBytes, sectors(fs_info.totalBytes));
-            DEBUG_MSG_P(PSTR("[MAIN]        used size:  %8u bytes\n"), fs_info.usedBytes);
-            DEBUG_MSG_P(PSTR("[MAIN]        block size: %8u bytes\n"), fs_info.blockSize);
-            DEBUG_MSG_P(PSTR("[MAIN]        page size:  %8u bytes\n"), fs_info.pageSize);
-            DEBUG_MSG_P(PSTR("[MAIN]        max files:  %8u\n"), fs_info.maxOpenFiles);
-            DEBUG_MSG_P(PSTR("[MAIN]        max length: %8u\n"), fs_info.maxPathLength);
-=======
             DEBUG_MSG_P(PSTR("[MAIN] SPIFFS total size   : %8u bytes / %4d sectors\n"), fs_info.totalBytes, info_bytes2sectors(fs_info.totalBytes));
             DEBUG_MSG_P(PSTR("[MAIN]        used size    : %8u bytes\n"), fs_info.usedBytes);
             DEBUG_MSG_P(PSTR("[MAIN]        block size   : %8u bytes\n"), fs_info.blockSize);
             DEBUG_MSG_P(PSTR("[MAIN]        page size    : %8u bytes\n"), fs_info.pageSize);
             DEBUG_MSG_P(PSTR("[MAIN]        max files    : %8u\n"), fs_info.maxOpenFiles);
             DEBUG_MSG_P(PSTR("[MAIN]        max length   : %8u\n"), fs_info.maxPathLength);
->>>>>>> 88a7076a
         } else {
             DEBUG_MSG_P(PSTR("[MAIN] No SPIFFS partition\n"));
         }
@@ -390,10 +377,6 @@
 
     // -------------------------------------------------------------------------
 
-<<<<<<< HEAD
-    DEBUG_MSG_P(PSTR("[MAIN] EEPROM sectors: %s\n"), (char *) eepromSectors().c_str());
-    DEBUG_MSG_P(PSTR("[MAIN] EEPROM current: %lu\n"), eepromCurrent());
-=======
     eepromSectorsDebug();
     DEBUG_MSG_P(PSTR("\n"));
 
@@ -402,21 +385,10 @@
     infoMemory("EEPROM", SPI_FLASH_SEC_SIZE, SPI_FLASH_SEC_SIZE - settingsSize());
     infoMemory("Heap", getInitialFreeHeap(), getFreeHeap());
     infoMemory("Stack", 4096, getFreeStack());
->>>>>>> 88a7076a
-    DEBUG_MSG_P(PSTR("\n"));
-
-    // -------------------------------------------------------------------------
-
-<<<<<<< HEAD
-    infoMemory("EEPROM", SPI_FLASH_SEC_SIZE, SPI_FLASH_SEC_SIZE - settingsSize());
-    infoMemory("Heap", getInitialFreeHeap(), getFreeHeap());
-    infoMemory("Stack", 4096, getFreeStack());
-    DEBUG_MSG_P(PSTR("\n"));
-
-    // -------------------------------------------------------------------------
-
-=======
->>>>>>> 88a7076a
+    DEBUG_MSG_P(PSTR("\n"));
+
+    // -------------------------------------------------------------------------
+
     DEBUG_MSG_P(PSTR("[MAIN] Boot version: %d\n"), ESP.getBootVersion());
     DEBUG_MSG_P(PSTR("[MAIN] Boot mode: %d\n"), ESP.getBootMode());
     unsigned char reason = resetReason();
@@ -429,15 +401,9 @@
         DEBUG_MSG_P(PSTR("[MAIN] Last reset info: %s\n"), (char *) ESP.getResetInfo().c_str());
     }
     DEBUG_MSG_P(PSTR("\n"));
-<<<<<<< HEAD
-
-    // -------------------------------------------------------------------------
-
-=======
-
-    // -------------------------------------------------------------------------
-
->>>>>>> 88a7076a
+
+    // -------------------------------------------------------------------------
+
     DEBUG_MSG_P(PSTR("[MAIN] Board: %s\n"), getBoardName().c_str());
     DEBUG_MSG_P(PSTR("[MAIN] Support: %s\n"), getEspurnaModules().c_str());
     #if SENSOR_SUPPORT
