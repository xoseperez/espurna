--- conflicted
+++ resolved
@@ -518,11 +518,6 @@
 // SSL
 // -----------------------------------------------------------------------------
 
-<<<<<<< HEAD
-#if SECURE_CLIENT != SECURE_CLIENT_NONE
-
-=======
->>>>>>> d4311211
 bool sslCheckFingerPrint(const char * fingerprint) {
     return (strlen(fingerprint) == 59);
 }
