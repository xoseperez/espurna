--- conflicted
+++ resolved
@@ -80,15 +80,12 @@
     root["version"] = APP_VERSION;
     root["device"] = device.c_str();
     root["hostname"] = hostname.c_str();
-<<<<<<< HEAD
     root["description"] = getSetting("desc");
     root["free_size"] = ESP.getFreeSketchSpace();
     root["wifi"] = getNetwork();
     root["rssi"] = WiFi.RSSI();
-=======
 
     AsyncResponseStream *response = request->beginResponseStream("application/json", root.measureLength() + 1);
->>>>>>> cacc7584
     root.printTo(*response);
 
     request->send(response);
