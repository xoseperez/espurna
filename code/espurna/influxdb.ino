--- conflicted
+++ resolved
@@ -72,14 +72,13 @@
     #if MDNS_CLIENT_SUPPORT
         h = mdnsResolve(h);
     #endif
-<<<<<<< HEAD
         char * host = strdup(h.c_str());
         unsigned int port = getSetting("idbPort" + String(i), INFLUXDB_PORT).toInt();
         DEBUG_MSG_P(PSTR("[INFLUXDB] Sending to %s:%u\n"), host, port);
 
 
-        _idb_client.setTimeout(2);
-        if (_idb_client.connect((const char *) host, port)) {
+        _idb_client->setTimeout(2);
+        if (_idb_client->connect((const char *) host, port)) {
      
             char data[128];
             snprintf(data, sizeof(data), "%s,device=%s value=%s", topic, getSetting("hostname" + String(i)).c_str(), String(payload).c_str());
@@ -91,58 +90,26 @@
                 getSetting("idbUsername" + String(i), INFLUXDB_USERNAME).c_str(), getSetting("idbPassword" + String(i), INFLUXDB_PASSWORD).c_str(),
                 host, port, strlen(data), data);
 
-            if (_idb_client.printf(request) > 0) {
-                while (_idb_client.connected() && _idb_client.available() == 0) delay(1);
-                while (_idb_client.available()) _idb_client.read();
-                if (_idb_client.connected()) _idb_client.stop();
+            if (_idb_client->printf(request) > 0) {
+                while (_idb_client->connected() && _idb_client->available() == 0) delay(1);
+                while (_idb_client->available()) _idb_client->read();
+                if (_idb_client->connected()) _idb_client->stop();
                 success = success & true;
             } else {
                 DEBUG_MSG_P(PSTR("[INFLUXDB] Sent failed\n"));
                 success = success & false;
             }
 
-            _idb_client.stop();
-            while (_idb_client.connected()) yield();
+            _idb_client->stop();
+            while (_idb_client->connected()) yield();
 
-=======
-    char * host = strdup(h.c_str());
-    unsigned int port = getSetting("idbPort", INFLUXDB_PORT).toInt();
-    DEBUG_MSG_P(PSTR("[INFLUXDB] Sending to %s:%u\n"), host, port);
+            free(host);
+            _idb_client->stop();
+            while (_idb_client->connected()) yield();
 
-    bool success = false;
-
-    _idb_client->setTimeout(2);
-    if (_idb_client->connect((const char *) host, (unsigned int) port)) {
-
-        char data[128];
-        snprintf(data, sizeof(data), "%s,device=%s value=%s", topic, getSetting("hostname").c_str(), String(payload).c_str());
-        DEBUG_MSG_P(PSTR("[INFLUXDB] Data: %s\n"), data);
-
-        char request[256];
-        snprintf(request, sizeof(request), "POST /write?db=%s&u=%s&p=%s HTTP/1.1\r\nHost: %s:%u\r\nContent-Length: %d\r\n\r\n%s",
-            getSetting("idbDatabase", INFLUXDB_DATABASE).c_str(),
-            getSetting("idbUsername", INFLUXDB_USERNAME).c_str(), getSetting("idbPassword", INFLUXDB_PASSWORD).c_str(),
-            host, port, strlen(data), data);
-
-        if (_idb_client->printf(request) > 0) {
-            while (_idb_client->connected() && _idb_client->available() == 0) delay(1);
-            while (_idb_client->available()) _idb_client->read();
-            if (_idb_client->connected()) _idb_client->stop();
-            success = true;
->>>>>>> 21bac2de
         } else {
             DEBUG_MSG_P(PSTR("[INFLUXDB] Connection failed\n"));
         }
-
-<<<<<<< HEAD
-        free(host);
-=======
-        _idb_client->stop();
-        while (_idb_client->connected()) yield();
-
-    } else {
-        DEBUG_MSG_P(PSTR("[INFLUXDB] Connection failed\n"));
->>>>>>> 21bac2de
     }
     return success;
 }
