/*

INFLUXDB MODULE

Copyright (C) 2017-2019 by Xose Pérez <xose dot perez at gmail dot com>

*/

#if INFLUXDB_SUPPORT

#include <ESPAsyncTCP.h>
#include <map>
#include <memory>

#include "broker.h"

const char INFLUXDB_REQUEST_TEMPLATE[] PROGMEM = "POST /write?db=%s&u=%s&p=%s HTTP/1.1\r\nHost: %s:%u\r\nContent-Length: %d\r\n\r\n";

constexpr const unsigned long INFLUXDB_CLIENT_TIMEOUT = 5000;
constexpr const size_t INFLUXDB_DATA_BUFFER_SIZE = 256;

bool _idb_enabled = false;
String _idb_host;
uint16_t _idb_port = 0;

std::map<String, String> _idb_values;
String _idb_data;
bool _idb_flush = false;

std::unique_ptr<AsyncClient> _idb_client = nullptr;
bool _idb_connecting = false;
bool _idb_connected = false;

uint32_t _idb_client_ts = 0;

// -----------------------------------------------------------------------------

void _idbInitClient() {

    _idb_client = std::make_unique<AsyncClient>();

    _idb_client->onDisconnect([](void * s, AsyncClient * client) {
        DEBUG_MSG_P(PSTR("[INFLUXDB] Disconnected\n"));
        _idb_flush = false;
        _idb_data = "";
        _idb_client_ts = 0;
        _idb_connected = false;
        _idb_connecting = false;
    }, nullptr);

    _idb_client->onTimeout([](void * s, AsyncClient * client, uint32_t time) {
        DEBUG_MSG_P(PSTR("[INFLUXDB] Network timeout after %ums\n"), time);
        client->close(true);
    }, nullptr);

    _idb_client->onData([](void * arg, AsyncClient * client, void * response, size_t len) {
        // ref: https://docs.influxdata.com/influxdb/v1.7/tools/api/#summary-table-1
        const char idb_success[] = "HTTP/1.1 204";
        const bool result = (len > sizeof(idb_success) && (0 == strncmp((char*) response, idb_success, sizeof(idb_success))));
        DEBUG_MSG_P(PSTR("[INFLUXDB] %s response after %ums\n"), result ? "Success" : "Failure", millis() - _idb_client_ts);
        _idb_client_ts = millis();
        client->close();
    }, nullptr);

    _idb_client->onPoll([](void * arg, AsyncClient * client) {
        unsigned long ts = millis() - _idb_client_ts;
        if (ts > INFLUXDB_CLIENT_TIMEOUT) {
            DEBUG_MSG_P(PSTR("[INFLUXDB] No response after %ums\n"), ts);
            client->close(true);
            return;
        }

        if (_idb_data.length()) {
            client->write(_idb_data.c_str(), _idb_data.length());
            _idb_data = "";
        }
    });

    _idb_client->onConnect([](void * arg, AsyncClient * client) {

        _idb_client_ts = millis();
        _idb_connected = true;
        _idb_connecting = false;

        DEBUG_MSG_P(PSTR("[INFLUXDB] Connected to %s:%u\n"),
            IPAddress(client->getRemoteAddress()).toString().c_str(),
            client->getRemotePort()
        );

        constexpr const int BUFFER_SIZE = 256;
        char headers[BUFFER_SIZE];
        int len = snprintf_P(headers, sizeof(headers), INFLUXDB_REQUEST_TEMPLATE,
            getSetting("idbDatabase", INFLUXDB_DATABASE).c_str(),
            getSetting("idbUsername", INFLUXDB_USERNAME).c_str(),
            getSetting("idbPassword", INFLUXDB_PASSWORD).c_str(),
            _idb_host.c_str(), _idb_port, _idb_data.length()
        );
        if ((len < 0) || (len > BUFFER_SIZE - 1)) {
            client->close(true);
            return;
        }

        client->write(headers, len);

    });

}


// -----------------------------------------------------------------------------

bool _idbWebSocketOnKeyCheck(const char * key, JsonVariant& value) {
    return (strncmp(key, "idb", 3) == 0);
}

void _idbWebSocketOnVisible(JsonObject& root) {
    JsonObject& modules = root["modules"];
    modules["idb"] = 1;
}

void _idbWebSocketOnConnected(JsonObject& root) {
<<<<<<< HEAD
    JsonObject& idb = root.createNestedObject("idb");

    idb["enabled"] = getSetting("idbEnabled", INFLUXDB_ENABLED).toInt() == 1;
    idb["host"] = getSetting("idbHost", INFLUXDB_HOST);
    idb["port"] = getSetting("idbPort", INFLUXDB_PORT).toInt();
    idb["database"] = getSetting("idbDatabase", INFLUXDB_DATABASE);
    idb["username"] = getSetting("idbUsername", INFLUXDB_USERNAME);
    idb["password"] = getSetting("idbPassword", INFLUXDB_PASSWORD);
=======
    root["idbEnabled"] = getSetting("idbEnabled", 1 == INFLUXDB_ENABLED);
    root["idbHost"] = getSetting("idbHost", INFLUXDB_HOST);
    root["idbPort"] = getSetting("idbPort", INFLUXDB_PORT);
    root["idbDatabase"] = getSetting("idbDatabase", INFLUXDB_DATABASE);
    root["idbUsername"] = getSetting("idbUsername", INFLUXDB_USERNAME);
    root["idbPassword"] = getSetting("idbPassword", INFLUXDB_PASSWORD);
>>>>>>> cacc7584
}

void _idbConfigure() {
    _idb_enabled = getSetting("idbEnabled", 1 == INFLUXDB_ENABLED);
    if (_idb_enabled && (getSetting("idbHost", INFLUXDB_HOST).length() == 0)) {
        _idb_enabled = false;
        setSetting("idbEnabled", 0);
    }
    if (_idb_enabled && !_idb_client) _idbInitClient();
}

#if BROKER_SUPPORT

void _idbBrokerSensor(const String& topic, unsigned char id, double, const char* value) {
    idbSend(topic.c_str(), id, value);
}

void _idbBrokerStatus(const String& topic, unsigned char id, unsigned int value) {
    idbSend(topic.c_str(), id, String(int(value)).c_str());
}

#endif // BROKER_SUPPORT

// -----------------------------------------------------------------------------

bool idbSend(const char * topic, const char * payload) {
    if (!_idb_enabled) return false;
    if (_idb_connecting || _idb_connected) return false;

    _idb_values[topic] = payload;
    _idb_flush = true;

    return true;
}

void _idbSend(const String& host, const uint16_t port) {
    if (_idb_connected || _idb_connecting) return;

    DEBUG_MSG_P(PSTR("[INFLUXDB] Sending to %s:%u\n"), host.c_str(), port);

    // TODO: cache `Host: <host>:<port>` instead of storing things separately?
    _idb_host = host;
    _idb_port = port;

    _idb_client_ts = millis();
    _idb_connecting = _idb_client->connect(host.c_str(), port);

    if (!_idb_connecting) {
        DEBUG_MSG_P(PSTR("[INFLUXDB] Connection to %s:%u failed\n"), host.c_str(), port);
        _idb_client->close(true);
    }
}

void _idbFlush() {
    // Clean-up client object when not in use
    if (_idb_client && !_idb_enabled && !_idb_connected && !_idb_connecting) {
        _idb_client = nullptr;
    }

    // Wait until current connection is finished
    if (!_idb_flush) return;
    if (_idb_connected || _idb_connecting) return;

    // Wait until connected
    if (!wifiConnected()) return;

    // TODO: MDNS_CLIENT_SUPPORT is deprecated
    String host = getSetting("idbHost", INFLUXDB_HOST);
    #if MDNS_CLIENT_SUPPORT
        host = mdnsResolve(host);
    #endif

    const auto port = getSetting<uint16_t>("idbPort", INFLUXDB_PORT);

    // TODO: should we always store specific pairs like tspk keeps relay / sensor readings?
    //       note that we also send heartbeat data, persistent values should be flagged
    const String device = getSetting("hostname");

    _idb_data = "";
    for (auto& pair : _idb_values) {
        if (!isNumber(pair.second.c_str())) {
            String quoted;
            quoted.reserve(pair.second.length() + 2);
            quoted += '"';
            quoted += pair.second;
            quoted += '"';
            pair.second = quoted;
        }

        char buffer[128] = {0};
        snprintf_P(buffer, sizeof(buffer),
            PSTR("%s,device=%s value=%s\n"),
            pair.first.c_str(), device.c_str(), pair.second.c_str()
        );
        _idb_data += buffer;
    }
    _idb_values.clear();

    _idbSend(host, port);
}

bool idbSend(const char * topic, unsigned char id, const char * payload) {
    char measurement[64];
    snprintf(measurement, sizeof(measurement), "%s,id=%d", topic, id);
    return idbSend(measurement, payload);
}

bool idbEnabled() {
    return _idb_enabled;
}

void idbSetup() {

    _idbConfigure();

    #if WEB_SUPPORT
        wsRegister()
            .onVisible(_idbWebSocketOnVisible)
            .onConnected(_idbWebSocketOnConnected)
            .onKeyCheck(_idbWebSocketOnKeyCheck);
    #endif

    #if BROKER_SUPPORT
        StatusBroker::Register(_idbBrokerStatus);
        SensorReportBroker::Register(_idbBrokerSensor);
    #endif

    espurnaRegisterReload(_idbConfigure);
    espurnaRegisterLoop(_idbFlush);

    _idb_data.reserve(INFLUXDB_DATA_BUFFER_SIZE);

    #if TERMINAL_SUPPORT
        terminalRegisterCommand(F("IDB.SEND"), [](Embedis* e) {
            if (e->argc != 4) {
                terminalError(F("idb.send <topic> <id> <value>"));
                return;
            }

            const String topic = e->argv[1];
            const auto id = atoi(e->argv[2]);
            const String value = e->argv[3];

            idbSend(topic.c_str(), id, value.c_str());
        });
    #endif

}

#endif<|MERGE_RESOLUTION|>--- conflicted
+++ resolved
@@ -119,23 +119,14 @@
 }
 
 void _idbWebSocketOnConnected(JsonObject& root) {
-<<<<<<< HEAD
     JsonObject& idb = root.createNestedObject("idb");
 
-    idb["enabled"] = getSetting("idbEnabled", INFLUXDB_ENABLED).toInt() == 1;
+    idb["enabled"] = getSetting("idbEnabled", 1 == INFLUXDB_ENABLED);
     idb["host"] = getSetting("idbHost", INFLUXDB_HOST);
-    idb["port"] = getSetting("idbPort", INFLUXDB_PORT).toInt();
+    idb["port"] = getSetting("idbPort", INFLUXDB_PORT);
     idb["database"] = getSetting("idbDatabase", INFLUXDB_DATABASE);
     idb["username"] = getSetting("idbUsername", INFLUXDB_USERNAME);
     idb["password"] = getSetting("idbPassword", INFLUXDB_PASSWORD);
-=======
-    root["idbEnabled"] = getSetting("idbEnabled", 1 == INFLUXDB_ENABLED);
-    root["idbHost"] = getSetting("idbHost", INFLUXDB_HOST);
-    root["idbPort"] = getSetting("idbPort", INFLUXDB_PORT);
-    root["idbDatabase"] = getSetting("idbDatabase", INFLUXDB_DATABASE);
-    root["idbUsername"] = getSetting("idbUsername", INFLUXDB_USERNAME);
-    root["idbPassword"] = getSetting("idbPassword", INFLUXDB_PASSWORD);
->>>>>>> cacc7584
 }
 
 void _idbConfigure() {
