/*

LIGHT MODULE

Copyright (C) 2016-2018 by Xose Pérez <xose dot perez at gmail dot com>

*/

#if LIGHT_PROVIDER != LIGHT_PROVIDER_NONE

#include <Ticker.h>
#include <ArduinoJson.h>
#include <vector>

#if LIGHT_PROVIDER == LIGHT_PROVIDER_DIMMER
#define PWM_CHANNEL_NUM_MAX LIGHT_CHANNELS
extern "C" {
    #include "libs/pwm.h"
}
#endif

// -----------------------------------------------------------------------------

Ticker _light_save_ticker;
Ticker _light_transition_ticker;

typedef struct {
    unsigned char pin;
    bool reverse;
    bool state;
    unsigned char inputValue;   // value that has been inputted
    unsigned char value;        // normalized value including brightness
    unsigned char shadow;       // represented value
    double current;             // transition value
} channel_t;
std::vector<channel_t> _light_channel;

bool _light_state = false;
bool _light_use_transitions = false;
unsigned int _light_transition_time = LIGHT_TRANSITION_TIME;
bool _light_has_color = false;
bool _light_use_white = false;
bool _light_use_cct = false;
bool _light_use_gamma = false;
unsigned long _light_steps_left = 1;
unsigned char _light_brightness = LIGHT_MAX_BRIGHTNESS;
unsigned int _light_mireds = round((LIGHT_COLDWHITE_MIRED+LIGHT_WARMWHITE_MIRED)/2);

#if LIGHT_PROVIDER == LIGHT_PROVIDER_MY92XX
#include <my92xx.h>
my92xx * _my92xx;
ARRAYINIT(unsigned char, _light_channel_map, MY92XX_MAPPING);
#endif

// Gamma Correction lookup table (8 bit)
// TODO: move to PROGMEM
const unsigned char _light_gamma_table[] = {
    0,   0,   0,   0,   0,   0,   0,   0,   0,   0,   0,   0,   0,   0,   0,   0,
    1,   1,   1,   1,   1,   1,   1,   1,   1,   1,   2,   2,   2,   2,   2,   2,
    3,   3,   3,   3,   3,   3,   4,   4,   4,   4,   5,   5,   5,   5,   6,   6,
    6,   7,   7,   7,   7,   8,   8,   8,   9,   9,   9,   10,  10,  11,  11,  11,
    12,  12,  13,  13,  14,  14,  14,  15,  15,  16,  16,  17,  17,  18,  18,  19,
    19,  20,  20,  21,  22,  22,  23,  23,  24,  25,  25,  26,  26,  27,  28,  28,
    29,  30,  30,  31,  32,  33,  33,  34,  35,  35,  36,  37,  38,  39,  39,  40,
    41,  42,  43,  43,  44,  45,  46,  47,  48,  49,  50,  50,  51,  52,  53,  54,
    55,  56,  57,  58,  59,  60,  61,  62,  63,  64,  65,  66,  67,  68,  69,  71,
    72,  73,  74,  75,  76,  77,  78,  80,  81,  82,  83,  84,  86,  87,  88,  89,
    91,  92,  93,  94,  96,  97,  98,  100, 101, 102, 104, 105, 106, 108, 109, 110,
    112, 113, 115, 116, 118, 119, 121, 122, 123, 125, 126, 128, 130, 131, 133, 134,
    136, 137, 139, 140, 142, 144, 145, 147, 149, 150, 152, 154, 155, 157, 159, 160,
    162, 164, 166, 167, 169, 171, 173, 175, 176, 178, 180, 182, 184, 186, 187, 189,
    191, 193, 195, 197, 199, 201, 203, 205, 207, 209, 211, 213, 215, 217, 219, 221,
    223, 225, 227, 229, 231, 233, 235, 238, 240, 242, 244, 246, 248, 251, 253, 255
};

// -----------------------------------------------------------------------------
// UTILS
// -----------------------------------------------------------------------------

void _setRGBInputValue(unsigned char red, unsigned char green, unsigned char blue) {
    _light_channel[0].inputValue = constrain(red, 0, LIGHT_MAX_VALUE);
    _light_channel[1].inputValue = constrain(green, 0, LIGHT_MAX_VALUE);;
    _light_channel[2].inputValue = constrain(blue, 0, LIGHT_MAX_VALUE);;
}

void _generateBrightness() {

    double brightness = (double) _light_brightness / LIGHT_MAX_BRIGHTNESS;

    // Convert RGB to RGBW(W)
    if (_light_has_color && _light_use_white) {

        // Substract the common part from RGB channels and add it to white channel. So [250,150,50] -> [200,100,0,50]
        unsigned char white = std::min(_light_channel[0].inputValue, std::min(_light_channel[1].inputValue, _light_channel[2].inputValue));
        for (unsigned int i=0; i < 3; i++) {
            _light_channel[i].value = _light_channel[i].inputValue - white;
        }

        // Split the White Value across 2 White LED Strips.
        if (_light_use_cct) {

          // This change the range from 153-500 to 0-347 so we get a value between 0 and 1 in the end.
          double miredFactor = ((double) _light_mireds - (double) LIGHT_COLDWHITE_MIRED)/((double) LIGHT_WARMWHITE_MIRED - (double) LIGHT_COLDWHITE_MIRED);

          // set cold white
          _light_channel[3].inputValue = 0;
          _light_channel[3].value = round(((double) 1.0 - miredFactor) * white);

          // set warm white
          _light_channel[4].inputValue = 0;
          _light_channel[4].value = round(miredFactor * white);
        } else {
          _light_channel[3].inputValue = 0;
          _light_channel[3].value = white;
        }

        // Scale up to equal input values. So [250,150,50] -> [200,100,0,50] -> [250, 125, 0, 63]
        unsigned char max_in = std::max(_light_channel[0].inputValue, std::max(_light_channel[1].inputValue, _light_channel[2].inputValue));
        unsigned char max_out = std::max(std::max(_light_channel[0].value, _light_channel[1].value), std::max(_light_channel[2].value, _light_channel[3].value));
        unsigned char channelSize = _light_use_cct ? 5 : 4;

        if (_light_use_cct) {
          max_out = std::max(max_out, _light_channel[4].value);
        }

        double factor = (max_out > 0) ? (double) (max_in / max_out) : 0;
        for (unsigned char i=0; i < channelSize; i++) {
            _light_channel[i].value = round((double) _light_channel[i].value * factor * brightness);
        }

        // Scale white channel to match brightness
        for (unsigned char i=3; i < channelSize; i++) {
            _light_channel[i].value = constrain(_light_channel[i].value * LIGHT_WHITE_FACTOR, 0, LIGHT_MAX_BRIGHTNESS);
        }

<<<<<<< HEAD
        // For the rest of channels, don't apply brightness, it is already in the inputValue
        // i should be 4 when RGBW and 5 when RGBWW
        for (unsigned char i=channelSize; i < _light_channel.size(); i++) {
=======
        // For the rest of channels, don't apply brightness, it is already in the target:
        for (unsigned char i=4; i < _light_channel.size(); i++) {
>>>>>>> 35cb0150
            _light_channel[i].value = _light_channel[i].inputValue;
        }

    } else {

        // Don't apply brightness, it is already in the target:
        for (unsigned char i=0; i < _light_channel.size(); i++) {
            if (_light_has_color & (i<3)) {
                _light_channel[i].value = _light_channel[i].inputValue * brightness;
            } else {
                _light_channel[i].value = _light_channel[i].inputValue;
            }
        }

    }

}

// -----------------------------------------------------------------------------
// Input Values
// -----------------------------------------------------------------------------

void _fromLong(unsigned long value, bool brightness) {
    if (brightness) {
        _setRGBInputValue((value >> 24) & 0xFF, (value >> 16) & 0xFF, (value >> 8) & 0xFF);
        _light_brightness = (value & 0xFF) * LIGHT_MAX_BRIGHTNESS / 255;
    } else {
        _setRGBInputValue((value >> 16) & 0xFF, (value >> 8) & 0xFF, (value) & 0xFF);
    }
}

void _fromRGB(const char * rgb) {
    char * p = (char *) rgb;
    if (strlen(p) == 0) return;

    switch (p[0]) {
      case '#': // HEX Value
        if (_light_has_color) {
            ++p;
            unsigned long value = strtoul(p, NULL, 16);
            // RGBA values are interpreted like RGB + brightness
            _fromLong(value, strlen(p) > 7);
        }
        break;
      case 'M': // Mired Value
          _fromMireds(atol(p + 1));
        break;
      case 'K': // Kelvin Value
          _fromKelvin(atol(p + 1));
        break;
      default: // assume decimal values separated by commas
        char * tok;
        unsigned char count = 0;
        unsigned char channels = _light_channel.size();

        tok = strtok(p, ",");
        while (tok != NULL) {
            _light_channel[count].inputValue = atoi(tok);
            if (++count == channels) break;
            tok = strtok(NULL, ",");
        }

        // RGB but less than 3 values received, assume it is 0
        if (_light_has_color && (count < 3)) {
          // check channel 1 and 2:
          for (int i = 1; i <= 2; i++) {
            if (count < (i+1)) {
              _light_channel[i].inputValue = 0;
            }
          }
        }
        break;
    }
}

// HSV string is expected to be "H,S,V", where:
//   0 <= H <= 360
//   0 <= S <= 100
//   0 <= V <= 100
void _fromHSV(const char * hsv) {

    char * ptr = (char *) hsv;
    if (strlen(ptr) == 0) return;
    if (!_light_has_color) return;

    char * tok;
    unsigned char count = 0;
    unsigned int value[3] = {0};

    tok = strtok(ptr, ",");
    while (tok != NULL) {
        value[count] = atoi(tok);
        if (++count == 3) break;
        tok = strtok(NULL, ",");
    }
    if (count != 3) return;

    // HSV to RGB transformation -----------------------------------------------

    //INPUT: [0,100,57]
    //IS: [145,0,0]
    //SHOULD: [255,0,0]

    double h = (value[0] == 360) ? 0 : (double) value[0] / 60.0;
    double f = (h - floor(h));
    double s = (double) value[1] / 100.0;

    _light_brightness = round((double) value[2] * 2.55); // (255/100)
    unsigned char p = round(255 * (1.0 - s));
    unsigned char q = round(255 * (1.0 - s * f));
    unsigned char t = round(255 * (1.0 - s * (1.0 - f)));

    switch (int(h)) {
        case 0:
            _setRGBInputValue(255, t, p);
            break;
        case 1:
            _setRGBInputValue(q, 255, p);
            break;
        case 2:
            _setRGBInputValue(p, 255, t);
            break;
        case 3:
            _setRGBInputValue(p, q, 255);
            break;
        case 4:
            _setRGBInputValue(t, p, 255);
            break;
        case 5:
            _setRGBInputValue(255, p, q);
            break;
        default:
            _setRGBInputValue(0, 0, 0);
            break;
    }
}

// Thanks to Sacha Telgenhof for sharing this code in his AiLight library
// https://github.com/stelgenhof/AiLight
void _fromKelvin(unsigned long kelvin, bool setMireds) {

    if (!_light_has_color) return;

    if (setMireds) {
      _light_mireds = constrain(round(1000000UL / kelvin), LIGHT_MIN_MIREDS, LIGHT_MAX_MIREDS);
    }

    if (_light_use_cct) {
      _setRGBInputValue(LIGHT_MAX_VALUE, LIGHT_MAX_VALUE, LIGHT_MAX_VALUE);
      return;
    }


    // Calculate colors
    unsigned int red = (kelvin <= 66)
        ? LIGHT_MAX_VALUE
        : 329.698727446 * pow((kelvin - 60), -0.1332047592);
    unsigned int green = (kelvin <= 66)
        ? 99.4708025861 * log(kelvin) - 161.1195681661
        : 288.1221695283 * pow(kelvin, -0.0755148492);
    unsigned int blue = (kelvin >= 66)
        ? LIGHT_MAX_VALUE
        : ((kelvin <= 19)
            ? 0
            : 138.5177312231 * log(kelvin - 10) - 305.0447927307);

    _setRGBInputValue(red, green, blue);
}

void _fromKelvin(unsigned long kelvin) {
  _fromKelvin(kelvin, true);
}

// Color temperature is measured in mireds (kelvin = 1e6/mired)
void _fromMireds(unsigned long mireds) {
    if (!_light_has_color) return;

    _light_mireds = mireds = constrain(mireds, LIGHT_MIN_MIREDS, LIGHT_MAX_MIREDS);

    if (_light_use_cct) {
      _setRGBInputValue(LIGHT_MAX_VALUE, LIGHT_MAX_VALUE, LIGHT_MAX_VALUE);
      return;
    }

    unsigned long kelvin = constrain(1000000UL / mireds, 1000, 40000) / 100;
    _fromKelvin(kelvin, false);
}

// -----------------------------------------------------------------------------
// Output Values
// -----------------------------------------------------------------------------

void _toRGB(char * rgb, size_t len) {
    unsigned long value = 0;

    value += _light_channel[0].inputValue;
    value <<= 8;
    value += _light_channel[1].inputValue;
    value <<= 8;
    value += _light_channel[2].inputValue;

    snprintf_P(rgb, len, PSTR("#%06X"), value);
}

void _toHSV(char * hsv, size_t len) {
    double h, s, v;
    double brightness = (double) _light_brightness / LIGHT_MAX_BRIGHTNESS;

    double r = (double) (_light_channel[0].inputValue * brightness) / 255.0;
    double g = (double) (_light_channel[1].inputValue * brightness) / 255.0;
    double b = (double) (_light_channel[2].inputValue * brightness) / 255.0;

    double min = std::min(r, std::min(g, b));
    double max = std::max(r, std::max(g, b));

    v = 100.0 * max;
    if (v == 0) {
        h = s = 0;
    } else {
        s = 100.0 * (max - min) / max;
        if (s == 0) {
            h = 0;
        } else {
            if (max == r) {
                if (g >= b) {
                    h = 0.0 + 60.0 * (g - b) / (max - min);
                } else {
                    h = 360.0 + 60.0 * (g - b) / (max - min);
                }
            } else if (max == g) {
                h = 120.0 + 60.0 * (b - r) / (max - min);
            } else {
                h = 240.0 + 60.0 * (r - g) / (max - min);
            }
        }
    }

    // String
    snprintf_P(hsv, len, PSTR("%d,%d,%d"), round(h), round(s), round(v));
}

void _toLong(char * color, size_t len) {
    if (!_light_has_color) return;

    snprintf_P(color, len, PSTR("%d,%d,%d"),
        (int) _light_channel[0].inputValue,
        (int) _light_channel[1].inputValue,
        (int) _light_channel[2].inputValue
    );
}

void _toCSV(char * buffer, size_t len, bool applyBrightness) {
    char num[10];
    float b = applyBrightness ? (float) _light_brightness / LIGHT_MAX_BRIGHTNESS : 1;
    for (unsigned char i=0; i<_light_channel.size(); i++) {
        itoa(_light_channel[i].inputValue * b, num, 10);
        if (i>0) strncat(buffer, ",", len--);
        strncat(buffer, num, len);
        len = len - strlen(num);
    }
}

// -----------------------------------------------------------------------------
// PROVIDER
// -----------------------------------------------------------------------------

unsigned int _toPWM(unsigned long value, bool gamma, bool reverse) {
    value = constrain(value, 0, LIGHT_MAX_VALUE);
    if (gamma) value = _light_gamma_table[value];
    if (LIGHT_MAX_VALUE != LIGHT_LIMIT_PWM) value = map(value, 0, LIGHT_MAX_VALUE, 0, LIGHT_LIMIT_PWM);
    if (reverse) value = LIGHT_LIMIT_PWM - value;
    return value;
}

// Returns a PWM value for the given channel ID
unsigned int _toPWM(unsigned char id) {
    bool useGamma = _light_use_gamma && _light_has_color && (id < 3);
    return _toPWM(_light_channel[id].shadow, useGamma, _light_channel[id].reverse);
}

void _shadow() {

    // Update transition ticker
    _light_steps_left--;
    if (_light_steps_left == 0) _light_transition_ticker.detach();

    // Transitions
    unsigned char target;
    for (unsigned int i=0; i < _light_channel.size(); i++) {

        target = _light_state && _light_channel[i].state ? _light_channel[i].value : 0;

        if (_light_steps_left == 0) {
            _light_channel[i].current = target;
        } else {
            double difference = (double) (target - _light_channel[i].current) / (_light_steps_left + 1);
            _light_channel[i].current = _light_channel[i].current + difference;
        }

        _light_channel[i].shadow = _light_channel[i].current;

    }

}

void _lightProviderUpdate() {

    _shadow();

    #if LIGHT_PROVIDER == LIGHT_PROVIDER_MY92XX

        for (unsigned char i=0; i<_light_channel.size(); i++) {
            _my92xx->setChannel(_light_channel_map[i], _toPWM(i));
        }
        _my92xx->setState(true);
        _my92xx->update();

    #endif

    #if LIGHT_PROVIDER == LIGHT_PROVIDER_DIMMER

        for (unsigned int i=0; i < _light_channel.size(); i++) {
            pwm_set_duty(_toPWM(i), i);
        }
        pwm_start();

    #endif

}

// -----------------------------------------------------------------------------
// PERSISTANCE
// -----------------------------------------------------------------------------

void _lightColorSave() {
    for (unsigned int i=0; i < _light_channel.size(); i++) {
        setSetting("ch", i, _light_channel[i].inputValue);
    }
    setSetting("brightness", _light_brightness);
    setSetting("mireds", _light_mireds);
    saveSettings();
}

void _lightColorRestore() {
    for (unsigned int i=0; i < _light_channel.size(); i++) {
        _light_channel[i].inputValue = getSetting("ch", i, i==0 ? 255 : 0).toInt();
    }
    _light_brightness = getSetting("brightness", LIGHT_MAX_BRIGHTNESS).toInt();
    _light_mireds = getSetting("mireds", _light_mireds).toInt();
    lightUpdate(false, false);
}

// -----------------------------------------------------------------------------
// MQTT
// -----------------------------------------------------------------------------

#if MQTT_SUPPORT
void _lightMQTTCallback(unsigned int type, const char * topic, const char * payload) {

    String mqtt_group_color = getSetting("mqttGroupColor");

    if (type == MQTT_CONNECT_EVENT) {

        if (_light_has_color) {
            mqttSubscribe(MQTT_TOPIC_BRIGHTNESS);
            mqttSubscribe(MQTT_TOPIC_MIRED);
            mqttSubscribe(MQTT_TOPIC_KELVIN);
            mqttSubscribe(MQTT_TOPIC_COLOR_RGB);
            mqttSubscribe(MQTT_TOPIC_COLOR_HSV);
        }

        // Group color
        if (mqtt_group_color.length() > 0) mqttSubscribeRaw(mqtt_group_color.c_str());

        // Channels
        char buffer[strlen(MQTT_TOPIC_CHANNEL) + 3];
        snprintf_P(buffer, sizeof(buffer), PSTR("%s/+"), MQTT_TOPIC_CHANNEL);
        mqttSubscribe(buffer);

    }

    if (type == MQTT_MESSAGE_EVENT) {

        // Group color
        if ((mqtt_group_color.length() > 0) & (mqtt_group_color.equals(topic))) {
            lightColor(payload, true);
            lightUpdate(true, mqttForward(), false);
            return;
        }

        // Match topic
        String t = mqttMagnitude((char *) topic);

        // Color temperature in mireds
        if (t.equals(MQTT_TOPIC_MIRED)) {
            _fromMireds(atol(payload));
            lightUpdate(true, mqttForward());
            return;
        }

        // Color temperature in kelvins
        if (t.equals(MQTT_TOPIC_KELVIN)) {
            _fromKelvin(atol(payload));
            lightUpdate(true, mqttForward());
            return;
        }

        // Color
        if (t.equals(MQTT_TOPIC_COLOR_RGB)) {
            lightColor(payload, true);
            lightUpdate(true, mqttForward());
            return;
        }
        if (t.equals(MQTT_TOPIC_COLOR_HSV)) {
            lightColor(payload, false);
            lightUpdate(true, mqttForward());
            return;
        }

        // Brightness
        if (t.equals(MQTT_TOPIC_BRIGHTNESS)) {
            _light_brightness = constrain(atoi(payload), 0, LIGHT_MAX_BRIGHTNESS);
            lightUpdate(true, mqttForward());
            return;
        }

        // Channel
        if (t.startsWith(MQTT_TOPIC_CHANNEL)) {
            unsigned int channelID = t.substring(strlen(MQTT_TOPIC_CHANNEL)+1).toInt();
            if (channelID >= _light_channel.size()) {
                DEBUG_MSG_P(PSTR("[LIGHT] Wrong channelID (%d)\n"), channelID);
                return;
            }
            lightChannel(channelID, atoi(payload));
            lightUpdate(true, mqttForward());
            return;
        }

    }

}

void lightMQTT() {
    char buffer[20];

    if (_light_has_color) {

        // Color
        if (getSetting("useCSS", LIGHT_USE_CSS).toInt() == 1) {
            _toRGB(buffer, sizeof(buffer));
        } else {
            _toLong(buffer, sizeof(buffer));
        }
        mqttSend(MQTT_TOPIC_COLOR_RGB, buffer);

        _toHSV(buffer, sizeof(buffer));
        mqttSend(MQTT_TOPIC_COLOR_HSV, buffer);

        // Brightness
        snprintf_P(buffer, sizeof(buffer), PSTR("%d"), _light_brightness);
        mqttSend(MQTT_TOPIC_BRIGHTNESS, buffer);

        // Mireds
        snprintf_P(buffer, sizeof(buffer), PSTR("%d"), _light_mireds);
        mqttSend(MQTT_TOPIC_MIRED, buffer);
    }

    // Channels
    for (unsigned int i=0; i < _light_channel.size(); i++) {
        itoa(_light_channel[i].inputValue, buffer, 10);
        mqttSend(MQTT_TOPIC_CHANNEL, i, buffer);
    }

}

void lightMQTTGroup() {
    String mqtt_group_color = getSetting("mqttGroupColor");
    if (mqtt_group_color.length()>0) {
        char buffer[20];
        _toCSV(buffer, sizeof(buffer), true);
        mqttSendRaw(mqtt_group_color.c_str(), buffer);
    }
}

#endif

// -----------------------------------------------------------------------------
// Broker
// -----------------------------------------------------------------------------

#if BROKER_SUPPORT

void lightBroker() {
    char buffer[10];
    for (unsigned int i=0; i < _light_channel.size(); i++) {
        itoa(_light_channel[i].inputValue, buffer, 10);
        brokerPublish(MQTT_TOPIC_CHANNEL, i, buffer);
    }
}

#endif

// -----------------------------------------------------------------------------
// API
// -----------------------------------------------------------------------------

unsigned char lightChannels() {
    return _light_channel.size();
}

bool lightHasColor() {
    return _light_has_color;
}

void lightUpdate(bool save, bool forward, bool group_forward) {

    _generateBrightness();

    // Configure color transition
    _light_steps_left = _light_use_transitions ? _light_transition_time / LIGHT_TRANSITION_STEP : 1;
    _light_transition_ticker.attach_ms(LIGHT_TRANSITION_STEP, _lightProviderUpdate);

    // Report channels to local broker
    #if BROKER_SUPPORT
        lightBroker();
    #endif

    // Report color & brightness to MQTT broker
    #if MQTT_SUPPORT
        if (forward) lightMQTT();
        if (group_forward) lightMQTTGroup();
    #endif

    // Report color to WS clients (using current brightness setting)
    #if WEB_SUPPORT
        wsSend(_lightWebSocketOnSend);
    #endif

    #if LIGHT_SAVE_ENABLED
        // Delay saving to EEPROM 5 seconds to avoid wearing it out unnecessarily
        if (save) _light_save_ticker.once(LIGHT_SAVE_DELAY, _lightColorSave);
    #endif

};

void lightUpdate(bool save, bool forward) {
    lightUpdate(save, forward, true);
}

#if LIGHT_SAVE_ENABLED == 0
void lightSave() {
    _lightColorSave();
}
#endif

void lightState(unsigned char i, bool state) {
    _light_channel[i].state = state;
}

bool lightState(unsigned char i) {
    return _light_channel[i].state;
}

void lightState(bool state) {
    _light_state = state;
}

bool lightState() {
    return _light_state;
}

void lightColor(const char * color, bool rgb) {
    DEBUG_MSG_P(PSTR("[LIGHT] %s: %s\n"), rgb ? "RGB" : "HSV", color);
    if (rgb) {
        _fromRGB(color);
    } else {
        _fromHSV(color);
    }
}

void lightColor(const char * color) {
    lightColor(color, true);
}

void lightColor(unsigned long color) {
    _fromLong(color, false);
}

String lightColor(bool rgb) {
    char str[12];
    if (rgb) {
        _toRGB(str, sizeof(str));
    } else {
        _toHSV(str, sizeof(str));
    }
    return String(str);
}

String lightColor() {
    return lightColor(true);
}

unsigned int lightChannel(unsigned char id) {
    if (id <= _light_channel.size()) {
        return _light_channel[id].inputValue;
    }
    return 0;
}

void lightChannel(unsigned char id, unsigned int value) {
    if (id <= _light_channel.size()) {
        _light_channel[id].inputValue = constrain(value, 0, LIGHT_MAX_VALUE);
    }
}

unsigned int lightBrightness() {
    return _light_brightness;
}

void lightBrightness(int b) {
    _light_brightness = constrain(b, 0, LIGHT_MAX_BRIGHTNESS);
}

void lightBrightnessStep(int steps) {
    lightBrightness(_light_brightness + steps * LIGHT_STEP);
}

// -----------------------------------------------------------------------------
// SETUP
// -----------------------------------------------------------------------------

#if WEB_SUPPORT

bool _lightWebSocketOnReceive(const char * key, JsonVariant& value) {
    if (strncmp(key, "light", 5) == 0) return true;
    if (strncmp(key, "use", 3) == 0) return true;
    return false;
}

void _lightWebSocketOnSend(JsonObject& root) {
    root["colorVisible"] = 1;
    root["mqttGroupColor"] = getSetting("mqttGroupColor");
    root["useColor"] = _light_has_color;
    root["useWhite"] = _light_use_white;
    root["useGamma"] = _light_use_gamma;
    root["useTransitions"] = _light_use_transitions;
    root["lightTime"] = _light_transition_time;
    root["useCSS"] = getSetting("useCSS", LIGHT_USE_CSS).toInt() == 1;
    bool useRGB = getSetting("useRGB", LIGHT_USE_RGB).toInt() == 1;
    root["useRGB"] = useRGB;
    if (_light_has_color) {
        if (_light_use_cct) {
            root["useCCT"] = _light_use_cct;
            root["mireds"] = _light_mireds;
        }
        if (useRGB) {
            root["rgb"] = lightColor(true);
            root["brightness"] = lightBrightness();
        } else {
            root["hsv"] = lightColor(false);
        }
    }
    JsonArray& channels = root.createNestedArray("channels");
    for (unsigned char id=0; id < _light_channel.size(); id++) {
        channels.add(lightChannel(id));
    }
}

void _lightWebSocketOnAction(uint32_t client_id, const char * action, JsonObject& data) {
    if (_light_has_color) {
        if (strcmp(action, "color") == 0) {
            if (data.containsKey("rgb")) {
                lightColor(data["rgb"], true);
                lightUpdate(true, true);
            }
            if (data.containsKey("hsv")) {
                lightColor(data["hsv"], false);
                lightUpdate(true, true);
            }
            if (data.containsKey("brightness")) {
                lightBrightness(data["brightness"]);
                lightUpdate(true, true);
            }
        }
        if (_light_use_cct) {
          if (strcmp(action, "mireds") == 0) {
              _fromMireds(data["mireds"]);
              lightUpdate(true, true);
          }
        }
    }

    if (strcmp(action, "channel") == 0) {
        if (data.containsKey("id") && data.containsKey("value")) {
            lightChannel(data["id"], data["value"]);
            lightUpdate(true, true);
        }
    }
}

void _lightAPISetup() {
  // API entry points (protected with apikey)
  if (_light_has_color) {
    apiRegister(MQTT_TOPIC_COLOR_RGB,
        [](char * buffer, size_t len) {
            if (getSetting("useCSS", LIGHT_USE_CSS).toInt() == 1) {
                _toRGB(buffer, len);
            } else {
                _toLong(buffer, len);
            }
        },
        [](const char * payload) {
            lightColor(payload, true);
            lightUpdate(true, true);
        }
    );

    apiRegister(MQTT_TOPIC_COLOR_HSV,
        [](char * buffer, size_t len) {
            _toHSV(buffer, len);
        },
        [](const char * payload) {
            lightColor(payload, false);
            lightUpdate(true, true);
        }
    );

    apiRegister(MQTT_TOPIC_BRIGHTNESS,
        [](char * buffer, size_t len) {
			snprintf_P(buffer, len, PSTR("%d"), _light_brightness);
        },
        [](const char * payload) {
            lightBrightness(atoi(payload));
            lightUpdate(true, true);
        }
    );

    apiRegister(MQTT_TOPIC_KELVIN,
        [](char * buffer, size_t len) {},
        [](const char * payload) {
            _fromKelvin(atol(payload));
            lightUpdate(true, true);
        }
    );

    apiRegister(MQTT_TOPIC_MIRED,
        [](char * buffer, size_t len) {},
        [](const char * payload) {
            _fromMireds(atol(payload));
            lightUpdate(true, true);
        }
    );
  }

  for (unsigned int id=0; id<_light_channel.size(); id++) {
      char key[15];
      snprintf_P(key, sizeof(key), PSTR("%s/%d"), MQTT_TOPIC_CHANNEL, id);

      apiRegister(key,
          [id](char * buffer, size_t len) {
			snprintf_P(buffer, len, PSTR("%d"), lightChannel(id));
          },
          [id](const char * payload) {
              lightChannel(id, atoi(payload));
              lightUpdate(true, true);
          }
      );
  }
}

#endif // WEB_SUPPORT

#if TERMINAL_SUPPORT

void _lightInitCommands() {

    settingsRegisterCommand(F("BRIGHTNESS"), [](Embedis* e) {
        if (e->argc > 1) {
            lightBrightness(String(e->argv[1]).toInt());
            lightUpdate(true, true);
        }
        DEBUG_MSG_P(PSTR("Brightness: %d\n"), lightBrightness());
        DEBUG_MSG_P(PSTR("+OK\n"));
    });

    settingsRegisterCommand(F("CHANNEL"), [](Embedis* e) {
        if (e->argc < 2) {
            DEBUG_MSG_P(PSTR("-ERROR: Wrong arguments\n"));
        }
        int id = String(e->argv[1]).toInt();
        if (e->argc > 2) {
            int value = String(e->argv[2]).toInt();
            lightChannel(id, value);
            lightUpdate(true, true);
        }
        DEBUG_MSG_P(PSTR("Channel #%d: %d\n"), id, lightChannel(id));
        DEBUG_MSG_P(PSTR("+OK\n"));
    });

    settingsRegisterCommand(F("COLOR"), [](Embedis* e) {
        if (e->argc > 1) {
            String color = String(e->argv[1]);
            lightColor(color.c_str());
            lightUpdate(true, true);
        }
        DEBUG_MSG_P(PSTR("Color: %s\n"), lightColor().c_str());
        DEBUG_MSG_P(PSTR("+OK\n"));
    });

    settingsRegisterCommand(F("KELVIN"), [](Embedis* e) {
        if (e->argc > 1) {
            String color = String("K") + String(e->argv[1]);
            lightColor(color.c_str());
            lightUpdate(true, true);
        }
        DEBUG_MSG_P(PSTR("Color: %s\n"), lightColor().c_str());
        DEBUG_MSG_P(PSTR("+OK\n"));
    });

    settingsRegisterCommand(F("MIRED"), [](Embedis* e) {
        if (e->argc > 1) {
            String color = String("M") + String(e->argv[1]);
            lightColor(color.c_str());
            lightUpdate(true, true);
        }
        DEBUG_MSG_P(PSTR("Color: %s\n"), lightColor().c_str());
        DEBUG_MSG_P(PSTR("+OK\n"));
    });

}

#endif // TERMINAL_SUPPORT

#if LIGHT_PROVIDER == LIGHT_PROVIDER_DIMMER

unsigned long getIOMux(unsigned long gpio) {
    unsigned long muxes[16] = {
        PERIPHS_IO_MUX_GPIO0_U, PERIPHS_IO_MUX_U0TXD_U, PERIPHS_IO_MUX_GPIO2_U, PERIPHS_IO_MUX_U0RXD_U,
        PERIPHS_IO_MUX_GPIO4_U, PERIPHS_IO_MUX_GPIO5_U, PERIPHS_IO_MUX_SD_CLK_U, PERIPHS_IO_MUX_SD_DATA0_U,
        PERIPHS_IO_MUX_SD_DATA1_U, PERIPHS_IO_MUX_SD_DATA2_U, PERIPHS_IO_MUX_SD_DATA3_U, PERIPHS_IO_MUX_SD_CMD_U,
        PERIPHS_IO_MUX_MTDI_U, PERIPHS_IO_MUX_MTCK_U, PERIPHS_IO_MUX_MTMS_U, PERIPHS_IO_MUX_MTDO_U
    };
    return muxes[gpio];
}

unsigned long getIOFunc(unsigned long gpio) {
    unsigned long funcs[16] = {
        FUNC_GPIO0, FUNC_GPIO1, FUNC_GPIO2, FUNC_GPIO3,
        FUNC_GPIO4, FUNC_GPIO5, FUNC_GPIO6, FUNC_GPIO7,
        FUNC_GPIO8, FUNC_GPIO9, FUNC_GPIO10, FUNC_GPIO11,
        FUNC_GPIO12, FUNC_GPIO13, FUNC_GPIO14, FUNC_GPIO15
    };
    return funcs[gpio];
}

#endif

void _lightConfigure() {

    _light_has_color = getSetting("useColor", LIGHT_USE_COLOR).toInt() == 1;
    if (_light_has_color && (_light_channel.size() < 3)) {
        _light_has_color = false;
        setSetting("useColor", _light_has_color);
    }

    _light_use_white = getSetting("useWhite", LIGHT_USE_WHITE).toInt() == 1;
    if (_light_use_white && (_light_channel.size() < 4)) {
        _light_use_white = false;
        setSetting("useWhite", _light_use_white);
    }

    _light_use_cct = getSetting("useCCT", LIGHT_USE_CCT).toInt() == 1;
    if (_light_use_cct && ((_light_channel.size() < 5) || !_light_use_white)) {
        _light_use_cct = false;
        setSetting("useCCT", _light_use_cct);
    }

    _light_use_gamma = getSetting("useGamma", LIGHT_USE_GAMMA).toInt() == 1;
    _light_use_transitions = getSetting("useTransitions", LIGHT_USE_TRANSITIONS).toInt() == 1;
    _light_transition_time = getSetting("lightTime", LIGHT_TRANSITION_TIME).toInt();

}

void lightSetup() {

    #ifdef LIGHT_ENABLE_PIN
        pinMode(LIGHT_ENABLE_PIN, OUTPUT);
        digitalWrite(LIGHT_ENABLE_PIN, HIGH);
    #endif

    #if LIGHT_PROVIDER == LIGHT_PROVIDER_MY92XX

        _my92xx = new my92xx(MY92XX_MODEL, MY92XX_CHIPS, MY92XX_DI_PIN, MY92XX_DCKI_PIN, MY92XX_COMMAND);
        for (unsigned char i=0; i<LIGHT_CHANNELS; i++) {
            _light_channel.push_back((channel_t) {0, false, true, 0, 0, 0});
        }

    #endif

    #if LIGHT_PROVIDER == LIGHT_PROVIDER_DIMMER

        #ifdef LIGHT_CH1_PIN
            _light_channel.push_back((channel_t) {LIGHT_CH1_PIN, LIGHT_CH1_INVERSE, true, 0, 0, 0});
        #endif

        #ifdef LIGHT_CH2_PIN
            _light_channel.push_back((channel_t) {LIGHT_CH2_PIN, LIGHT_CH2_INVERSE, true, 0, 0, 0});
        #endif

        #ifdef LIGHT_CH3_PIN
            _light_channel.push_back((channel_t) {LIGHT_CH3_PIN, LIGHT_CH3_INVERSE, true, 0, 0, 0});
        #endif

        #ifdef LIGHT_CH4_PIN
            _light_channel.push_back((channel_t) {LIGHT_CH4_PIN, LIGHT_CH4_INVERSE, true, 0, 0, 0});
        #endif

        #ifdef LIGHT_CH5_PIN
            _light_channel.push_back((channel_t) {LIGHT_CH5_PIN, LIGHT_CH5_INVERSE, true, 0, 0, 0});
        #endif

        uint32 pwm_duty_init[PWM_CHANNEL_NUM_MAX];
        uint32 io_info[PWM_CHANNEL_NUM_MAX][3];
        for (unsigned int i=0; i < _light_channel.size(); i++) {
            pwm_duty_init[i] = 0;
            io_info[i][0] = getIOMux(_light_channel[i].pin);
            io_info[i][1] = getIOFunc(_light_channel[i].pin);
            io_info[i][2] = _light_channel[i].pin;
            pinMode(_light_channel[i].pin, OUTPUT);
        }
        pwm_init(LIGHT_MAX_PWM, pwm_duty_init, PWM_CHANNEL_NUM_MAX, io_info);
        pwm_start();


    #endif

    DEBUG_MSG_P(PSTR("[LIGHT] LIGHT_PROVIDER = %d\n"), LIGHT_PROVIDER);
    DEBUG_MSG_P(PSTR("[LIGHT] Number of channels: %d\n"), _light_channel.size());

    _lightConfigure();
    _lightColorRestore();

    #if WEB_SUPPORT
        _lightAPISetup();
        wsOnSendRegister(_lightWebSocketOnSend);
        wsOnActionRegister(_lightWebSocketOnAction);
        wsOnReceiveRegister(_lightWebSocketOnReceive);
        wsOnAfterParseRegister([]() {
            #if LIGHT_SAVE_ENABLED == 0
                lightSave();
            #endif
            _lightConfigure();
        });
    #endif

    #if MQTT_SUPPORT
        mqttRegister(_lightMQTTCallback);
    #endif

    #if TERMINAL_SUPPORT
        _lightInitCommands();
    #endif

}

#endif // LIGHT_PROVIDER != LIGHT_PROVIDER_NONE<|MERGE_RESOLUTION|>--- conflicted
+++ resolved
@@ -133,14 +133,9 @@
             _light_channel[i].value = constrain(_light_channel[i].value * LIGHT_WHITE_FACTOR, 0, LIGHT_MAX_BRIGHTNESS);
         }
 
-<<<<<<< HEAD
         // For the rest of channels, don't apply brightness, it is already in the inputValue
         // i should be 4 when RGBW and 5 when RGBWW
         for (unsigned char i=channelSize; i < _light_channel.size(); i++) {
-=======
-        // For the rest of channels, don't apply brightness, it is already in the target:
-        for (unsigned char i=4; i < _light_channel.size(); i++) {
->>>>>>> 35cb0150
             _light_channel[i].value = _light_channel[i].inputValue;
         }
 
