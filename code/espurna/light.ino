/*

LIGHT MODULE

Copyright (C) 2016-2019 by Xose Pérez <xose dot perez at gmail dot com>

*/

#if LIGHT_PROVIDER != LIGHT_PROVIDER_NONE

#include "light.h"

#include <Ticker.h>
#include <Schedule.h>
#include <ArduinoJson.h>
#include <vector>

extern "C" {
    #include "libs/fs_math.h"
}

#if LIGHT_PROVIDER == LIGHT_PROVIDER_DIMMER
#define PWM_CHANNEL_NUM_MAX LIGHT_CHANNELS
extern "C" {
    #include "libs/pwm.h"
}
#endif

// -----------------------------------------------------------------------------

Ticker _light_comms_ticker;
Ticker _light_save_ticker;
Ticker _light_transition_ticker;

struct channel_t {
    unsigned char pin;          // real GPIO pin
    bool reverse;               // whether we should invert the value before using it
    bool state;                 // is the channel ON
    unsigned char inputValue;   // raw value, without the brightness
    unsigned char value;        // normalized value, including brightness
    unsigned char target;       // target value
    double current;             // transition value
};
std::vector<channel_t> _light_channel;

bool _light_has_color = false;
bool _light_use_white = false;
bool _light_use_cct = false;
bool _light_use_gamma = false;
<<<<<<< HEAD
unsigned long _light_steps_left = 1;
unsigned char _light_brightness = LIGHT_MAX_BRIGHTNESS;
unsigned int _light_mireds = round((LIGHT_COLDWHITE_MIRED+LIGHT_WARMWHITE_MIRED)/2);
unsigned char _light_channels = LIGHT_CHANNELS;
=======

bool _light_provider_update = false;

bool _light_use_transitions = false;
unsigned int _light_transition_time = LIGHT_TRANSITION_TIME;

bool _light_dirty = false;
bool _light_state = false;
unsigned char _light_brightness = Light::BRIGHTNESS_MAX;

// Default to the Philips Hue value that HA also use.
// https://developers.meethue.com/documentation/core-concepts
long _light_cold_mireds = LIGHT_COLDWHITE_MIRED;
long _light_warm_mireds = LIGHT_WARMWHITE_MIRED;

long _light_cold_kelvin = (1000000L / _light_cold_mireds);
long _light_warm_kelvin = (1000000L / _light_warm_mireds);

long _light_mireds = lround((_light_cold_mireds + _light_warm_mireds) / 2L);
>>>>>>> 04c73335

using light_brightness_func_t = void();
light_brightness_func_t* _light_brightness_func = nullptr;

#if LIGHT_PROVIDER == LIGHT_PROVIDER_MY92XX
#include <my92xx.h>
my92xx * _my92xx;
ARRAYINIT(unsigned char, _light_channel_map, MY92XX_MAPPING);
#endif

// UI hint about channel distribution
const char _light_channel_desc[5][5] PROGMEM = {
    {'W',   0,   0,   0,   0},
    {'W', 'C',   0,   0,   0},
    {'R', 'G', 'B',   0,   0},
    {'R', 'G', 'B', 'W',   0},
    {'R', 'G', 'B', 'W', 'C'}
};
static_assert((LIGHT_CHANNELS * LIGHT_CHANNELS) <= (sizeof(_light_channel_desc)), "Out-of-bounds array access");

// Gamma Correction lookup table (8 bit)
const unsigned char _light_gamma_table[] PROGMEM = {
    0,   0,   0,   0,   0,   0,   0,   0,   0,   0,   0,   0,   0,   0,   0,   0,
    1,   1,   1,   1,   1,   1,   1,   1,   1,   1,   2,   2,   2,   2,   2,   2,
    3,   3,   3,   3,   3,   3,   4,   4,   4,   4,   5,   5,   5,   5,   6,   6,
    6,   7,   7,   7,   7,   8,   8,   8,   9,   9,   9,   10,  10,  11,  11,  11,
    12,  12,  13,  13,  14,  14,  14,  15,  15,  16,  16,  17,  17,  18,  18,  19,
    19,  20,  20,  21,  22,  22,  23,  23,  24,  25,  25,  26,  26,  27,  28,  28,
    29,  30,  30,  31,  32,  33,  33,  34,  35,  35,  36,  37,  38,  39,  39,  40,
    41,  42,  43,  43,  44,  45,  46,  47,  48,  49,  50,  50,  51,  52,  53,  54,
    55,  56,  57,  58,  59,  60,  61,  62,  63,  64,  65,  66,  67,  68,  69,  71,
    72,  73,  74,  75,  76,  77,  78,  80,  81,  82,  83,  84,  86,  87,  88,  89,
    91,  92,  93,  94,  96,  97,  98,  100, 101, 102, 104, 105, 106, 108, 109, 110,
    112, 113, 115, 116, 118, 119, 121, 122, 123, 125, 126, 128, 130, 131, 133, 134,
    136, 137, 139, 140, 142, 144, 145, 147, 149, 150, 152, 154, 155, 157, 159, 160,
    162, 164, 166, 167, 169, 171, 173, 175, 176, 178, 180, 182, 184, 186, 187, 189,
    191, 193, 195, 197, 199, 201, 203, 205, 207, 209, 211, 213, 215, 217, 219, 221,
    223, 225, 227, 229, 231, 233, 235, 238, 240, 242, 244, 246, 248, 251, 253, 255
};
static_assert(Light::VALUE_MAX <= sizeof(_light_gamma_table), "Out-of-bounds array access");

// -----------------------------------------------------------------------------
// UTILS
// -----------------------------------------------------------------------------

void _setValue(const unsigned char id, const unsigned int value) {
    if (_light_channel[id].value != value) {
        _light_channel[id].value = value;
        _light_dirty = true;
    }
}

void _setInputValue(const unsigned char id, const unsigned int value) {
    _light_channel[id].inputValue = value;
}

void _setRGBInputValue(unsigned char red, unsigned char green, unsigned char blue) {
    _setInputValue(0, constrain(red, Light::VALUE_MIN, Light::VALUE_MAX));
    _setInputValue(1, constrain(green, Light::VALUE_MIN, Light::VALUE_MAX));
    _setInputValue(2, constrain(blue, Light::VALUE_MIN, Light::VALUE_MAX));
}

void _setCCTInputValue(unsigned char warm, unsigned char cold) {
    _setInputValue(0, constrain(warm, Light::VALUE_MIN, Light::VALUE_MAX));
    _setInputValue(1, constrain(cold, Light::VALUE_MIN, Light::VALUE_MAX));
}

void _lightApplyBrightness(size_t channels = lightChannels()) {

    double brightness = static_cast<double>(_light_brightness) / static_cast<double>(Light::BRIGHTNESS_MAX);

    channels = std::min(channels, lightChannels());

    for (unsigned char i=0; i < lightChannels(); i++) {
        if (i >= channels) brightness = 1;
        _setValue(i, _light_channel[i].inputValue * brightness);
    }

}

void _lightApplyBrightnessColor() {

    double brightness = static_cast<double>(_light_brightness) / static_cast<double>(Light::BRIGHTNESS_MAX);

    // Substract the common part from RGB channels and add it to white channel. So [250,150,50] -> [200,100,0,50]
    unsigned char white = std::min(_light_channel[0].inputValue, std::min(_light_channel[1].inputValue, _light_channel[2].inputValue));
    for (unsigned int i=0; i < 3; i++) {
        _setValue(i, _light_channel[i].inputValue - white);
    }

    // Split the White Value across 2 White LED Strips.
    if (_light_use_cct) {

        // This change the range from 153-500 to 0-347 so we get a value between 0 and 1 in the end.
        double miredFactor = ((double) _light_mireds - (double) _light_cold_mireds)/((double) _light_warm_mireds - (double) _light_cold_mireds);

        // set cold white
        _light_channel[3].inputValue = 0;
        _setValue(3, lround(((double) 1.0 - miredFactor) * white));

        // set warm white
        _light_channel[4].inputValue = 0;
        _setValue(4, lround(miredFactor * white));
    } else {
        _light_channel[3].inputValue = 0;
        _setValue(3, white);
    }

    // Scale up to equal input values. So [250,150,50] -> [200,100,0,50] -> [250, 125, 0, 63]
    unsigned char max_in = std::max(_light_channel[0].inputValue, std::max(_light_channel[1].inputValue, _light_channel[2].inputValue));
    unsigned char max_out = std::max(std::max(_light_channel[0].value, _light_channel[1].value), std::max(_light_channel[2].value, _light_channel[3].value));
    unsigned char channelSize = _light_use_cct ? 5 : 4;

    if (_light_use_cct) {
        max_out = std::max(max_out, _light_channel[4].value);
    }

    double factor = (max_out > 0) ? (double) (max_in / max_out) : 0;
    for (unsigned char i=0; i < channelSize; i++) {
        _setValue(i, lround((double) _light_channel[i].value * factor * brightness));
    }

    // Scale white channel to match brightness
    for (unsigned char i=3; i < channelSize; i++) {
        _setValue(i, constrain(static_cast<unsigned int>(_light_channel[i].value * LIGHT_WHITE_FACTOR), Light::BRIGHTNESS_MIN, Light::BRIGHTNESS_MAX));
    }

    // For the rest of channels, don't apply brightness, it is already in the inputValue
    // i should be 4 when RGBW and 5 when RGBWW
    for (unsigned char i=channelSize; i < _light_channel.size(); i++) {
        _setValue(i, _light_channel[i].inputValue);
    }

}

String lightDesc(unsigned char id) {
    if (id >= _light_channel.size()) return FPSTR(pstr_unknown);

    const char tag = pgm_read_byte(&_light_channel_desc[_light_channel.size() - 1][id]);
    switch (tag) {
        case 'W': return F("WARM WHITE");
        case 'C': return F("COLD WHITE");
        case 'R': return F("RED");
        case 'G': return F("GREEN");
        case 'B': return F("BLUE");
        default: break;
    }

    return FPSTR(pstr_unknown);
}

// -----------------------------------------------------------------------------
// Input Values
// -----------------------------------------------------------------------------

void _fromLong(unsigned long value, bool brightness) {
    if (brightness) {
        _setRGBInputValue((value >> 24) & 0xFF, (value >> 16) & 0xFF, (value >> 8) & 0xFF);
        lightBrightness((value & 0xFF) * Light::BRIGHTNESS_MAX / 255);
    } else {
        _setRGBInputValue((value >> 16) & 0xFF, (value >> 8) & 0xFF, (value) & 0xFF);
    }
}

void _fromRGB(const char * rgb) {
    // 9 char #........ , 11 char ...,...,...
    if (!_light_has_color) return;
    if (!rgb || (strlen(rgb) == 0)) return;

    // HEX value is always prefixed, like CSS
    // values are interpreted like RGB + optional brightness
    if (rgb[0] == '#') {
        _fromLong(strtoul(rgb + 1, nullptr, 16), strlen(rgb + 1) > 7);
    // With comma separated string, assume decimal values
    } else {
        const auto channels = _light_channel.size();
        unsigned char count = 0;

        char buf[16] = {0};
        strncpy(buf, rgb, sizeof(buf) - 1);
        char *tok = strtok(buf, ",");
        while (tok != NULL) {
            _setInputValue(count, atoi(tok));
            if (++count == channels) break;
            tok = strtok(NULL, ",");
        }

        // If less than 3 values received, set the rest to 0
        if (count < 2) _setInputValue(1, 0);
        if (count < 3) _setInputValue(2, 0);
        return;
    }
}

// HSV string is expected to be "H,S,V", where:
//   0 <= H <= 360
//   0 <= S <= 100
//   0 <= V <= 100
void _fromHSV(const char * hsv) {
    if (!_light_has_color) return;
    if (strlen(hsv) == 0) return;

    char buf[16] = {0};
    strncpy(buf, hsv, sizeof(buf) - 1);

    unsigned char count = 0;
    unsigned int value[3] = {0};

    char * tok = strtok(buf, ",");
    while (tok != NULL) {
        value[count] = atoi(tok);
        if (++count == 3) break;
        tok = strtok(NULL, ",");
    }
    if (count != 3) return;

    // HSV to RGB transformation -----------------------------------------------

    //INPUT: [0,100,57]
    //IS: [145,0,0]
    //SHOULD: [255,0,0]

    const double h = (value[0] == 360) ? 0 : (double) value[0] / 60.0;
    const double f = (h - floor(h));
    const double s = (double) value[1] / 100.0;

    _light_brightness = lround((double) value[2] * (static_cast<double>(Light::BRIGHTNESS_MAX) / 100.0)); // (default 255/100)
    const unsigned char p = lround(Light::VALUE_MAX * (1.0 - s));
    const unsigned char q = lround(Light::VALUE_MAX * (1.0 - s * f));
    const unsigned char t = lround(Light::VALUE_MAX * (1.0 - s * (1.0 - f)));

    switch (int(h)) {
        case 0:
            _setRGBInputValue(Light::VALUE_MAX, t, p);
            break;
        case 1:
            _setRGBInputValue(q, Light::VALUE_MAX, p);
            break;
        case 2:
            _setRGBInputValue(p, Light::VALUE_MAX, t);
            break;
        case 3:
            _setRGBInputValue(p, q, Light::VALUE_MAX);
            break;
        case 4:
            _setRGBInputValue(t, p, Light::VALUE_MAX);
            break;
        case 5:
            _setRGBInputValue(Light::VALUE_MAX, p, q);
            break;
        default:
            _setRGBInputValue(Light::VALUE_MIN, Light::VALUE_MIN, Light::VALUE_MIN);
            break;
    }
}

// Thanks to Sacha Telgenhof for sharing this code in his AiLight library
// https://github.com/stelgenhof/AiLight
// Color temperature is measured in mireds (kelvin = 1e6/mired)
long _toKelvin(const long mireds) {
    return constrain(static_cast<long>(1000000L / mireds), _light_warm_kelvin, _light_cold_kelvin);
}

long _toMireds(const long kelvin) {
    return constrain(static_cast<long>(lround(1000000L / kelvin)), _light_cold_mireds, _light_warm_mireds);
}

void _lightMireds(const long kelvin) {
    _light_mireds = _toMireds(kelvin);
}

void _lightMiredsCCT(const long kelvin) {
    _lightMireds(kelvin);

    // This change the range from 153-500 to 0-347 so we get a value between 0 and 1 in the end.
    const double factor = ((double) _light_mireds - (double) _light_cold_mireds)/((double) _light_warm_mireds - (double) _light_cold_mireds);
    _setCCTInputValue(
        lround(factor * Light::VALUE_MAX),
        lround(((double) 1.0 - factor) * Light::VALUE_MAX)
    );
}

void _fromKelvin(long kelvin) {

    if (!_light_has_color) {
        if (!_light_use_cct) return;
        _lightMiredsCCT(kelvin);
        return;
    }

    _lightMireds(kelvin);

    if (_light_use_cct) {
      _setRGBInputValue(Light::VALUE_MAX, Light::VALUE_MAX, Light::VALUE_MAX);
      return;
    }

    // Calculate colors
    kelvin /= 100;
    const unsigned int red = (kelvin <= 66)
        ? Light::VALUE_MAX
        : 329.698727446 * fs_pow((double) (kelvin - 60), -0.1332047592);
    const unsigned int green = (kelvin <= 66)
        ? 99.4708025861 * fs_log(kelvin) - 161.1195681661
        : 288.1221695283 * fs_pow((double) kelvin, -0.0755148492);
    const unsigned int blue = (kelvin >= 66)
        ? Light::VALUE_MAX
        : ((kelvin <= 19)
            ? 0
            : 138.5177312231 * fs_log(kelvin - 10) - 305.0447927307);

    _setRGBInputValue(red, green, blue);

}

void _fromMireds(const long mireds) {
    _fromKelvin(_toKelvin(mireds));
}

// -----------------------------------------------------------------------------
// Output Values
// -----------------------------------------------------------------------------

void _toRGB(char * rgb, size_t len, bool target = false) {
    unsigned long value = 0;

    value += target ? _light_channel[0].target : _light_channel[0].inputValue;
    value <<= 8;
    value += target ? _light_channel[1].target : _light_channel[1].inputValue;
    value <<= 8;
    value += target ? _light_channel[2].target : _light_channel[2].inputValue;

    snprintf_P(rgb, len, PSTR("#%06X"), value);
}

void _toHSV(char * hsv, size_t len) {
    double h {0.}, s {0.}, v {0.};
    double r {0.}, g {0.}, b {0.};
    double min {0.}, max {0.};

    r = static_cast<double>(_light_channel[0].target) / Light::VALUE_MAX;
    g = static_cast<double>(_light_channel[1].target) / Light::VALUE_MAX;
    b = static_cast<double>(_light_channel[2].target) / Light::VALUE_MAX;

    min = std::min(r, std::min(g, b));
    max = std::max(r, std::max(g, b));

    v = 100.0 * max;
    if (v == 0) {
        h = s = 0;
    } else {
        s = 100.0 * (max - min) / max;
        if (s == 0) {
            h = 0;
        } else {
            if (max == r) {
                if (g >= b) {
                    h = 0.0 + 60.0 * (g - b) / (max - min);
                } else {
                    h = 360.0 + 60.0 * (g - b) / (max - min);
                }
            } else if (max == g) {
                h = 120.0 + 60.0 * (b - r) / (max - min);
            } else {
                h = 240.0 + 60.0 * (r - g) / (max - min);
            }
        }
    }

    // Convert to string. Using lround, since we can't (yet) printf floats
    snprintf(hsv, len, "%d,%d,%d",
        static_cast<int>(lround(h)),
        static_cast<int>(lround(s)),
        static_cast<int>(lround(v))
    );
}

void _toLong(char * color, size_t len, bool target) {

    if (!_light_has_color) return;

    snprintf_P(color, len, PSTR("%u,%u,%u"),
        (target ? _light_channel[0].target : _light_channel[0].inputValue),
        (target ? _light_channel[1].target : _light_channel[1].inputValue),
        (target ? _light_channel[2].target : _light_channel[2].inputValue)
    );

}

void _toLong(char * color, size_t len) {
    _toLong(color, len, false);
}

String _toCSV(bool target) {
    const auto channels = lightChannels();

    String result;
    result.reserve(4 * channels);

    for (auto& channel : _light_channel) {
        if (result.length()) result += ',';
        result += String(target ? channel.target : channel.inputValue);
    }

    return result;
}

// See cores/esp8266/WMath.cpp::map
// Redefining as local method here to avoid breaking in unexpected ways in inputs like (0, 0, 0, 0, 1)
template <typename T, typename Tin, typename Tout> T _lightMap(T x, Tin in_min, Tin in_max, Tout out_min, Tout out_max) {
    auto divisor = (in_max - in_min);
    if (divisor == 0){
        return -1; //AVR returns -1, SAM returns 0
    }
    return (x - in_min) * (out_max - out_min) / divisor + out_min;
}

int _lightAdjustValue(const int& value, const String& operation) {
    if (!operation.length()) return value;

    // if prefixed with a sign, treat expression as numerical operation
    // otherwise, use as the new value
    int updated = operation.toInt();
    if (operation[0] == '+' || operation[0] == '-') {
        updated = value + updated;
    }

    return updated;
}

void _lightAdjustBrightness(const char *payload) {
    lightBrightness(_lightAdjustValue(lightBrightness(), payload));
}

void _lightAdjustChannel(unsigned char id, const char *payload) {
    lightChannel(id, _lightAdjustValue(lightChannel(id), payload));
}

void _lightAdjustKelvin(const char *payload) {
    _fromKelvin(_lightAdjustValue(_toKelvin(_light_mireds), payload));
}

void _lightAdjustMireds(const char *payload) {
    _fromMireds(_lightAdjustValue(_light_mireds, payload));
}

// -----------------------------------------------------------------------------
// PROVIDER
// -----------------------------------------------------------------------------

unsigned int _toPWM(unsigned int value, bool gamma, bool reverse) {
    value = constrain(value, Light::VALUE_MIN, Light::VALUE_MAX);
    if (gamma) value = pgm_read_byte(_light_gamma_table + value);
    if (Light::VALUE_MAX != Light::PWM_LIMIT) value = _lightMap(value, Light::VALUE_MIN, Light::VALUE_MAX, Light::PWM_MIN, Light::PWM_LIMIT);
    if (reverse) value = LIGHT_LIMIT_PWM - value;
    return value;
}

// Returns a PWM value for the given channel ID
unsigned int _toPWM(unsigned char id) {
    bool useGamma = _light_use_gamma && _light_has_color && (id < 3);
    return _toPWM(_light_channel[id].current, useGamma, _light_channel[id].reverse);
}

void _lightTransition(unsigned long step) {

    // Transitions based on current step. If step == 0, then it is the last transition
    for (auto& channel : _light_channel) {
        if (!step) {
            channel.current = channel.target;
        } else {
            channel.current += (double) (channel.target - channel.current) / (step + 1);
        }
    }

}

void _lightProviderUpdate(unsigned long steps) {

    if (_light_provider_update) return;
    _light_provider_update = true;

    _lightTransition(--steps);

    #if LIGHT_PROVIDER == LIGHT_PROVIDER_MY92XX

        for (unsigned char i=0; i<_light_channel.size(); i++) {
            _my92xx->setChannel(_light_channel_map[i], _toPWM(i));
        }
        _my92xx->setState(true);
        _my92xx->update();

    #endif

    #if LIGHT_PROVIDER == LIGHT_PROVIDER_DIMMER

        for (unsigned int i=0; i < _light_channel.size(); i++) {
            pwm_set_duty(_toPWM(i), i);
        }
        pwm_start();

    #endif

    // This is not the final value, update again
    if (steps) _light_transition_ticker.once_ms(LIGHT_TRANSITION_STEP, _lightProviderScheduleUpdate, steps);

    _light_provider_update = false;

}

void _lightProviderScheduleUpdate(unsigned long steps) {
    schedule_function(std::bind(_lightProviderUpdate, steps));
}

// -----------------------------------------------------------------------------
// PERSISTANCE
// -----------------------------------------------------------------------------

union light_rtcmem_t {
    struct {
        uint8_t channels[5];
        uint8_t brightness;
        uint16_t mired;
    } packed;
    uint64_t value;
};

#define LIGHT_RTCMEM_CHANNELS_MAX sizeof(light_rtcmem_t().packed.channels)

void _lightSaveRtcmem() {
    if (lightChannels() > LIGHT_RTCMEM_CHANNELS_MAX) return;

    light_rtcmem_t light;

    for (unsigned int i=0; i < lightChannels(); i++) {
        light.packed.channels[i] = _light_channel[i].inputValue;
    }

    light.packed.brightness = _light_brightness;
    light.packed.mired = _light_mireds;

    Rtcmem->light = light.value;
}

void _lightRestoreRtcmem() {
    if (lightChannels() > LIGHT_RTCMEM_CHANNELS_MAX) return;

    light_rtcmem_t light;
    light.value = Rtcmem->light;

    for (unsigned int i=0; i < lightChannels(); i++) {
        _light_channel[i].inputValue = light.packed.channels[i];
    }

    _light_brightness = light.packed.brightness;
    _light_mireds = light.packed.mired;
}

void _lightSaveSettings() {
    for (unsigned int i=0; i < _light_channel.size(); i++) {
        setSetting("ch", i, _light_channel[i].inputValue);
    }
    setSetting("brightness", _light_brightness);
    setSetting("mireds", _light_mireds);
    saveSettings();
}

void _lightRestoreSettings() {
    for (unsigned int i=0; i < _light_channel.size(); i++) {
        _light_channel[i].inputValue = getSetting("ch", i, (i == 0) ? Light::VALUE_MAX : 0).toInt();
    }
    _light_brightness = getSetting("brightness", Light::BRIGHTNESS_MAX).toInt();
    _light_mireds = getSetting("mireds", _light_mireds).toInt();
}

// -----------------------------------------------------------------------------
// MQTT
// -----------------------------------------------------------------------------

#if MQTT_SUPPORT
void _lightMQTTCallback(unsigned int type, const char * topic, const char * payload) {

    String mqtt_group_color = getSetting("mqttGroupColor");

    if (type == MQTT_CONNECT_EVENT) {

        mqttSubscribe(MQTT_TOPIC_BRIGHTNESS);

        if (_light_has_color) {
            mqttSubscribe(MQTT_TOPIC_COLOR_RGB);
            mqttSubscribe(MQTT_TOPIC_COLOR_HSV);
            mqttSubscribe(MQTT_TOPIC_TRANSITION);
        }

        if (_light_has_color || _light_use_cct) {
            mqttSubscribe(MQTT_TOPIC_MIRED);
            mqttSubscribe(MQTT_TOPIC_KELVIN);
        }

        // Group color
        if (mqtt_group_color.length() > 0) mqttSubscribeRaw(mqtt_group_color.c_str());

        // Channels
        char buffer[strlen(MQTT_TOPIC_CHANNEL) + 3];
        snprintf_P(buffer, sizeof(buffer), PSTR("%s/+"), MQTT_TOPIC_CHANNEL);
        mqttSubscribe(buffer);

    }

    if (type == MQTT_MESSAGE_EVENT) {

        // Group color
        if ((mqtt_group_color.length() > 0) && (mqtt_group_color.equals(topic))) {
            lightColor(payload, true);
            lightUpdate(true, mqttForward(), false);
            return;
        }

        // Match topic
        String t = mqttMagnitude((char *) topic);

        // Color temperature in mireds
        if (t.equals(MQTT_TOPIC_MIRED)) {
            _lightAdjustMireds(payload);
            lightUpdate(true, mqttForward());
            return;
        }

        // Color temperature in kelvins
        if (t.equals(MQTT_TOPIC_KELVIN)) {
            _lightAdjustKelvin(payload);
            lightUpdate(true, mqttForward());
            return;
        }

        // Color
        if (t.equals(MQTT_TOPIC_COLOR_RGB)) {
            lightColor(payload, true);
            lightUpdate(true, mqttForward());
            return;
        }
        if (t.equals(MQTT_TOPIC_COLOR_HSV)) {
            lightColor(payload, false);
            lightUpdate(true, mqttForward());
            return;
        }

        // Brightness
        if (t.equals(MQTT_TOPIC_BRIGHTNESS)) {
            _lightAdjustBrightness(payload);
            lightUpdate(true, mqttForward());
            return;
        }

        // Transitions
        if (t.equals(MQTT_TOPIC_TRANSITION)) {
            lightTransitionTime(atol(payload));
            return;
        }

        // Channel
        if (t.startsWith(MQTT_TOPIC_CHANNEL)) {
            unsigned int channelID = t.substring(strlen(MQTT_TOPIC_CHANNEL)+1).toInt();
            if (channelID >= _light_channel.size()) {
                DEBUG_MSG_P(PSTR("[LIGHT] Wrong channelID (%d)\n"), channelID);
                return;
            }
            _lightAdjustChannel(channelID, payload);
            lightUpdate(true, mqttForward());
            return;
        }

    }

}

void lightMQTT() {

    char buffer[20];

    if (_light_has_color) {

        // Color
        if (getSetting("useCSS", LIGHT_USE_CSS).toInt() == 1) {
            _toRGB(buffer, sizeof(buffer), true);
        } else {
            _toLong(buffer, sizeof(buffer), true);
        }
        mqttSend(MQTT_TOPIC_COLOR_RGB, buffer);

        _toHSV(buffer, sizeof(buffer));
        mqttSend(MQTT_TOPIC_COLOR_HSV, buffer);

    }
    
    if (_light_has_color || _light_use_cct) {
      
      // Mireds
      snprintf_P(buffer, sizeof(buffer), PSTR("%d"), _light_mireds);
      mqttSend(MQTT_TOPIC_MIRED, buffer);
    
    }

    // Channels
    for (unsigned int i=0; i < _light_channel.size(); i++) {
        itoa(_light_channel[i].target, buffer, 10);
        mqttSend(MQTT_TOPIC_CHANNEL, i, buffer);
    }

    // Brightness
    snprintf_P(buffer, sizeof(buffer), PSTR("%d"), _light_brightness);
    mqttSend(MQTT_TOPIC_BRIGHTNESS, buffer);

}

void lightMQTTGroup() {
    const String mqtt_group_color = getSetting("mqttGroupColor");
    if (mqtt_group_color.length()) {
        mqttSendRaw(mqtt_group_color.c_str(), _toCSV(false).c_str());
    }
}

#endif

// -----------------------------------------------------------------------------
// Broker
// -----------------------------------------------------------------------------

#if BROKER_SUPPORT

void lightBroker() {
    char buffer[10];
    for (unsigned int i=0; i < _light_channel.size(); i++) {
        itoa(_light_channel[i].value, buffer, 10);
        brokerPublish(BROKER_MSG_TYPE_STATUS, MQTT_TOPIC_CHANNEL, i, buffer);
    }
}

#endif

// -----------------------------------------------------------------------------
// API
// -----------------------------------------------------------------------------

size_t lightChannels() {
    return _light_channel.size();
}

bool lightHasColor() {
    return _light_has_color;
}

bool lightUseCCT() {
    return _light_use_cct;
}

void _lightComms(const unsigned char mask) {

    // Report color and brightness to MQTT broker
    #if MQTT_SUPPORT
        if (mask & Light::COMMS_NORMAL) lightMQTT();
        if (mask & Light::COMMS_GROUP) lightMQTTGroup();
    #endif

    // Report color to WS clients (using current brightness setting)
    #if WEB_SUPPORT
        wsPost(_lightWebSocketStatus);
    #endif

    // Report channels to local broker
    #if BROKER_SUPPORT
        lightBroker();
    #endif

}

void lightUpdate(bool save, bool forward, bool group_forward) {

    // Calculate values based on inputs and brightness
    _light_brightness_func();

    // Only update if a channel has changed
    if (!_light_dirty) return;
    _light_dirty = false;

    // Update channels
    for (unsigned int i=0; i < _light_channel.size(); i++) {
        _light_channel[i].target = _light_state && _light_channel[i].state ? _light_channel[i].value : 0;
        //DEBUG_MSG_P("[LIGHT] Channel #%u target value: %u\n", i, _light_channel[i].target);
    }

    // Channel transition will be handled by the provider function
    // User can configure total transition time, step time is a fixed value
    const unsigned long steps = _light_use_transitions ? _light_transition_time / LIGHT_TRANSITION_STEP : 1;
    _light_transition_ticker.once_ms(LIGHT_TRANSITION_STEP, _lightProviderScheduleUpdate, steps);

    // Delay every communication 100ms to avoid jamming
    const unsigned char mask =
        ((forward) ? Light::COMMS_NORMAL : Light::COMMS_NONE) |
        ((group_forward) ? Light::COMMS_GROUP : Light::COMMS_NONE);
    _light_comms_ticker.once_ms(LIGHT_COMMS_DELAY, _lightComms, mask);

    _lightSaveRtcmem();

    #if LIGHT_SAVE_ENABLED
        // Delay saving to EEPROM 5 seconds to avoid wearing it out unnecessarily
        if (save) _light_save_ticker.once(LIGHT_SAVE_DELAY, _lightSaveSettings);
    #endif

};

void lightUpdate(bool save, bool forward) {
    lightUpdate(save, forward, true);
}

#if LIGHT_SAVE_ENABLED == 0
void lightSave() {
    _lightSaveSettings();
}
#endif

<<<<<<< HEAD
void lightState(unsigned char id, bool state) {
    if (id >= _light_channel.size()) return;
    _light_channel[id].state = state;
=======
void lightState(unsigned char i, bool state) {
    if (_light_channel[i].state != state) {
        _light_channel[i].state = state;
        _light_dirty = true;
    }
>>>>>>> 04c73335
}

bool lightState(unsigned char id) {
    if (id >= _light_channel.size()) return false;
    return _light_channel[id].state;
}

void lightState(bool state) {
    if (_light_state != state) {
        _light_state = state;
        _light_dirty = true;
    }
}

bool lightState() {
    return _light_state;
}

void lightColor(const char * color, bool rgb) {
    DEBUG_MSG_P(PSTR("[LIGHT] %s: %s\n"), rgb ? "RGB" : "HSV", color);
    if (rgb) {
        _fromRGB(color);
    } else {
        _fromHSV(color);
    }
}

void lightColor(const char * color) {
    lightColor(color, true);
}

void lightColor(unsigned long color) {
    _fromLong(color, false);
}

String lightColor(bool rgb) {
    char str[12];
    if (rgb) {
        _toRGB(str, sizeof(str));
    } else {
        _toHSV(str, sizeof(str));
    }
    return String(str);
}

String lightColor() {
    return lightColor(true);
}

<<<<<<< HEAD
unsigned int lightChannel(unsigned char id) {
    if (!_light_channel.size()) return 0;
    if (id >= _light_channel.size()) return 0;
    return _light_channel[id].inputValue;
}

void lightChannel(unsigned char id, int value) {
    if (!_light_channel.size()) return;
    if (id >= _light_channel.size()) return;
    _light_channel[id].inputValue = constrain(value, 0, LIGHT_MAX_VALUE);
=======
long lightChannel(unsigned char id) {
    if (id <= _light_channel.size()) {
        return _light_channel[id].inputValue;
    }
    return 0;
}

void lightChannel(unsigned char id, long value) {
    if (id > _light_channel.size()) return;
    _setInputValue(id, constrain(value, Light::VALUE_MIN, Light::VALUE_MAX));
>>>>>>> 04c73335
}

void lightChannelStep(unsigned char id, long steps, long multiplier) {
    lightChannel(id, static_cast<int>(lightChannel(id)) + (steps * multiplier));
}

long lightBrightness() {
    return _light_brightness;
}

void lightBrightness(long brightness) {
    _light_brightness = constrain(brightness, Light::BRIGHTNESS_MIN, Light::BRIGHTNESS_MAX);
}

void lightBrightnessStep(long steps, long multiplier) {
    lightBrightness(static_cast<int>(_light_brightness) + (steps * multiplier));
}

unsigned int lightTransitionTime() {
    if (_light_use_transitions) {
        return _light_transition_time;
    } else {
        return 0;
    }
}

void lightTransitionTime(unsigned long m) {
    if (0 == m) {
        _light_use_transitions = false;
    } else {
        _light_use_transitions = true;
        _light_transition_time = m;
    }
    setSetting("useTransitions", _light_use_transitions);
    setSetting("lightTime", _light_transition_time);
    saveSettings();
}

// -----------------------------------------------------------------------------
// SETUP
// -----------------------------------------------------------------------------

#if WEB_SUPPORT

bool _lightWebSocketOnKeyCheck(const char * key, JsonVariant& value) {
    if (strncmp(key, "light", 5) == 0) return true;
    if (strncmp(key, "use", 3) == 0) return true;
    return false;
}

void _lightWebSocketStatus(JsonObject& root) {
    if (_light_has_color) {
        if (getSetting("useRGB", LIGHT_USE_RGB).toInt() == 1) {
            root["rgb"] = lightColor(true);
        } else {
            root["hsv"] = lightColor(false);
        }
    }
    if (_light_use_cct) {
        JsonObject& mireds = root.createNestedObject("mireds");
        mireds["value"] = _light_mireds;
        mireds["cold"] = _light_cold_mireds;
        mireds["warm"] = _light_warm_mireds;
        root["useCCT"] = _light_use_cct;
    }
    JsonArray& channels = root.createNestedArray("channels");
    for (unsigned char id=0; id < _light_channel.size(); id++) {
        channels.add(lightChannel(id));
    }
    root["brightness"] = lightBrightness();
}

void _lightWebSocketOnVisible(JsonObject& root) {
    root["colorVisible"] = 1;
}

void _lightWebSocketOnConnected(JsonObject& root) {
    root["mqttGroupColor"] = getSetting("mqttGroupColor");
    root["useColor"] = _light_has_color;
    root["useWhite"] = _light_use_white;
    root["useGamma"] = _light_use_gamma;
    root["useTransitions"] = _light_use_transitions;
    root["useCSS"] = getSetting("useCSS", LIGHT_USE_CSS).toInt() == 1;
    root["useRGB"] = getSetting("useRGB", LIGHT_USE_RGB).toInt() == 1;
    root["lightTime"] = _light_transition_time;

    _lightWebSocketStatus(root);
}

void _lightWebSocketOnAction(uint32_t client_id, const char * action, JsonObject& data) {

    if (_light_has_color) {
        if (strcmp(action, "color") == 0) {
            if (data.containsKey("rgb")) {
                lightColor(data["rgb"], true);
                lightUpdate(true, true);
            }
            if (data.containsKey("hsv")) {
                lightColor(data["hsv"], false);
                lightUpdate(true, true);
            }
        }
    }

    if (_light_use_cct) {
      if (strcmp(action, "mireds") == 0) {
          _fromMireds(data["mireds"]);
          lightUpdate(true, true);
      }
    }


    if (strcmp(action, "channel") == 0) {
        if (data.containsKey("id") && data.containsKey("value")) {
            lightChannel(data["id"].as<unsigned char>(), data["value"].as<int>());
            lightUpdate(true, true);
        }
    }

    if (strcmp(action, "brightness") == 0) {
        if (data.containsKey("value")) {
            lightBrightness(data["value"].as<int>());
            lightUpdate(true, true);
        }
    }

}

#endif

#if API_SUPPORT

void _lightAPISetup() {

    if (_light_has_color) {

        apiRegister(MQTT_TOPIC_COLOR_RGB,
            [](char * buffer, size_t len) {
                if (getSetting("useCSS", LIGHT_USE_CSS).toInt() == 1) {
                    _toRGB(buffer, len, true);
                } else {
                    _toLong(buffer, len, true);
                }
            },
            [](const char * payload) {
                lightColor(payload, true);
                lightUpdate(true, true);
            }
        );

        apiRegister(MQTT_TOPIC_COLOR_HSV,
            [](char * buffer, size_t len) {
                _toHSV(buffer, len);
            },
            [](const char * payload) {
                lightColor(payload, false);
                lightUpdate(true, true);
            }
        );

        apiRegister(MQTT_TOPIC_KELVIN,
            [](char * buffer, size_t len) {},
            [](const char * payload) {
                _lightAdjustKelvin(payload);
                lightUpdate(true, true);
            }
        );

        apiRegister(MQTT_TOPIC_MIRED,
            [](char * buffer, size_t len) {},
            [](const char * payload) {
                _lightAdjustMireds(payload);
                lightUpdate(true, true);
            }
        );

    }

    for (unsigned int id=0; id<_light_channel.size(); id++) {

        char key[15];
        snprintf_P(key, sizeof(key), PSTR("%s/%d"), MQTT_TOPIC_CHANNEL, id);
        apiRegister(key,
            [id](char * buffer, size_t len) {
                snprintf_P(buffer, len, PSTR("%d"), _light_channel[id].target);
            },
            [id](const char * payload) {
                _lightAdjustChannel(id, payload);
                lightUpdate(true, true);
            }
        );

    }

    apiRegister(MQTT_TOPIC_TRANSITION,
        [](char * buffer, size_t len) {
            snprintf_P(buffer, len, PSTR("%d"), lightTransitionTime());
        },
        [](const char * payload) {
            lightTransitionTime(atol(payload));
        }
    );

    apiRegister(MQTT_TOPIC_BRIGHTNESS,
        [](char * buffer, size_t len) {
            snprintf_P(buffer, len, PSTR("%d"), _light_brightness);
        },
        [](const char * payload) {
            _lightAdjustBrightness(payload);
            lightUpdate(true, true);
        }
    );

}

#endif // API_SUPPORT

#if TERMINAL_SUPPORT

void _lightChannelDebug(unsigned char id) {
    DEBUG_MSG_P(PSTR("Channel #%u (%s): %d\n"), id, lightDesc(id).c_str(), lightChannel(id));
}

void _lightInitCommands() {

    terminalRegisterCommand(F("BRIGHTNESS"), [](Embedis* e) {
        if (e->argc > 1) {
            _lightAdjustBrightness(e->argv[1]);
            lightUpdate(true, true);
        }
        DEBUG_MSG_P(PSTR("Brightness: %u\n"), lightBrightness());
        terminalOK();
    });

    terminalRegisterCommand(F("CHANNEL"), [](Embedis* e) {
        if (!lightChannels()) return;

        auto id = -1;
        if (e->argc > 1) {
            id = String(e->argv[1]).toInt();
        }

        if (id < 0 || id >= static_cast<decltype(id)>(lightChannels())) {
            for (unsigned char index = 0; index < lightChannels(); ++index) {
                _lightChannelDebug(index);
            }
            return;
        }

        if (e->argc > 2) {
            _lightAdjustChannel(id, e->argv[2]);
            lightUpdate(true, true);
        }

        _lightChannelDebug(id);

        terminalOK();
    });

    terminalRegisterCommand(F("COLOR"), [](Embedis* e) {
        if (e->argc > 1) {
            lightColor(e->argv[1]);
            lightUpdate(true, true);
        }
        DEBUG_MSG_P(PSTR("Color: %s\n"), lightColor().c_str());
        terminalOK();
    });

    terminalRegisterCommand(F("KELVIN"), [](Embedis* e) {
        if (e->argc > 1) {
            _lightAdjustKelvin(e->argv[1]);
            lightUpdate(true, true);
        }
        DEBUG_MSG_P(PSTR("Color: %s\n"), lightColor().c_str());
        terminalOK();
    });

    terminalRegisterCommand(F("MIRED"), [](Embedis* e) {
        if (e->argc > 1) {
            _lightAdjustMireds(e->argv[1]);
            lightUpdate(true, true);
        }
        DEBUG_MSG_P(PSTR("Color: %s\n"), lightColor().c_str());
        terminalOK();
    });

}

#endif // TERMINAL_SUPPORT

#if LIGHT_PROVIDER == LIGHT_PROVIDER_DIMMER
const unsigned long _light_iomux[16] PROGMEM = {
    PERIPHS_IO_MUX_GPIO0_U, PERIPHS_IO_MUX_U0TXD_U, PERIPHS_IO_MUX_GPIO2_U, PERIPHS_IO_MUX_U0RXD_U,
    PERIPHS_IO_MUX_GPIO4_U, PERIPHS_IO_MUX_GPIO5_U, PERIPHS_IO_MUX_SD_CLK_U, PERIPHS_IO_MUX_SD_DATA0_U,
    PERIPHS_IO_MUX_SD_DATA1_U, PERIPHS_IO_MUX_SD_DATA2_U, PERIPHS_IO_MUX_SD_DATA3_U, PERIPHS_IO_MUX_SD_CMD_U,
    PERIPHS_IO_MUX_MTDI_U, PERIPHS_IO_MUX_MTCK_U, PERIPHS_IO_MUX_MTMS_U, PERIPHS_IO_MUX_MTDO_U
};

const unsigned long _light_iofunc[16] PROGMEM = {
    FUNC_GPIO0, FUNC_GPIO1, FUNC_GPIO2, FUNC_GPIO3,
    FUNC_GPIO4, FUNC_GPIO5, FUNC_GPIO6, FUNC_GPIO7,
    FUNC_GPIO8, FUNC_GPIO9, FUNC_GPIO10, FUNC_GPIO11,
    FUNC_GPIO12, FUNC_GPIO13, FUNC_GPIO14, FUNC_GPIO15
};

#endif

void _lightConfigure() {

    _light_has_color = getSetting("useColor", LIGHT_USE_COLOR).toInt() == 1;
    if (_light_has_color && (_light_channel.size() < 3)) {
        _light_has_color = false;
        setSetting("useColor", _light_has_color);
    }

    _light_use_white = getSetting("useWhite", LIGHT_USE_WHITE).toInt() == 1;
    if (_light_use_white && (_light_channel.size() < 4) && (_light_channel.size() != 2)) {
        _light_use_white = false;
        setSetting("useWhite", _light_use_white);
    }

    if (_light_has_color) {
        if (_light_use_white) {
            _light_brightness_func = _lightApplyBrightnessColor;
        } else {
            _light_brightness_func = []() { _lightApplyBrightness(3); };
        }
    } else {
        _light_brightness_func = []() { _lightApplyBrightness(); };
    }

    _light_use_cct = getSetting("useCCT", LIGHT_USE_CCT).toInt() == 1;
    if (_light_use_cct && (((_light_channel.size() < 5) && (_light_channel.size() != 2)) || !_light_use_white)) {
        _light_use_cct = false;
        setSetting("useCCT", _light_use_cct);
    }

    if (_light_use_cct) {
        _light_cold_mireds = getSetting("lightColdMired", LIGHT_COLDWHITE_MIRED).toInt();
        _light_warm_mireds = getSetting("lightWarmMired", LIGHT_WARMWHITE_MIRED).toInt();
        _light_cold_kelvin = (1000000L / _light_cold_mireds);
        _light_warm_kelvin = (1000000L / _light_warm_mireds);
    }

    _light_use_gamma = getSetting("useGamma", LIGHT_USE_GAMMA).toInt() == 1;
    _light_use_transitions = getSetting("useTransitions", LIGHT_USE_TRANSITIONS).toInt() == 1;
    _light_transition_time = getSetting("lightTime", LIGHT_TRANSITION_TIME).toInt();

}

// Dummy channel setup for light providers without real GPIO
void lightSetupChannels(unsigned char size) {

    _light_channels = size;
    _light_channel.clear();

    for (unsigned char i=0; i<_light_channels; ++i) {
        _light_channel.push_back((channel_t) {GPIO_NONE, false, true, 0, 0, 0});
    }

}

void lightSetup() {

    #ifdef LIGHT_ENABLE_PIN
        pinMode(LIGHT_ENABLE_PIN, OUTPUT);
        digitalWrite(LIGHT_ENABLE_PIN, HIGH);
    #endif

    _light_channel.reserve(LIGHT_CHANNELS);

    #if LIGHT_PROVIDER == LIGHT_PROVIDER_MY92XX

        _my92xx = new my92xx(MY92XX_MODEL, MY92XX_CHIPS, MY92XX_DI_PIN, MY92XX_DCKI_PIN, MY92XX_COMMAND);
        lightSetupChannels(LIGHT_CHANNELS);

    #endif

    #if LIGHT_PROVIDER == LIGHT_PROVIDER_DIMMER

        #ifdef LIGHT_CH1_PIN
            _light_channel.push_back((channel_t) {LIGHT_CH1_PIN, LIGHT_CH1_INVERSE, true, 0, 0, 0});
        #endif

        #ifdef LIGHT_CH2_PIN
            _light_channel.push_back((channel_t) {LIGHT_CH2_PIN, LIGHT_CH2_INVERSE, true, 0, 0, 0});
        #endif

        #ifdef LIGHT_CH3_PIN
            _light_channel.push_back((channel_t) {LIGHT_CH3_PIN, LIGHT_CH3_INVERSE, true, 0, 0, 0});
        #endif

        #ifdef LIGHT_CH4_PIN
            _light_channel.push_back((channel_t) {LIGHT_CH4_PIN, LIGHT_CH4_INVERSE, true, 0, 0, 0});
        #endif

        #ifdef LIGHT_CH5_PIN
            _light_channel.push_back((channel_t) {LIGHT_CH5_PIN, LIGHT_CH5_INVERSE, true, 0, 0, 0});
        #endif

        uint32 pwm_duty_init[PWM_CHANNEL_NUM_MAX];
        uint32 io_info[PWM_CHANNEL_NUM_MAX][3];
        for (unsigned int i=0; i < _light_channel.size(); i++) {
            const auto pin = _light_channel.at(i).pin;
            pwm_duty_init[i] = 0;
            io_info[i][0] = pgm_read_dword(&_light_iomux[pin]);
            io_info[i][1] = pgm_read_dword(&_light_iofunc[pin]);
            io_info[i][2] = pin;
            pinMode(pin, OUTPUT);
        }
        pwm_init(LIGHT_MAX_PWM, pwm_duty_init, PWM_CHANNEL_NUM_MAX, io_info);
        pwm_start();


    #endif

    #if LIGHT_PROVIDER == LIGHT_PROVIDER_TUYA
        tuyaSetupLight();
    #endif

    DEBUG_MSG_P(PSTR("[LIGHT] LIGHT_PROVIDER = %d\n"), LIGHT_PROVIDER);
    DEBUG_MSG_P(PSTR("[LIGHT] Number of channels: %d\n"), _light_channel.size());

    _lightConfigure();
    if (rtcmemStatus()) {
        _lightRestoreRtcmem();
    } else {
        _lightRestoreSettings();
    }
    lightUpdate(false, false);

    #if WEB_SUPPORT
        wsRegister()
            .onVisible(_lightWebSocketOnVisible)
            .onConnected(_lightWebSocketOnConnected)
            .onAction(_lightWebSocketOnAction)
            .onKeyCheck(_lightWebSocketOnKeyCheck);
    #endif

    #if API_SUPPORT
        _lightAPISetup();
    #endif

    #if MQTT_SUPPORT
        mqttRegister(_lightMQTTCallback);
    #endif

    #if TERMINAL_SUPPORT
        _lightInitCommands();
    #endif

    // Main callbacks
    espurnaRegisterReload([]() {
        #if LIGHT_SAVE_ENABLED == 0
            lightSave();
        #endif
        _lightConfigure();
    });

}

#endif // LIGHT_PROVIDER != LIGHT_PROVIDER_NONE<|MERGE_RESOLUTION|>--- conflicted
+++ resolved
@@ -47,12 +47,6 @@
 bool _light_use_white = false;
 bool _light_use_cct = false;
 bool _light_use_gamma = false;
-<<<<<<< HEAD
-unsigned long _light_steps_left = 1;
-unsigned char _light_brightness = LIGHT_MAX_BRIGHTNESS;
-unsigned int _light_mireds = round((LIGHT_COLDWHITE_MIRED+LIGHT_WARMWHITE_MIRED)/2);
-unsigned char _light_channels = LIGHT_CHANNELS;
-=======
 
 bool _light_provider_update = false;
 
@@ -72,7 +66,6 @@
 long _light_warm_kelvin = (1000000L / _light_warm_mireds);
 
 long _light_mireds = lround((_light_cold_mireds + _light_warm_mireds) / 2L);
->>>>>>> 04c73335
 
 using light_brightness_func_t = void();
 light_brightness_func_t* _light_brightness_func = nullptr;
@@ -894,17 +887,12 @@
 }
 #endif
 
-<<<<<<< HEAD
-void lightState(unsigned char id, bool state) {
+void lightState(unsigned char i, bool state) {
     if (id >= _light_channel.size()) return;
-    _light_channel[id].state = state;
-=======
-void lightState(unsigned char i, bool state) {
     if (_light_channel[i].state != state) {
         _light_channel[i].state = state;
         _light_dirty = true;
     }
->>>>>>> 04c73335
 }
 
 bool lightState(unsigned char id) {
@@ -954,29 +942,14 @@
     return lightColor(true);
 }
 
-<<<<<<< HEAD
-unsigned int lightChannel(unsigned char id) {
-    if (!_light_channel.size()) return 0;
+long lightChannel(unsigned char id) {
     if (id >= _light_channel.size()) return 0;
     return _light_channel[id].inputValue;
 }
 
-void lightChannel(unsigned char id, int value) {
-    if (!_light_channel.size()) return;
+void lightChannel(unsigned char id, long value) {
     if (id >= _light_channel.size()) return;
-    _light_channel[id].inputValue = constrain(value, 0, LIGHT_MAX_VALUE);
-=======
-long lightChannel(unsigned char id) {
-    if (id <= _light_channel.size()) {
-        return _light_channel[id].inputValue;
-    }
-    return 0;
-}
-
-void lightChannel(unsigned char id, long value) {
-    if (id > _light_channel.size()) return;
     _setInputValue(id, constrain(value, Light::VALUE_MIN, Light::VALUE_MAX));
->>>>>>> 04c73335
 }
 
 void lightChannelStep(unsigned char id, long steps, long multiplier) {
