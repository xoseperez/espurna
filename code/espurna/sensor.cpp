/*

SENSOR MODULE

Copyright (C) 2016-2019 by Xose Pérez <xose dot perez at gmail dot com>

*/

#include "sensor.h"

#if SENSOR_SUPPORT

#include <vector>
#include <float.h>

#include "api.h"
#include "broker.h"
#include "domoticz.h"
#include "i2c.h"
#include "mqtt.h"
#include "ntp.h"
#include "relay.h"
#include "terminal.h"
#include "thingspeak.h"
#include "rtcmem.h"
#include "ws.h"

//--------------------------------------------------------------------------------

// TODO: namespace { ... } ? sensor ctors need to work though

#include "filters/LastFilter.h"
#include "filters/MaxFilter.h"
#include "filters/MedianFilter.h"
#include "filters/MovingAverageFilter.h"
#include "filters/SumFilter.h"

#include "sensors/BaseSensor.h"
#include "sensors/BaseEmonSensor.h"
#include "sensors/BaseAnalogSensor.h"

#if AM2320_SUPPORT
    #include "sensors/AM2320Sensor.h"
#endif

#if ANALOG_SUPPORT
    #include "sensors/AnalogSensor.h"
#endif

#if BH1750_SUPPORT
    #include "sensors/BH1750Sensor.h"
#endif

#if BMP180_SUPPORT
    #include "sensors/BMP180Sensor.h"
#endif

#if BMX280_SUPPORT
    #include "sensors/BMX280Sensor.h"
#endif

#if CSE7766_SUPPORT
    #include "sensors/CSE7766Sensor.h"
#endif

#if DALLAS_SUPPORT
    #include "sensors/DallasSensor.h"
#endif

#if DHT_SUPPORT
    #include "sensors/DHTSensor.h"
#endif

#if DIGITAL_SUPPORT
    #include "sensors/DigitalSensor.h"
#endif

#if ECH1560_SUPPORT
    #include "sensors/ECH1560Sensor.h"
#endif

#if EMON_ADC121_SUPPORT
    #include "sensors/EmonADC121Sensor.h"
#endif

#if EMON_ADS1X15_SUPPORT
    #include "sensors/EmonADS1X15Sensor.h"
#endif

#if EMON_ANALOG_SUPPORT
    #include "sensors/EmonAnalogSensor.h"
#endif

#if EVENTS_SUPPORT
    #include "sensors/EventSensor.h"
#endif

#if EZOPH_SUPPORT
    #include "sensors/EZOPHSensor.h"
#endif

#if GEIGER_SUPPORT
    #include "sensors/GeigerSensor.h"
#endif

#if GUVAS12SD_SUPPORT
    #include "sensors/GUVAS12SDSensor.h"
#endif

#if HLW8012_SUPPORT
    #include "sensors/HLW8012Sensor.h"
#endif

#if LDR_SUPPORT
    #include "sensors/LDRSensor.h"
#endif

#if MAX6675_SUPPORT
    #include "sensors/MAX6675Sensor.h"
#endif

#if MICS2710_SUPPORT
    #include "sensors/MICS2710Sensor.h"
#endif

#if MICS5525_SUPPORT
    #include "sensors/MICS5525Sensor.h"
#endif

#if MHZ19_SUPPORT
    #include "sensors/MHZ19Sensor.h"
#endif

#if NTC_SUPPORT
    #include "sensors/NTCSensor.h"
#endif

#if SDS011_SUPPORT
    #include "sensors/SDS011Sensor.h"
#endif

#if SENSEAIR_SUPPORT
    #include "sensors/SenseAirSensor.h"
#endif

#if PMSX003_SUPPORT
    #include "sensors/PMSX003Sensor.h"
#endif

#if PULSEMETER_SUPPORT
    #include "sensors/PulseMeterSensor.h"
#endif

#if PZEM004T_SUPPORT
    #include "sensors/PZEM004TSensor.h"
#endif

#if SHT3X_I2C_SUPPORT
    #include "sensors/SHT3XI2CSensor.h"
#endif

#if SI7021_SUPPORT
    #include "sensors/SI7021Sensor.h"
#endif

#if SONAR_SUPPORT
    #include "sensors/SonarSensor.h"
#endif

#if T6613_SUPPORT
    #include "sensors/T6613Sensor.h"
#endif

#if TMP3X_SUPPORT
    #include "sensors/TMP3XSensor.h"
#endif

#if V9261F_SUPPORT
    #include "sensors/V9261FSensor.h"
#endif

#if VEML6075_SUPPORT
    #include "sensors/VEML6075Sensor.h"
#endif

#if VL53L1X_SUPPORT
    #include "sensors/VL53L1XSensor.h"
#endif

#if ADE7953_SUPPORT
    #include "sensors/ADE7953Sensor.h"
#endif

#if SI1145_SUPPORT
    #include "sensors/SI1145Sensor.h"
#endif

#if HDC1080_SUPPORT
    #include "sensors/HDC1080Sensor.h"
#endif

#if PZEM004TV30_SUPPORT
// TODO: this is temporary, until we have external API giving us swserial stream objects
    #include <SoftwareSerial.h>
    #include "sensors/PZEM004TV30Sensor.h"
#endif

//--------------------------------------------------------------------------------

struct sensor_magnitude_t {

    private:

    static unsigned char _counts[MAGNITUDE_MAX];

    public:

    static unsigned char counts(unsigned char type) {
        return _counts[type];
    }

    sensor_magnitude_t();
    sensor_magnitude_t(unsigned char slot, unsigned char index_local, unsigned char type, sensor::Unit units, BaseSensor* sensor);

    BaseSensor * sensor;        // Sensor object
    BaseFilter * filter;        // Filter object

    unsigned char slot;         // Sensor slot # taken by the magnitude, used to access the measurement
    unsigned char type;         // Type of measurement, returned by the BaseSensor::type(slot)

    unsigned char index_local;  // N'th magnitude of it's type, local to the sensor
    unsigned char index_global; // ... and across all of the active sensors

    sensor::Unit units;         // Units of measurement
    unsigned char decimals;     // Number of decimals in textual representation

    double last;                // Last raw value from sensor (unfiltered)
    double reported;            // Last reported value
    double min_change;          // Minimum value change to report
    double max_change;          // Maximum value change to report
    double correction;          // Value correction (applied when processing)
    double zero_threshold;      // Reset value to zero when below threshold (applied when reading)

};

unsigned char sensor_magnitude_t::_counts[MAGNITUDE_MAX] = {0};

namespace sensor {

// Base units
// TODO: implement through a single class and allow direct access to the ::value

KWh::KWh() :
    value(0)
{}

KWh::KWh(uint32_t value) :
    value(value)
{}

Ws::Ws() :
    value(0)
{}

Ws::Ws(uint32_t value) :
    value(value)
{}

// Generic storage. Most of the time we init this on boot with both members or start at 0 and increment with watt-second

Energy::Energy(KWh kwh, Ws ws) :
    kwh(kwh)
{
    *this += ws;
}

Energy::Energy(KWh kwh) :
    kwh(kwh),
    ws()
{}

Energy::Energy(Ws ws) :
    kwh()
{
    *this += ws;
}

Energy::Energy(double raw) {
    *this = raw;
}

Energy& Energy::operator =(double raw) {
    double _wh;
    kwh = modf(raw, &_wh);
    ws = _wh * 3600.0;
    return *this;
}

Energy& Energy::operator +=(Ws _ws) {
    while (_ws.value >= KwhMultiplier) {
        _ws.value -= KwhMultiplier;
        ++kwh.value;
    }
    ws.value += _ws.value;
    while (ws.value >= KwhMultiplier) {
        ws.value -= KwhMultiplier;
        ++kwh.value;
    }
    return *this;
}

Energy Energy::operator +(Ws watt_s) {
    Energy result(*this);
    result += watt_s;
    return result;
}

Energy::operator bool() {
    return (kwh.value > 0) && (ws.value > 0);
}

Ws Energy::asWs() {
    auto _kwh = kwh.value;
    while (_kwh >= KwhLimit) {
        _kwh -= KwhLimit;
    }

    return (_kwh * KwhMultiplier) + ws.value;
}

double Energy::asDouble() {
    return (double)kwh.value + ((double)ws.value / (double)KwhMultiplier);
}

void Energy::reset() {
    kwh.value = 0;
    ws.value = 0;
}

} // namespace sensor

// -----------------------------------------------------------------------------
// Configuration
// -----------------------------------------------------------------------------

constexpr double _magnitudeCorrection(unsigned char type) {
    return (
        (MAGNITUDE_TEMPERATURE == type) ? (SENSOR_TEMPERATURE_CORRECTION) :
        (MAGNITUDE_HUMIDITY == type) ? (SENSOR_HUMIDITY_CORRECTION) :
        (MAGNITUDE_LUX == type) ? (SENSOR_LUX_CORRECTION) :
        (MAGNITUDE_PRESSURE == type) ? (SENSOR_PRESSURE_CORRECTION) :
        0.0
    );
}

constexpr bool _magnitudeCanUseCorrection(unsigned char type) {
    return (
        (MAGNITUDE_TEMPERATURE == type) ? (true) :
        (MAGNITUDE_HUMIDITY == type) ? (true) :
        (MAGNITUDE_LUX == type) ? (true) :
        (MAGNITUDE_PRESSURE == type) ? (true) :
        false
    );
}

// -----------------------------------------------------------------------------
// Energy persistence
// -----------------------------------------------------------------------------

std::vector<unsigned char> _sensor_save_count;
unsigned char _sensor_save_every = SENSOR_SAVE_EVERY;

bool _sensorIsEmon(BaseSensor* sensor) {
    return sensor->type() & sensor::type::Emon;
}

sensor::Energy _sensorRtcmemLoadEnergy(unsigned char index) {
    return sensor::Energy {
        sensor::KWh { Rtcmem->energy[index].kwh },
        sensor::Ws { Rtcmem->energy[index].ws }
    };
}

void _sensorRtcmemSaveEnergy(unsigned char index, const sensor::Energy& source) {
    Rtcmem->energy[index].kwh = source.kwh.value;
    Rtcmem->energy[index].ws = source.ws.value;
}

sensor::Energy _sensorParseEnergy(const String& value) {
    sensor::Energy result;

    const bool separator = value.indexOf('+') > 0;
    if (value.length() && (separator > 0)) {
        const String before = value.substring(0, separator);
        const String after = value.substring(separator + 1);
        result.kwh = strtoul(before.c_str(), nullptr, 10);
        result.ws = strtoul(after.c_str(), nullptr, 10);
    }

    return result;
}

void _sensorApiResetEnergy(const sensor_magnitude_t& magnitude, const char* payload) {
    if (!payload || !strlen(payload)) return;

    auto* sensor = static_cast<BaseEmonSensor*>(magnitude.sensor);
    auto energy = _sensorParseEnergy(payload);

    sensor->resetEnergy(magnitude.index_local, energy);
}

sensor::Energy _sensorEnergyTotal(unsigned char index) {

    sensor::Energy result;

    if (rtcmemStatus() && (index < (sizeof(Rtcmem->energy) / sizeof(*Rtcmem->energy)))) {
        result = _sensorRtcmemLoadEnergy(index);
    } else if (_sensor_save_every > 0) {
        result = _sensorParseEnergy(getSetting({"eneTotal", index}));
    }

    return result;

}

sensor::Energy sensorEnergyTotal() {
    return _sensorEnergyTotal(0);
}

void _sensorResetEnergyTotal(unsigned char index) {
    delSetting({"eneTotal", index});
    delSetting({"eneTime", index});
    if (index < (sizeof(Rtcmem->energy) / sizeof(*Rtcmem->energy))) {
        Rtcmem->energy[index].kwh = 0;
        Rtcmem->energy[index].ws = 0;
    }
}

void _magnitudeSaveEnergyTotal(sensor_magnitude_t& magnitude, bool persistent) {
    if (magnitude.type != MAGNITUDE_ENERGY) return;

    auto* sensor = static_cast<BaseEmonSensor*>(magnitude.sensor);

    const auto energy = sensor->totalEnergy();

    // Always save to RTCMEM
    if (magnitude.index_global < (sizeof(Rtcmem->energy) / sizeof(*Rtcmem->energy))) {
        _sensorRtcmemSaveEnergy(magnitude.index_global, energy);
    }

    // Save to EEPROM every '_sensor_save_every' readings
    // Format is `<kwh>+<ws>`, value without `+` is treated as `<ws>`
    if (persistent && _sensor_save_every) {
        _sensor_save_count[magnitude.index_global] =
            (_sensor_save_count[magnitude.index_global] + 1) % _sensor_save_every;

        if (0 == _sensor_save_count[magnitude.index_global]) {
            const String total = String(energy.kwh.value) + "+" + String(energy.ws.value);
            setSetting({"eneTotal", magnitude.index_global}, total);
            #if NTP_SUPPORT
                if (ntpSynced()) setSetting({"eneTime", magnitude.index_global}, ntpDateTime());
            #endif
        }
    }
}

// ---------------------------------------------------------------------------

BrokerBind(SensorReadBroker);
BrokerBind(SensorReportBroker);

std::vector<BaseSensor *> _sensors;
std::vector<sensor_magnitude_t> _magnitudes;
bool _sensors_ready = false;

bool _sensor_realtime = API_REAL_TIME_VALUES;
unsigned long _sensor_read_interval = 1000 * SENSOR_READ_INTERVAL;
unsigned char _sensor_report_every = SENSOR_REPORT_EVERY;

// -----------------------------------------------------------------------------
// Private
// -----------------------------------------------------------------------------

sensor_magnitude_t::sensor_magnitude_t() :
    sensor(nullptr),
    filter(nullptr),
    slot(0),
    type(0),
    index_local(0),
    index_global(0),
    units(sensor::Unit::None),
    decimals(0),
    last(0.0),
    reported(0.0),
    min_change(0.0),
    max_change(0.0),
    correction(0.0)
{}

sensor_magnitude_t::sensor_magnitude_t(unsigned char slot, unsigned char index_local, unsigned char type, sensor::Unit units, BaseSensor* sensor) :
    sensor(sensor),
    filter(nullptr),
    slot(slot),
    type(type),
    index_local(index_local),
    index_global(_counts[type]),
    units(units),
    decimals(0),
    last(0.0),
    reported(0.0),
    min_change(0.0),
    max_change(0.0),
    correction(0.0)
{
    ++_counts[type];

    switch (type) {
        case MAGNITUDE_ENERGY:
            filter = new LastFilter();
            break;
        case MAGNITUDE_ENERGY_DELTA:
            filter = new SumFilter();
            break;
        case MAGNITUDE_DIGITAL:
            filter = new MaxFilter();
            break;
        // For geiger counting moving average filter is the most appropriate if needed at all.
        case MAGNITUDE_COUNT:
        case MAGNITUDE_GEIGER_CPM:
        case MAGNITUDE_GEIGER_SIEVERT:
            filter = new MovingAverageFilter();
            break;
        default:
            filter = new MedianFilter();
            break;
    }

    filter->resize(_sensor_report_every);
}

// Hardcoded decimals for each magnitude

unsigned char _sensorUnitDecimals(sensor::Unit unit) {
    switch (unit) {
        case sensor::Unit::Celcius:
        case sensor::Unit::Farenheit:
            return 1;
        case sensor::Unit::Percentage:
            return 0;
        case sensor::Unit::Hectopascal:
            return 2;
        case sensor::Unit::Ampere:
            return 3;
        case sensor::Unit::Volt:
            return 0;
        case sensor::Unit::Watt:
        case sensor::Unit::Voltampere:
        case sensor::Unit::VoltampereReactive:
            return 0;
        case sensor::Unit::Kilowatt:
        case sensor::Unit::Kilovoltampere:
        case sensor::Unit::KilovoltampereReactive:
            return 3;
        case sensor::Unit::KilowattHour:
            return 3;
        case sensor::Unit::WattSecond:
            return 0;
        case sensor::Unit::CountsPerMinute:
        case sensor::Unit::MicrosievertPerHour:
            return 4;
        case sensor::Unit::Meter:
            return 3;
        case sensor::Unit::Hertz:
            return 1;
        case sensor::Unit::UltravioletIndex:
            return 3;
        case sensor::Unit::None:
        default:
            return 0;
    }
}

String magnitudeTopic(unsigned char type) {

    const __FlashStringHelper* result = nullptr;

    switch (type) {
        case MAGNITUDE_TEMPERATURE:
            result = F("temperature");
            break;
        case MAGNITUDE_HUMIDITY:
            result = F("humidity");
            break;
        case MAGNITUDE_PRESSURE:
            result = F("pressure");
            break;
        case MAGNITUDE_CURRENT:
            result = F("current");
            break;
        case MAGNITUDE_VOLTAGE:
            result = F("voltage");
            break;
        case MAGNITUDE_POWER_ACTIVE:
            result = F("power");
            break;
        case MAGNITUDE_POWER_APPARENT:
            result = F("apparent");
            break;
        case MAGNITUDE_POWER_REACTIVE:
            result = F("reactive");
            break;
        case MAGNITUDE_POWER_FACTOR:
            result = F("factor");
            break;
        case MAGNITUDE_ENERGY:
            result = F("energy");
            break;
        case MAGNITUDE_ENERGY_DELTA:
            result = F("energy_delta");
            break;
        case MAGNITUDE_ANALOG:
            result = F("analog");
            break;
        case MAGNITUDE_DIGITAL:
            result = F("digital");
            break;
        case MAGNITUDE_EVENT:
            result = F("event");
            break;
        case MAGNITUDE_PM1dot0:
            result = F("pm1dot0");
            break;
        case MAGNITUDE_PM2dot5:
            result = F("pm2dot5");
            break;
        case MAGNITUDE_PM10:
            result = F("pm10");
            break;
        case MAGNITUDE_CO2:
            result = F("co2");
            break;
        case MAGNITUDE_LUX:
            result = F("lux");
            break;
        case MAGNITUDE_UVA:
            result = F("uva");
            break;
        case MAGNITUDE_UVB:
            result = F("uvb");
            break;
        case MAGNITUDE_UVI:
            result = F("uvi");
            break;
        case MAGNITUDE_DISTANCE:
            result = F("distance");
            break;
        case MAGNITUDE_HCHO:
            result = F("hcho");
            break;
        case MAGNITUDE_GEIGER_CPM:
            result = F("ldr_cpm"); // local dose rate [Counts per minute]
            break;
        case MAGNITUDE_GEIGER_SIEVERT:
            result = F("ldr_uSvh"); // local dose rate [µSievert per hour]
            break;
        case MAGNITUDE_COUNT:
            result = F("count");
            break;
        case MAGNITUDE_NO2:
            result = F("no2");
            break;
        case MAGNITUDE_CO:
            result = F("co");
            break;
        case MAGNITUDE_RESISTANCE:
            result = F("resistance");
            break;
        case MAGNITUDE_PH:
            result = F("ph");
            break;
        case MAGNITUDE_FREQUENCY:
            result = F("frequency");
            break;
        case MAGNITUDE_NONE:
        default:
            result = F("unknown");
            break;
    }

    return String(result);

}

String _magnitudeTopic(const sensor_magnitude_t& magnitude) {
    return magnitudeTopic(magnitude.type);
}

String _magnitudeUnits(const sensor_magnitude_t& magnitude) {

    const __FlashStringHelper* result = nullptr;

    switch (magnitude.units) {
        case sensor::Unit::Farenheit:
            result = F("°F");
            break;
        case sensor::Unit::Celcius:
            result = F("°C");
            break;
        case sensor::Unit::Percentage:
            result = F("%");
            break;
        case sensor::Unit::Hectopascal:
            result = F("hPa");
            break;
        case sensor::Unit::Ampere:
            result = F("A");
            break;
        case sensor::Unit::Volt:
            result = F("V");
            break;
        case sensor::Unit::Watt:
            result = F("W");
            break;
        case sensor::Unit::Kilowatt:
            result = F("kW");
            break;
        case sensor::Unit::Voltampere:
            result = F("VA");
            break;
        case sensor::Unit::Kilovoltampere:
            result = F("kVA");
            break;
        case sensor::Unit::VoltampereReactive:
            result = F("VAR");
            break;
        case sensor::Unit::KilovoltampereReactive:
            result = F("kVAR");
            break;
        case sensor::Unit::Joule:
        //aka case sensor::Unit::WattSecond:
            result = F("J");
            break;
        case sensor::Unit::KilowattHour:
            result = F("kWh");
            break;
        case sensor::Unit::MicrogrammPerCubicMeter:
            result = F("µg/m³");
            break;
        case sensor::Unit::PartsPerMillion:
            result = F("ppm");
            break;
        case sensor::Unit::Lux:
            result = F("lux");
            break;
        case sensor::Unit::Ohm:
            result = F("ohm");
            break;
        case sensor::Unit::MilligrammPerCubicMeter:
            result = F("mg/m³");
            break;
        case sensor::Unit::CountsPerMinute:
            result = F("cpm");
            break;
        case sensor::Unit::MicrosievertPerHour:
            result = F("µSv/h");
            break;
        case sensor::Unit::Meter:
            result = F("m");
            break;
        case sensor::Unit::Hertz:
            result = F("Hz");
            break;
        case sensor::Unit::None:
        default:
            result = F("");
            break;
    }

    return String(result);

}

String magnitudeUnits(unsigned char index) {
    if (index >= magnitudeCount()) return String();
    return _magnitudeUnits(_magnitudes[index]);
}

// Choose unit based on type of magnitude we use

sensor::Unit _magnitudeUnitFilter(const sensor_magnitude_t& magnitude, sensor::Unit updated) {
    auto result = magnitude.units;

    switch (magnitude.type) {
        case MAGNITUDE_TEMPERATURE: {
            switch (updated) {
                case sensor::Unit::Celcius:
                case sensor::Unit::Farenheit:
                case sensor::Unit::Kelvin:
                    result = updated;
                    break;
                default:
                    break;
            }
            break;
        }
        case MAGNITUDE_POWER_ACTIVE: {
            switch (updated) {
                case sensor::Unit::Kilowatt:
                case sensor::Unit::Watt:
                    result = updated;
                    break;
                default:
                    break;
            }
            break;
        }
        case MAGNITUDE_ENERGY: {
            switch (updated) {
                case sensor::Unit::KilowattHour:
                case sensor::Unit::Joule:
                    result = updated;
                    break;
                default:
                    break;
            }
            break;
        }
    }

    return result;
};

double _magnitudeProcess(const sensor_magnitude_t& magnitude, double value) {

    // Process input (sensor) units and convert to the ones that magnitude specifies as output
    switch (magnitude.sensor->units(magnitude.slot)) {
        case sensor::Unit::Celcius:
            if (magnitude.units == sensor::Unit::Farenheit) {
                value = (value * 1.8) + 32.0;
            } else if (magnitude.units == sensor::Unit::Kelvin) {
                value = value + 273.15;
            }
            break;
        case sensor::Unit::Percentage:
            value = constrain(value, 0.0, 100.0);
            break;
        case sensor::Unit::Watt:
        case sensor::Unit::Voltampere:
        case sensor::Unit::VoltampereReactive:
            if ((magnitude.units == sensor::Unit::Kilowatt)
                || (magnitude.units == sensor::Unit::Kilovoltampere)
                || (magnitude.units == sensor::Unit::KilovoltampereReactive)) {
                value = value / 1.0e+3;
            }
            break;
        case sensor::Unit::KilowattHour:
            // TODO: we may end up with inf at some point?
            if (magnitude.units == sensor::Unit::Joule) {
                value = value * 3.6e+6;
            }
            break;
        default:
            break;
    }

    value = value + magnitude.correction;

    return roundTo(value, magnitude.decimals);

}

String _magnitudeDescription(const sensor_magnitude_t& magnitude) {
    return magnitude.sensor->description(magnitude.slot);
}

// -----------------------------------------------------------------------------

// do `callback(type)` for each present magnitude
template<typename T>
void _magnitudeForEachCounted(T callback) {
    for (unsigned char type = MAGNITUDE_NONE + 1; type < MAGNITUDE_MAX; ++type) {
        if (sensor_magnitude_t::counts(type)) {
            callback(type);
        }
    }
}

// check if `callback(type)` returns `true` at least once
template<typename T>
bool _magnitudeForEachCountedCheck(T callback) {
    for (unsigned char type = MAGNITUDE_NONE + 1; type < MAGNITUDE_MAX; ++type) {
        if (sensor_magnitude_t::counts(type) && callback(type)) {
            return true;
        }
    }

    return false;
}

// do `callback(type)` for each error type
template<typename T>
void _sensorForEachError(T callback) {
    for (unsigned char error = SENSOR_ERROR_OK; error < SENSOR_ERROR_MAX; ++error) {
        callback(error);
    }
}

const char * const _magnitudeSettingsPrefix(unsigned char type) {
    switch (type) {
    case MAGNITUDE_TEMPERATURE: return "tmp";
    case MAGNITUDE_HUMIDITY: return "hum";
    case MAGNITUDE_PRESSURE: return "press";
    case MAGNITUDE_CURRENT: return "curr";
    case MAGNITUDE_VOLTAGE: return "volt";
    case MAGNITUDE_POWER_ACTIVE: return "pwrP";
    case MAGNITUDE_POWER_APPARENT: return "pwrQ";
    case MAGNITUDE_POWER_REACTIVE: return "pwrModS";
    case MAGNITUDE_POWER_FACTOR: return "pwrPF";
    case MAGNITUDE_ENERGY: return "ene";
    case MAGNITUDE_ENERGY_DELTA: return "eneDelta";
    case MAGNITUDE_ANALOG: return "analog";
    case MAGNITUDE_DIGITAL: return "digital";
    case MAGNITUDE_EVENT: return "event";
    case MAGNITUDE_PM1dot0: return "pm1dot0";
    case MAGNITUDE_PM2dot5: return "pm1dot5";
    case MAGNITUDE_PM10: return "pm10";
    case MAGNITUDE_CO2: return "co2";
    case MAGNITUDE_LUX: return "lux";
    case MAGNITUDE_UVA: return "uva";
    case MAGNITUDE_UVB: return "uvb";
    case MAGNITUDE_UVI: return "uvi";
    case MAGNITUDE_DISTANCE: return "distance";
    case MAGNITUDE_HCHO: return "hcho";
    case MAGNITUDE_GEIGER_CPM: return "gcpm";
    case MAGNITUDE_GEIGER_SIEVERT: return "gsiev";
    case MAGNITUDE_COUNT: return "count";
    case MAGNITUDE_NO2: return "no2";
    case MAGNITUDE_CO: return "co";
    case MAGNITUDE_RESISTANCE: return "res";
    case MAGNITUDE_PH: return "ph";
    case MAGNITUDE_FREQUENCY: return "freq";
    default: return nullptr;
    }
}

template <typename T>
String _magnitudeSettingsKey(sensor_magnitude_t& magnitude, T&& suffix) {
    return String(_magnitudeSettingsPrefix(magnitude.type)) + suffix;
}

bool _sensorMatchKeyPrefix(const char * key) {

    if (strncmp(key, "sns", 3) == 0) return true;
    if (strncmp(key, "pwr", 3) == 0) return true;

    return _magnitudeForEachCountedCheck([key](unsigned char type) {
        const char* const prefix { _magnitudeSettingsPrefix(type) };
        return (strncmp(prefix, key, strlen(prefix)) == 0);
    });

}

const String _sensorQueryDefault(const String& key) {

    auto get_defaults = [](unsigned char type, BaseSensor* ptr) -> String {
        if (!ptr) return String();
        auto* sensor = static_cast<BaseEmonSensor*>(ptr);
        switch (type) {
        case MAGNITUDE_CURRENT:
            return String(sensor->defaultCurrentRatio());
        case MAGNITUDE_VOLTAGE:
            return String(sensor->defaultVoltageRatio());
        case MAGNITUDE_POWER_ACTIVE:
            return String(sensor->defaultPowerRatio());
        case MAGNITUDE_ENERGY:
            return String(sensor->defaultEnergyRatio());
        default:
            return String();
        }
    };

    auto magnitude_key = [](const sensor_magnitude_t& magnitude) -> settings_key_t {
        switch (magnitude.type) {
        case MAGNITUDE_CURRENT:
            return {"pwrRatioC", magnitude.index_global};
        case MAGNITUDE_VOLTAGE:
            return {"pwrRatioV", magnitude.index_global};
        case MAGNITUDE_POWER_ACTIVE:
            return {"pwrRatioP", magnitude.index_global};
        case MAGNITUDE_ENERGY:
            return {"pwrRatioE", magnitude.index_global};
        default:
            return {};
        }
    };

    unsigned char type = MAGNITUDE_NONE;
    BaseSensor* target = nullptr;

    for (auto& magnitude : _magnitudes) {
        switch (magnitude.type) {
            case MAGNITUDE_CURRENT:
            case MAGNITUDE_VOLTAGE:
            case MAGNITUDE_POWER_ACTIVE:
            case MAGNITUDE_ENERGY: {
                auto ratioKey(magnitude_key(magnitude));
                if (ratioKey.match(key)) {
                    target = magnitude.sensor;
                    type = magnitude.type;
                    goto return_defaults;
                }
                break;
            }
            default:
                break;
        }
    }

return_defaults:

    return get_defaults(type, target);

}

#if WEB_SUPPORT

bool _sensorWebSocketOnKeyCheck(const char* key, JsonVariant&) {
    return _sensorMatchKeyPrefix(key);
}

// Used by modules to generate magnitude_id<->module_id mapping for the WebUI

void sensorWebSocketMagnitudes(JsonObject& root, const String& prefix) {

    // ws produces flat list <prefix>Magnitudes
    const String ws_name = prefix + "Magnitudes";

    // config uses <prefix>Magnitude<index> (cut 's')
    const String conf_name = ws_name.substring(0, ws_name.length() - 1);

    JsonObject& list = root.createNestedObject(ws_name);
    list["size"] = magnitudeCount();

    JsonArray& type = list.createNestedArray("type");
    JsonArray& index = list.createNestedArray("index");
    JsonArray& idx = list.createNestedArray("idx");

    for (unsigned char i=0; i<magnitudeCount(); ++i) {
        type.add(magnitudeType(i));
        index.add(magnitudeIndex(i));
        idx.add(getSetting({conf_name, i}, 0));
    }
}

String sensorError(unsigned char error) {

    const __FlashStringHelper* result = nullptr;

    switch (error) {
        case SENSOR_ERROR_OK:
            result = F("OK");
            break;
        case SENSOR_ERROR_OUT_OF_RANGE:
            result = F("Out of Range");
            break;
        case SENSOR_ERROR_WARM_UP:
            result = F("Warming Up");
            break;
        case SENSOR_ERROR_TIMEOUT:
            result = F("Timeout");
            break;
        case SENSOR_ERROR_UNKNOWN_ID:
            result = F("Unknown ID");
            break;
        case SENSOR_ERROR_CRC:
            result = F("CRC / Data Error");
            break;
        case SENSOR_ERROR_I2C:
            result = F("I2C Error");
            break;
        case SENSOR_ERROR_GPIO_USED:
            result = F("GPIO Already Used");
            break;
        case SENSOR_ERROR_CALIBRATION:
            result = F("Calibration Error");
            break;
        default:
        case SENSOR_ERROR_OTHER:
            result = F("Other / Unknown Error");
            break;
    }

    return result;

}

String magnitudeName(unsigned char type) {

    const __FlashStringHelper* result = nullptr;

    switch (type) {
        case MAGNITUDE_TEMPERATURE:
            result = F("Temperature");
            break;
        case MAGNITUDE_HUMIDITY:
            result = F("Humidity");
            break;
        case MAGNITUDE_PRESSURE:
            result = F("Pressure");
            break;
        case MAGNITUDE_CURRENT:
            result = F("Current");
            break;
        case MAGNITUDE_VOLTAGE:
            result = F("Voltage");
            break;
        case MAGNITUDE_POWER_ACTIVE:
            result = F("Active Power");
            break;
        case MAGNITUDE_POWER_APPARENT:
            result = F("Apparent Power");
            break;
        case MAGNITUDE_POWER_REACTIVE:
            result = F("Reactive Power");
            break;
        case MAGNITUDE_POWER_FACTOR:
            result = F("Power Factor");
            break;
        case MAGNITUDE_ENERGY:
            result = F("Energy");
            break;
        case MAGNITUDE_ENERGY_DELTA:
            result = F("Energy (delta)");
            break;
        case MAGNITUDE_ANALOG:
            result = F("Analog");
            break;
        case MAGNITUDE_DIGITAL:
            result = F("Digital");
            break;
        case MAGNITUDE_EVENT:
            result = F("Event");
            break;
        case MAGNITUDE_PM1dot0:
            result = F("PM1.0");
            break;
        case MAGNITUDE_PM2dot5:
            result = F("PM2.5");
            break;
        case MAGNITUDE_PM10:
            result = F("PM10");
            break;
        case MAGNITUDE_CO2:
            result = F("CO2");
            break;
        case MAGNITUDE_LUX:
            result = F("Lux");
            break;
        case MAGNITUDE_UVA:
            result = F("UVA");
            break;
        case MAGNITUDE_UVB:
            result = F("UVB");
            break;
        case MAGNITUDE_UVI:
            result = F("UVI");
            break;
        case MAGNITUDE_DISTANCE:
            result = F("Distance");
            break;
        case MAGNITUDE_HCHO:
            result = F("HCHO");
            break;
        case MAGNITUDE_GEIGER_CPM:
        case MAGNITUDE_GEIGER_SIEVERT:
            result = F("Local Dose Rate");
            break;
        case MAGNITUDE_COUNT:
            result = F("Count");
            break;
        case MAGNITUDE_NO2:
            result = F("NO2");
            break;
        case MAGNITUDE_CO:
            result = F("CO");
            break;
        case MAGNITUDE_RESISTANCE:
            result = F("Resistance");
            break;
        case MAGNITUDE_PH:
            result = F("pH");
            break;
        case MAGNITUDE_FREQUENCY:
            result = F("Frequency");
            break;
        case MAGNITUDE_NONE:
        default:
            break;
    }

    return String(result);
}

void _sensorWebSocketOnVisible(JsonObject& root) {

    root["snsVisible"] = 1;

    // prepare available magnitude types
    JsonArray& magnitudes = root.createNestedArray("snsMagnitudes");
    _magnitudeForEachCounted([&magnitudes](unsigned char type) {
        JsonArray& tuple = magnitudes.createNestedArray();
        tuple.add(type);
        tuple.add(_magnitudeSettingsPrefix(type));
        tuple.add(magnitudeName(type));
    });

    // and available error types
    JsonArray& errors = root.createNestedArray("snsErrors");
    _sensorForEachError([&errors](unsigned char error) {
        JsonArray& tuple = errors.createNestedArray();
        tuple.add(error);
        tuple.add(sensorError(error));
    });

}

void _sensorWebSocketMagnitudesConfig(JsonObject& root) {

    // retrieve per-type ...Correction settings, when available
    _magnitudeForEachCounted([&root](unsigned char type) {
        if (_magnitudeCanUseCorrection(type)) {
            auto key = String(_magnitudeSettingsPrefix(type)) + F("Correction");
            root[key] = getSetting(key, _magnitudeCorrection(type));
        }
    });

    JsonObject& magnitudes = root.createNestedObject("magnitudesConfig");
    uint8_t size = 0;

    JsonArray& index = magnitudes.createNestedArray("index");
    JsonArray& type = magnitudes.createNestedArray("type");
    JsonArray& units = magnitudes.createNestedArray("units");
    JsonArray& description = magnitudes.createNestedArray("description");

    for (auto& magnitude : _magnitudes) {

        // TODO: we don't display event for some reason?
        if (magnitude.type == MAGNITUDE_EVENT) continue;
        ++size;

        index.add<uint8_t>(magnitude.index_global);
        type.add<uint8_t>(magnitude.type);
        units.add(_magnitudeUnits(magnitude));
        description.add(_magnitudeDescription(magnitude));

    }

    magnitudes["size"] = size;

}

void _sensorWebSocketSendData(JsonObject& root) {

    char buffer[64];

    JsonObject& magnitudes = root.createNestedObject("magnitudes");
    uint8_t size = 0;

    JsonArray& value = magnitudes.createNestedArray("value");
    JsonArray& error = magnitudes.createNestedArray("error");
    #if NTP_SUPPORT
        JsonArray& info = magnitudes.createNestedArray("info");
    #endif

    for (auto& magnitude : _magnitudes) {
        if (magnitude.type == MAGNITUDE_EVENT) continue;
        ++size;

        dtostrf(_magnitudeProcess(magnitude, magnitude.last), 1, magnitude.decimals, buffer);

        value.add(buffer);
        error.add(magnitude.sensor->error());

        #if NTP_SUPPORT
            if ((_sensor_save_every > 0) && (magnitude.type == MAGNITUDE_ENERGY)) {
                String string = F("Last saved: ");
                string += getSetting({"eneTime", magnitude.index_global}, F("(unknown)"));
                info.add(string);
            } else {
                info.add((uint8_t)0);
            }
        #endif
    }

    magnitudes["size"] = size;

}

void _sensorWebSocketOnConnected(JsonObject& root) {

    for (auto* sensor [[gnu::unused]] : _sensors) {

        if (_sensorIsEmon(sensor)) {
            root["emonVisible"] = 1;
            root["pwrVisible"] = 1;
        }

        #if EMON_ANALOG_SUPPORT
            if (sensor->getID() == SENSOR_EMON_ANALOG_ID) {
                root["pwrVoltage"] = ((EmonAnalogSensor *) sensor)->getVoltage();
            }
        #endif

        #if HLW8012_SUPPORT
            if (sensor->getID() == SENSOR_HLW8012_ID) {
                root["hlwVisible"] = 1;
            }
        #endif

        #if CSE7766_SUPPORT
            if (sensor->getID() == SENSOR_CSE7766_ID) {
                root["cseVisible"] = 1;
            }
        #endif

<<<<<<< HEAD
        #if PZEM004T_SUPPORT || PZEM004TV30_SUPPORT
            switch (sensor->getID()) {
            case SENSOR_PZEM004T_ID:
            case SENSOR_PZEM004TV30_ID:
                root["pzemVisible"] = 1;
                break;
            default:
                break;
=======
        #if PZEM004T_SUPPORT
            if (sensor->getID() == SENSOR_PZEM004T_ID) {
                root["pzemVisible"] = 1;
>>>>>>> d479ebd6
            }
        #endif

        #if PULSEMETER_SUPPORT
            if (sensor->getID() == SENSOR_PULSEMETER_ID) {
                root["pmVisible"] = 1;
                root["pwrRatioE"] = ((PulseMeterSensor *) sensor)->getEnergyRatio();
            }
        #endif

        #if MICS2710_SUPPORT || MICS5525_SUPPORT
            switch (sensor->getID()) {
            case SENSOR_MICS2710_ID:
            case SENSOR_MICS5525_ID:
                root["micsVisible"] = 1;
                break;
            default:
                break;
            }
        #endif

    }

    if (magnitudeCount()) {
        root["snsRead"] = _sensor_read_interval / 1000;
        root["snsReport"] = _sensor_report_every;
        root["snsSave"] = _sensor_save_every;
        _sensorWebSocketMagnitudesConfig(root);
    }

}

#endif // WEB_SUPPORT

#if API_SUPPORT

void _sensorAPISetup() {

    for (auto& magnitude : _magnitudes) {

        String topic = magnitudeTopic(magnitude.type);
        if (SENSOR_USE_INDEX || (sensor_magnitude_t::counts(magnitude.type) > 1)) topic = topic + "/" + String(magnitude.index_global);

        api_get_callback_f get_cb = [&magnitude](char * buffer, size_t len) {
            double value = _sensor_realtime ? magnitude.last : magnitude.reported;
            dtostrf(value, 1, magnitude.decimals, buffer);
        };
        api_put_callback_f put_cb = nullptr;

        if (magnitude.type == MAGNITUDE_ENERGY) {
            put_cb = [&magnitude](const char* payload) {
                _sensorApiResetEnergy(magnitude, payload);
            };
        }

        apiRegister(topic.c_str(), get_cb, put_cb);

    }

}

#endif // API_SUPPORT == 1

#if MQTT_SUPPORT

void _sensorMqttCallback(unsigned int type, const char* topic, char* payload) {
    static const auto energy_topic = magnitudeTopic(MAGNITUDE_ENERGY);
    switch (type) {
        case MQTT_MESSAGE_EVENT: {
            String t = mqttMagnitude((char *) topic);
            if (!t.startsWith(energy_topic)) break;

            unsigned int index = t.substring(energy_topic.length() + 1).toInt();
            if (index >= sensor_magnitude_t::counts(MAGNITUDE_ENERGY)) break;

            for (auto& magnitude : _magnitudes) {
                if (MAGNITUDE_ENERGY != magnitude.type) continue;
                if (index != magnitude.index_global) continue;
                _sensorApiResetEnergy(magnitude, payload);
                break;
            }
        }
        case MQTT_CONNECT_EVENT: {
            for (auto& magnitude : _magnitudes) {
                if (MAGNITUDE_ENERGY == magnitude.type) {
                    const String topic = energy_topic + "/+";
                    mqttSubscribe(topic.c_str());
                    break;
                }
            }
        }
        case MQTT_DISCONNECT_EVENT:
        default:
            break;
    }
}

#endif // MQTT_SUPPORT == 1

#if TERMINAL_SUPPORT

void _sensorInitCommands() {
    terminalRegisterCommand(F("MAGNITUDES"), [](const terminal::CommandContext&) {
        char last[64];
        char reported[64];
        for (size_t index = 0; index < _magnitudes.size(); ++index) {
            auto& magnitude = _magnitudes.at(index);
            dtostrf(magnitude.last, 1, magnitude.decimals, last);
            dtostrf(magnitude.reported, 1, magnitude.decimals, reported);
            DEBUG_MSG_P(PSTR("[SENSOR] %2u * %s/%u @ %s (last:%s, reported:%s)\n"),
                index,
                magnitudeTopic(magnitude.type).c_str(),
                magnitude.index_global,
                _magnitudeDescription(magnitude).c_str(),
                last, reported
            );
        }
        terminalOK();
    });
}

#endif // TERMINAL_SUPPORT == 1

void _sensorTick() {
    for (auto* sensor : _sensors) {
        sensor->tick();
    }
}

void _sensorPre() {
    for (auto* sensor : _sensors) {
        sensor->pre();
        if (!sensor->status()) {
            DEBUG_MSG_P(PSTR("[SENSOR] Error reading data from %s (error: %d)\n"),
                sensor->description().c_str(),
                sensor->error()
            );
        }
    }
}

void _sensorPost() {
    for (auto* sensor : _sensors) {
        sensor->post();
    }
}

// -----------------------------------------------------------------------------
// Sensor initialization
// -----------------------------------------------------------------------------

void _sensorLoad() {

    /*

    This is temporal, in the future sensors will be initialized based on
    soft configuration (data stored in EEPROM config) so you will be able
    to define and configure new sensors on the fly

    At the time being, only enabled sensors (those with *_SUPPORT to 1) are being
    loaded and initialized here. If you want to add new sensors of the same type
    just duplicate the block and change the arguments for the set* methods.

    For example, how to add a second DHT sensor:

    #if DHT_SUPPORT
    {
        DHTSensor * sensor = new DHTSensor();
        sensor->setGPIO(DHT2_PIN);
        sensor->setType(DHT2_TYPE);
        _sensors.push_back(sensor);
    }
    #endif

    DHT2_PIN and DHT2_TYPE should be globally accessible:
    - as `src_build_flags = -DDHT2_PIN=... -DDHT2_TYPE=...`
    - in custom.h, as `#define ...`

    */

    #if AM2320_SUPPORT
    {
        AM2320Sensor * sensor = new AM2320Sensor();
        sensor->setAddress(AM2320_ADDRESS);
        _sensors.push_back(sensor);
    }
    #endif

    #if ANALOG_SUPPORT
    {
        AnalogSensor * sensor = new AnalogSensor();
        sensor->setSamples(ANALOG_SAMPLES);
        sensor->setDelay(ANALOG_DELAY);
        //CICM For analog scaling
        sensor->setFactor(ANALOG_FACTOR);
        sensor->setOffset(ANALOG_OFFSET);
        _sensors.push_back(sensor);
    }
    #endif

    #if BH1750_SUPPORT
    {
        BH1750Sensor * sensor = new BH1750Sensor();
        sensor->setAddress(BH1750_ADDRESS);
        sensor->setMode(BH1750_MODE);
        _sensors.push_back(sensor);
    }
    #endif

    #if BMP180_SUPPORT
    {
        BMP180Sensor * sensor = new BMP180Sensor();
        sensor->setAddress(BMP180_ADDRESS);
        _sensors.push_back(sensor);
    }
    #endif

    #if BMX280_SUPPORT
    {
        // Support up to two sensors with full auto-discovery.
        const unsigned char number = constrain(getSetting("bmx280Number", BMX280_NUMBER), 1, 2);

        // For second sensor, if BMX280_ADDRESS is 0x00 then auto-discover
        // otherwise choose the other unnamed sensor address
        const auto first = getSetting("bmx280Address", BMX280_ADDRESS);
        const auto second = (first == 0x00) ? 0x00 : (0x76 + 0x77 - first);

        const decltype(first) address_map[2] { first, second };

        for (unsigned char n=0; n < number; ++n) {
            BMX280Sensor * sensor = new BMX280Sensor();
            sensor->setAddress(address_map[n]);
            _sensors.push_back(sensor);
        }
    }
    #endif

    #if CSE7766_SUPPORT
    {
        CSE7766Sensor * sensor = new CSE7766Sensor();
        sensor->setRX(CSE7766_PIN);
        _sensors.push_back(sensor);
    }
    #endif

    #if DALLAS_SUPPORT
    {
        DallasSensor * sensor = new DallasSensor();
        sensor->setGPIO(DALLAS_PIN);
        _sensors.push_back(sensor);
    }
    #endif

    #if DHT_SUPPORT
    {
        DHTSensor * sensor = new DHTSensor();
        sensor->setGPIO(DHT_PIN);
        sensor->setType(DHT_TYPE);
        _sensors.push_back(sensor);
    }
    #endif

    #if DIGITAL_SUPPORT
    {
        auto getPin = [](unsigned char index) -> int {
            switch (index) {
                case 0: return DIGITAL1_PIN;
                case 1: return DIGITAL2_PIN;
                case 2: return DIGITAL3_PIN;
                case 3: return DIGITAL4_PIN;
                case 4: return DIGITAL5_PIN;
                case 5: return DIGITAL6_PIN;
                case 6: return DIGITAL7_PIN;
                case 7: return DIGITAL8_PIN;
                default: return GPIO_NONE;
            }
        };

        auto getDefaultState = [](unsigned char index) -> int {
            switch (index) {
                case 0: return DIGITAL1_DEFAULT_STATE;
                case 1: return DIGITAL2_DEFAULT_STATE;
                case 2: return DIGITAL3_DEFAULT_STATE;
                case 3: return DIGITAL4_DEFAULT_STATE;
                case 4: return DIGITAL5_DEFAULT_STATE;
                case 5: return DIGITAL6_DEFAULT_STATE;
                case 6: return DIGITAL7_DEFAULT_STATE;
                case 7: return DIGITAL8_DEFAULT_STATE;
                default: return 1;
            }
        };

        auto getMode = [](unsigned char index) -> int {
            switch (index) {
                case 0: return DIGITAL1_PIN_MODE;
                case 1: return DIGITAL2_PIN_MODE;
                case 2: return DIGITAL3_PIN_MODE;
                case 3: return DIGITAL4_PIN_MODE;
                case 4: return DIGITAL5_PIN_MODE;
                case 5: return DIGITAL6_PIN_MODE;
                case 6: return DIGITAL7_PIN_MODE;
                case 7: return DIGITAL8_PIN_MODE;
                default: return INPUT_PULLUP;
            }
        };

        for (unsigned char index = 0; index < GpioPins; ++index) {
            const auto pin = getPin(index);
            if (pin == GPIO_NONE) break;

            DigitalSensor * sensor = new DigitalSensor();
            sensor->setGPIO(pin);
            sensor->setMode(getMode(index));
            sensor->setDefault(getDefaultState(index));

            _sensors.push_back(sensor);
        }
    }
    #endif

    #if ECH1560_SUPPORT
    {
        ECH1560Sensor * sensor = new ECH1560Sensor();
        sensor->setCLK(ECH1560_CLK_PIN);
        sensor->setMISO(ECH1560_MISO_PIN);
        sensor->setInverted(ECH1560_INVERTED);
        _sensors.push_back(sensor);
    }
    #endif

    #if EMON_ADC121_SUPPORT
    {
        EmonADC121Sensor * sensor = new EmonADC121Sensor();
        sensor->setAddress(EMON_ADC121_I2C_ADDRESS);
        sensor->setVoltage(EMON_MAINS_VOLTAGE);
        sensor->setReference(EMON_REFERENCE_VOLTAGE);
        sensor->setCurrentRatio(0, EMON_CURRENT_RATIO);
        _sensors.push_back(sensor);
    }
    #endif

    #if EMON_ADS1X15_SUPPORT
    {
        EmonADS1X15Sensor * sensor = new EmonADS1X15Sensor();
        sensor->setAddress(EMON_ADS1X15_I2C_ADDRESS);
        sensor->setType(EMON_ADS1X15_TYPE);
        sensor->setMask(EMON_ADS1X15_MASK);
        sensor->setGain(EMON_ADS1X15_GAIN);
        sensor->setVoltage(EMON_MAINS_VOLTAGE);
        sensor->setCurrentRatio(0, EMON_CURRENT_RATIO);
        sensor->setCurrentRatio(1, EMON_CURRENT_RATIO);
        sensor->setCurrentRatio(2, EMON_CURRENT_RATIO);
        sensor->setCurrentRatio(3, EMON_CURRENT_RATIO);
        _sensors.push_back(sensor);
    }
    #endif

    #if EMON_ANALOG_SUPPORT
    {
        EmonAnalogSensor * sensor = new EmonAnalogSensor();
        sensor->setVoltage(EMON_MAINS_VOLTAGE);
        sensor->setReference(EMON_REFERENCE_VOLTAGE);
        sensor->setCurrentRatio(0, EMON_CURRENT_RATIO);
        _sensors.push_back(sensor);
    }
    #endif

    #if EVENTS_SUPPORT
    {
        #if (EVENTS1_PIN != GPIO_NONE)
        {
            EventSensor * sensor = new EventSensor();
            sensor->setGPIO(EVENTS1_PIN);
            sensor->setTrigger(EVENTS1_TRIGGER);
            sensor->setPinMode(EVENTS1_PIN_MODE);
            sensor->setDebounceTime(EVENTS1_DEBOUNCE);
            sensor->setInterruptMode(EVENTS1_INTERRUPT_MODE);
            _sensors.push_back(sensor);
        }
        #endif

        #if (EVENTS2_PIN != GPIO_NONE)
        {
            EventSensor * sensor = new EventSensor();
            sensor->setGPIO(EVENTS2_PIN);
            sensor->setTrigger(EVENTS2_TRIGGER);
            sensor->setPinMode(EVENTS2_PIN_MODE);
            sensor->setDebounceTime(EVENTS2_DEBOUNCE);
            sensor->setInterruptMode(EVENTS2_INTERRUPT_MODE);
            _sensors.push_back(sensor);
        }
        #endif

        #if (EVENTS3_PIN != GPIO_NONE)
        {
            EventSensor * sensor = new EventSensor();
            sensor->setGPIO(EVENTS3_PIN);
            sensor->setTrigger(EVENTS3_TRIGGER);
            sensor->setPinMode(EVENTS3_PIN_MODE);
            sensor->setDebounceTime(EVENTS3_DEBOUNCE);
            sensor->setInterruptMode(EVENTS3_INTERRUPT_MODE);
            _sensors.push_back(sensor);
        }
        #endif

        #if (EVENTS4_PIN != GPIO_NONE)
        {
            EventSensor * sensor = new EventSensor();
            sensor->setGPIO(EVENTS4_PIN);
            sensor->setTrigger(EVENTS4_TRIGGER);
            sensor->setPinMode(EVENTS4_PIN_MODE);
            sensor->setDebounceTime(EVENTS4_DEBOUNCE);
            sensor->setInterruptMode(EVENTS4_INTERRUPT_MODE);
            _sensors.push_back(sensor);
        }
        #endif

        #if (EVENTS5_PIN != GPIO_NONE)
        {
            EventSensor * sensor = new EventSensor();
            sensor->setGPIO(EVENTS5_PIN);
            sensor->setTrigger(EVENTS5_TRIGGER);
            sensor->setPinMode(EVENTS5_PIN_MODE);
            sensor->setDebounceTime(EVENTS5_DEBOUNCE);
            sensor->setInterruptMode(EVENTS5_INTERRUPT_MODE);
            _sensors.push_back(sensor);
        }
        #endif

        #if (EVENTS6_PIN != GPIO_NONE)
        {
            EventSensor * sensor = new EventSensor();
            sensor->setGPIO(EVENTS6_PIN);
            sensor->setTrigger(EVENTS6_TRIGGER);
            sensor->setPinMode(EVENTS6_PIN_MODE);
            sensor->setDebounceTime(EVENTS6_DEBOUNCE);
            sensor->setInterruptMode(EVENTS6_INTERRUPT_MODE);
            _sensors.push_back(sensor);
        }
        #endif

        #if (EVENTS7_PIN != GPIO_NONE)
        {
            EventSensor * sensor = new EventSensor();
            sensor->setGPIO(EVENTS7_PIN);
            sensor->setTrigger(EVENTS7_TRIGGER);
            sensor->setPinMode(EVENTS7_PIN_MODE);
            sensor->setDebounceTime(EVENTS7_DEBOUNCE);
            sensor->setInterruptMode(EVENTS7_INTERRUPT_MODE);
            _sensors.push_back(sensor);
        }
        #endif

        #if (EVENTS8_PIN != GPIO_NONE)
        {
            EventSensor * sensor = new EventSensor();
            sensor->setGPIO(EVENTS8_PIN);
            sensor->setTrigger(EVENTS8_TRIGGER);
            sensor->setPinMode(EVENTS8_PIN_MODE);
            sensor->setDebounceTime(EVENTS8_DEBOUNCE);
            sensor->setInterruptMode(EVENTS8_INTERRUPT_MODE);
            _sensors.push_back(sensor);
        }
        #endif
    }
    #endif

    #if GEIGER_SUPPORT
    {
        GeigerSensor * sensor = new GeigerSensor();        // Create instance of thr Geiger module.
        sensor->setGPIO(GEIGER_PIN);                       // Interrupt pin of the attached geiger counter board.
        sensor->setMode(GEIGER_PIN_MODE);                  // This pin is an input.
        sensor->setDebounceTime(GEIGER_DEBOUNCE);          // Debounce time 25ms, because https://github.com/Trickx/espurna/wiki/Geiger-counter
        sensor->setInterruptMode(GEIGER_INTERRUPT_MODE);   // Interrupt triggering: edge detection rising.
        sensor->setCPM2SievertFactor(GEIGER_CPM2SIEVERT);  // Conversion factor from counts per minute to µSv/h
        _sensors.push_back(sensor);
    }
    #endif

    #if GUVAS12SD_SUPPORT
    {
        GUVAS12SDSensor * sensor = new GUVAS12SDSensor();
        sensor->setGPIO(GUVAS12SD_PIN);
        _sensors.push_back(sensor);
    }
    #endif

    #if SONAR_SUPPORT
    {
        SonarSensor * sensor = new SonarSensor();
        sensor->setEcho(SONAR_ECHO);
        sensor->setIterations(SONAR_ITERATIONS);
        sensor->setMaxDistance(SONAR_MAX_DISTANCE);
        sensor->setTrigger(SONAR_TRIGGER);
        _sensors.push_back(sensor);
    }
    #endif

    #if HLW8012_SUPPORT
    {
        HLW8012Sensor * sensor = new HLW8012Sensor();
        sensor->setSEL(getSetting("snsHlw8012SelGPIO", HLW8012_SEL_PIN));
        sensor->setCF(getSetting("snsHlw8012CfGPIO", HLW8012_CF_PIN));
        sensor->setCF1(getSetting("snsHlw8012Cf1GPIO", HLW8012_CF1_PIN));
        sensor->setSELCurrent(HLW8012_SEL_CURRENT);
        _sensors.push_back(sensor);
    }
    #endif

    #if LDR_SUPPORT
    {
        LDRSensor * sensor = new LDRSensor();
        sensor->setSamples(LDR_SAMPLES);
        sensor->setDelay(LDR_DELAY);
        sensor->setType(LDR_TYPE);
        sensor->setPhotocellPositionOnGround(LDR_ON_GROUND);
        sensor->setResistor(LDR_RESISTOR);
        sensor->setPhotocellParameters(LDR_MULTIPLICATION, LDR_POWER);
        _sensors.push_back(sensor);
    }
    #endif

    #if MHZ19_SUPPORT
    {
        MHZ19Sensor * sensor = new MHZ19Sensor();
        sensor->setRX(MHZ19_RX_PIN);
        sensor->setTX(MHZ19_TX_PIN);
        sensor->setCalibrateAuto(getSetting("mhz19CalibrateAuto", false));
        _sensors.push_back(sensor);
    }
    #endif

    #if MICS2710_SUPPORT
    {
        MICS2710Sensor * sensor = new MICS2710Sensor();
        sensor->setAnalogGPIO(MICS2710_NOX_PIN);
        sensor->setPreHeatGPIO(MICS2710_PRE_PIN);
        sensor->setR0(MICS2710_R0);
        sensor->setRL(MICS2710_RL);
        sensor->setRS(0);
        _sensors.push_back(sensor);
    }
    #endif

    #if MICS5525_SUPPORT
    {
        MICS5525Sensor * sensor = new MICS5525Sensor();
        sensor->setAnalogGPIO(MICS5525_RED_PIN);
        sensor->setR0(MICS5525_R0);
        sensor->setRL(MICS5525_RL);
        sensor->setRS(0);
        _sensors.push_back(sensor);
    }
    #endif

    #if NTC_SUPPORT
    {
        NTCSensor * sensor = new NTCSensor();
        sensor->setSamples(NTC_SAMPLES);
        sensor->setDelay(NTC_DELAY);
        sensor->setUpstreamResistor(NTC_R_UP);
        sensor->setDownstreamResistor(NTC_R_DOWN);
        sensor->setBeta(NTC_BETA);
        sensor->setR0(NTC_R0);
        sensor->setT0(NTC_T0);
        _sensors.push_back(sensor);
    }
    #endif

    #if PMSX003_SUPPORT
    {
        PMSX003Sensor * sensor = new PMSX003Sensor();
        #if PMS_USE_SOFT
            sensor->setRX(PMS_RX_PIN);
            sensor->setTX(PMS_TX_PIN);
        #else
            sensor->setSerial(& PMS_HW_PORT);
        #endif
        sensor->setType(PMS_TYPE);
        _sensors.push_back(sensor);
    }
    #endif

    #if PULSEMETER_SUPPORT
    {

        PulseMeterSensor * sensor = new PulseMeterSensor();
        sensor->setGPIO(PULSEMETER_PIN);
        sensor->setEnergyRatio(PULSEMETER_ENERGY_RATIO);
        sensor->setInterruptMode(PULSEMETER_INTERRUPT_ON);
        sensor->setDebounceTime(PULSEMETER_DEBOUNCE);
        _sensors.push_back(sensor);
    }
    #endif

    #if PZEM004T_SUPPORT
    {
        String addresses = getSetting("pzemAddr", F(PZEM004T_ADDRESSES));
        if (!addresses.length()) {
            DEBUG_MSG_P(PSTR("[SENSOR] PZEM004T Error: no addresses are configured\n"));
            return;
        }

        PZEM004TSensor * sensor = PZEM004TSensor::create();
        sensor->setAddresses(addresses.c_str());
        sensor->setRX(getSetting("pzemRX", PZEM004T_RX_PIN));
        sensor->setTX(getSetting("pzemTX", PZEM004T_TX_PIN));

        if (!getSetting("pzemSoft", 1 == PZEM004T_USE_SOFT)) {
            sensor->setSerial(& PZEM004T_HW_PORT);
        }

        _sensors.push_back(sensor);

        #if TERMINAL_SUPPORT
            pzem004tInitCommands();
        #endif
    }
    #endif

    #if SENSEAIR_SUPPORT
    {
        SenseAirSensor * sensor = new SenseAirSensor();
        sensor->setRX(SENSEAIR_RX_PIN);
        sensor->setTX(SENSEAIR_TX_PIN);
        _sensors.push_back(sensor);
    }
    #endif

    #if SDS011_SUPPORT
    {
        SDS011Sensor * sensor = new SDS011Sensor();
        sensor->setRX(SDS011_RX_PIN);
        sensor->setTX(SDS011_TX_PIN);
        _sensors.push_back(sensor);
    }
    #endif

    #if SHT3X_I2C_SUPPORT
    {
        SHT3XI2CSensor * sensor = new SHT3XI2CSensor();
        sensor->setAddress(SHT3X_I2C_ADDRESS);
        _sensors.push_back(sensor);
    }
    #endif

    #if SI7021_SUPPORT
    {
        SI7021Sensor * sensor = new SI7021Sensor();
        sensor->setAddress(SI7021_ADDRESS);
        _sensors.push_back(sensor);
    }
    #endif
	
    #if T6613_SUPPORT
    {
        T6613Sensor * sensor = new T6613Sensor();
        sensor->setRX(T6613_RX_PIN);
        sensor->setTX(T6613_TX_PIN);
        _sensors.push_back(sensor);
    }
    #endif

    #if TMP3X_SUPPORT
    {
        TMP3XSensor * sensor = new TMP3XSensor();
        sensor->setType(TMP3X_TYPE);
        _sensors.push_back(sensor);
    }
    #endif

    #if V9261F_SUPPORT
    {
        V9261FSensor * sensor = new V9261FSensor();
        sensor->setRX(V9261F_PIN);
        sensor->setInverted(V9261F_PIN_INVERSE);
        _sensors.push_back(sensor);
    }
    #endif

    #if MAX6675_SUPPORT
    {
        MAX6675Sensor * sensor = new MAX6675Sensor();
        sensor->setCS(MAX6675_CS_PIN);
        sensor->setSO(MAX6675_SO_PIN);
        sensor->setSCK(MAX6675_SCK_PIN);
        _sensors.push_back(sensor);
    }
    #endif

    #if VEML6075_SUPPORT
    {
        VEML6075Sensor * sensor = new VEML6075Sensor();
        sensor->setIntegrationTime(VEML6075_INTEGRATION_TIME);
        sensor->setDynamicMode(VEML6075_DYNAMIC_MODE);
        _sensors.push_back(sensor);
    }
    #endif

    #if VL53L1X_SUPPORT
    {
        VL53L1XSensor * sensor = new VL53L1XSensor();
        sensor->setInterMeasurementPeriod(VL53L1X_INTER_MEASUREMENT_PERIOD);
        sensor->setDistanceMode(VL53L1X_DISTANCE_MODE);
        sensor->setMeasurementTimingBudget(VL53L1X_MEASUREMENT_TIMING_BUDGET);
        _sensors.push_back(sensor);
    }
    #endif

    #if EZOPH_SUPPORT
    {
        EZOPHSensor * sensor = new EZOPHSensor();
        sensor->setRX(EZOPH_RX_PIN);
        sensor->setTX(EZOPH_TX_PIN);
        _sensors.push_back(sensor);
    }
    #endif

    #if ADE7953_SUPPORT
    {
        ADE7953Sensor * sensor = new ADE7953Sensor();
        sensor->setAddress(ADE7953_ADDRESS);
        _sensors.push_back(sensor);
    }
    #endif

    #if SI1145_SUPPORT
    {
        SI1145Sensor * sensor = new SI1145Sensor();
        sensor->setAddress(SI1145_ADDRESS);
        _sensors.push_back(sensor);
    }
    #endif

    #if HDC1080_SUPPORT
    {
        HDC1080Sensor * sensor = new HDC1080Sensor();
        sensor->setAddress(HDC1080_ADDRESS);
        _sensors.push_back(sensor);
    }
    #endif

    #if PZEM004TV30_SUPPORT
    {
        PZEM004TV30Sensor * sensor = PZEM004TV30Sensor::create();

        // TODO: we need an equivalent to the `pzem.address` command
        sensor->setAddress(getSetting("pzemv30Addr", PZEM004TV30Sensor::DefaultAddress));
        sensor->setReadTimeout(getSetting("pzemv30ReadTimeout", PZEM004TV30Sensor::DefaultReadTimeout));
        sensor->setDebug(getSetting("pzemv30Debug", 1 == PZEM004TV30_DEBUG));

        bool soft = getSetting("pzemv30Soft", 1 == PZEM004TV30_USE_SOFT);

        int tx = getSetting("pzemv30TX", PZEM004TV30_TX_PIN);
        int rx = getSetting("pzemv30RX", PZEM004TV30_RX_PIN);

        // we operate only with Serial, as Serial1 cannot not receive any data
        if (!soft) {
            sensor->setStream(&Serial);
            sensor->setDescription("HwSerial");
            Serial.begin(PZEM004TV30Sensor::Baudrate);
            // Core does not allow us to begin(baud, cfg, rx, tx) / pins(rx, tx) before begin(baud)
            // b/c internal UART handler does not exist yet
            // Also see https://github.com/esp8266/Arduino/issues/2380 as to why there is flush()
            if ((tx == 15) && (rx == 13)) {
                Serial.flush();
                Serial.swap();
            }
        } else {
            auto* ptr = new SoftwareSerial(rx, tx);
            sensor->setDescription("SwSerial");
            sensor->setStream(ptr); // we don't care about lifetime
            ptr->begin(PZEM004TV30Sensor::Baudrate);
        }

        //TODO: getSetting("pzemv30*Cfg", (SW)SERIAL_8N1); ?
        //      may not be relevant, but some sources claim we need 8N2

        _sensors.push_back(sensor);
    }
    #endif

}

void _sensorReport(unsigned char index, double value) {

    const auto& magnitude = _magnitudes.at(index);

    // XXX: ensure that the received 'value' will fit here
    // dtostrf 2nd arg only controls leading zeroes and the
    // 3rd is only for the part after the dot
    char buffer[64];
    dtostrf(value, 1, magnitude.decimals, buffer);

    #if BROKER_SUPPORT
        SensorReportBroker::Publish(magnitudeTopic(magnitude.type), magnitude.index_global, value, buffer);
    #endif

    #if MQTT_SUPPORT

        mqttSend(magnitudeTopicIndex(index).c_str(), buffer);

        #if SENSOR_PUBLISH_ADDRESSES
            char topic[32];
            snprintf(topic, sizeof(topic), "%s/%s", SENSOR_ADDRESS_TOPIC, magnitudeTopic(magnitude.type).c_str());
            if (SENSOR_USE_INDEX || (sensor_magnitude_t::counts(magnitude.type) > 1)) {
                mqttSend(topic, magnitude.index_global, magnitude.sensor->address(magnitude.slot).c_str());
            } else {
                mqttSend(topic, magnitude.sensor->address(magnitude.slot).c_str());
            }
        #endif // SENSOR_PUBLISH_ADDRESSES

    #endif // MQTT_SUPPORT

    #if THINGSPEAK_SUPPORT
        tspkEnqueueMeasurement(index, buffer);
    #endif // THINGSPEAK_SUPPORT

    #if DOMOTICZ_SUPPORT
        domoticzSendMagnitude(magnitude.type, index, value, buffer);
    #endif // DOMOTICZ_SUPPORT

}


void _sensorCallback(unsigned char i, unsigned char type, double value) {

    DEBUG_MSG_P(PSTR("[SENSOR] Sensor #%u callback, type %u, payload: '%s'\n"), i, type, String(value).c_str());

    for (unsigned char k=0; k<_magnitudes.size(); k++) {
        if ((_sensors[i] == _magnitudes[k].sensor) && (type == _magnitudes[k].type)) {
            _sensorReport(k, value);
            return;
        }
    }

}

void _sensorInit() {

    _sensors_ready = true;

    for (unsigned char i=0; i<_sensors.size(); i++) {

        // Do not process an already initialized sensor
        if (_sensors[i]->ready()) continue;
        DEBUG_MSG_P(PSTR("[SENSOR] Initializing %s\n"), _sensors[i]->description().c_str());

        // Force sensor to reload config
        _sensors[i]->begin();
        if (!_sensors[i]->ready()) {
            if (_sensors[i]->error() != 0) DEBUG_MSG_P(PSTR("[SENSOR]  -> ERROR %d\n"), _sensors[i]->error());
            _sensors_ready = false;
            break;
        }

        // Initialize sensor magnitudes
        for (unsigned char magnitude_index = 0; magnitude_index < _sensors[i]->count(); ++magnitude_index) {

            const auto magnitude_type = _sensors[i]->type(magnitude_index);
            const auto magnitude_local = _sensors[i]->local(magnitude_type);
            _magnitudes.emplace_back(
                magnitude_index,     // id of the magnitude, unique to the sensor
                magnitude_local,     // index_local, # of the magnitude
                magnitude_type,      // specific type of the magnitude
                sensor::Unit::None,  // set up later, in configuration
                _sensors[i]          // bind the sensor to allow us to reference it later
            );

            if (_sensorIsEmon(_sensors[i]) && (MAGNITUDE_ENERGY == magnitude_type)) {
                const auto index_global = _magnitudes.back().index_global;
                auto* sensor = static_cast<BaseEmonSensor*>(_sensors[i]);
                sensor->resetEnergy(magnitude_local, _sensorEnergyTotal(index_global));
                _sensor_save_count.push_back(0);
            }

            DEBUG_MSG_P(PSTR("[SENSOR]  -> %s:%u\n"),
                magnitudeTopic(magnitude_type).c_str(),
                sensor_magnitude_t::counts(magnitude_type)
            );

        }

        // Hook callback
        _sensors[i]->onEvent([i](unsigned char type, double value) {
            _sensorCallback(i, type, value);
        });

        // Custom initializations, based on IDs

        switch (_sensors[i]->getID()) {
        case SENSOR_MICS2710_ID:
        case SENSOR_MICS5525_ID: {
            auto* sensor = static_cast<BaseAnalogSensor*>(_sensors[i]);
            sensor->setR0(getSetting("snsR0", sensor->getR0()));
            sensor->setRS(getSetting("snsRS", sensor->getRS()));
            sensor->setRL(getSetting("snsRL", sensor->getRL()));
            break;
        }
        default:
            break;
        }

    }

}

namespace settings {
namespace internal {

template <>
sensor::Unit convert(const String& string) {
    const int value = string.toInt();
    if ((value > static_cast<int>(sensor::Unit::Min_)) && (value < static_cast<int>(sensor::Unit::Max_))) {
        return static_cast<sensor::Unit>(value);
    }

    return sensor::Unit::None;
}

template <>
String serialize(const sensor::Unit& unit) {
    return String(static_cast<int>(unit));
}

} // ns settings::internal
} // ns settings

void _sensorConfigure() {

    // General sensor settings for reporting and saving
    _sensor_read_interval = 1000 * constrain(getSetting("snsRead", SENSOR_READ_INTERVAL), SENSOR_READ_MIN_INTERVAL, SENSOR_READ_MAX_INTERVAL);
    _sensor_report_every = constrain(getSetting("snsReport", SENSOR_REPORT_EVERY), SENSOR_REPORT_MIN_EVERY, SENSOR_REPORT_MAX_EVERY);
    _sensor_save_every = getSetting("snsSave", SENSOR_SAVE_EVERY);

    _sensor_realtime = getSetting("apiRealTime", 1 == API_REAL_TIME_VALUES);

    // pre-load some settings that are controlled via old build flags
    const auto tmp_min_delta = getSetting("tmpMinDelta", TEMPERATURE_MIN_CHANGE);
    const auto hum_min_delta = getSetting("humMinDelta", HUMIDITY_MIN_CHANGE);
    const auto ene_max_delta = getSetting("eneMaxDelta", ENERGY_MAX_CHANGE);

    // Apply settings based on sensor type
    for (unsigned char index = 0; index < _sensors.size(); ++index) {

        #if MICS2710_SUPPORT || MICS5525_SUPPORT
        {
            if (getSetting("snsResetCalibration", false)) {
                switch (_sensors[index]->getID()) {
                case SENSOR_MICS2710_ID:
                case SENSOR_MICS5525_ID: {
                    auto* sensor = static_cast<BaseAnalogSensor*>(_sensors[index]);
                    sensor->calibrate();
                    setSetting("snsR0", sensor->getR0());
                    break;
                }
                default:
                    break;
                }
            }
        }
        #endif // MICS2710_SUPPORT || MICS5525_SUPPORT

        if (_sensorIsEmon(_sensors[index])) {

            // TODO: ::isEmon() ?
            double value;
            auto* sensor = static_cast<BaseEmonSensor*>(_sensors[index]);

            if ((value = getSetting("pwrExpectedC", 0.0))) {
                sensor->expectedCurrent(value);
                delSetting("pwrExpectedC");
                setSetting("pwrRatioC", sensor->getCurrentRatio());
            }

            if ((value = getSetting("pwrExpectedV", 0.0))) {
                delSetting("pwrExpectedV");
                sensor->expectedVoltage(value);
                setSetting("pwrRatioV", sensor->getVoltageRatio());
            }

            if ((value = getSetting("pwrExpectedP", 0.0))) {
                delSetting("pwrExpectedP");
                sensor->expectedPower(value);
                setSetting("pwrRatioP", sensor->getPowerRatio());
            }

            if (getSetting("pwrResetE", false)) {
                delSetting("pwrResetE");
                for (size_t index = 0; index < sensor->countDevices(); ++index) {
                    sensor->resetEnergy(index);
                    _sensorResetEnergyTotal(index);
                }
            }

            if (getSetting("pwrResetCalibration", false)) {
                delSetting("pwrResetCalibration");
                delSetting("pwrRatioC");
                delSetting("pwrRatioV");
                delSetting("pwrRatioP");
                sensor->resetRatios();
            }

        } // is emon?

    }

    // Update magnitude config, filter sizes and reset energy if needed
    {

        // TODO: instead of using global enum, have a local mapping?
        const auto tmpUnits = getSetting("tmpUnits", SENSOR_TEMPERATURE_UNITS);
        const auto pwrUnits = getSetting("pwrUnits", SENSOR_POWER_UNITS);
        const auto eneUnits = getSetting("eneUnits", SENSOR_ENERGY_UNITS);

        for (unsigned char index = 0; index < _magnitudes.size(); ++index) {

            auto& magnitude = _magnitudes.at(index);

            // process emon-specific settings first. ensure that settings use global index and we access sensor with the local one
            if (_sensorIsEmon(magnitude.sensor)) {
                // TODO: compatibility proxy, fetch global key before indexed
                auto get_ratio = [](const char* key, unsigned char index, double default_value) -> double {
                    return getSetting({key, index}, getSetting(key, default_value));
                };

                auto* sensor = static_cast<BaseEmonSensor*>(magnitude.sensor);

                switch (magnitude.type) {
                case MAGNITUDE_CURRENT:
                    sensor->setCurrentRatio(
                        magnitude.index_local, get_ratio("pwrRatioC", magnitude.index_global, sensor->defaultCurrentRatio())
                    );
                    break;
                case MAGNITUDE_POWER_ACTIVE:
                    sensor->setPowerRatio(
                        magnitude.index_local, get_ratio("pwrRatioP", magnitude.index_global, sensor->defaultPowerRatio())
                    );
                    break;
                case MAGNITUDE_VOLTAGE:
                    sensor->setVoltageRatio(
                        magnitude.index_local, get_ratio("pwrRatioV", magnitude.index_global, sensor->defaultVoltageRatio())
                    );
                    sensor->setVoltage(
                        magnitude.index_local, get_ratio("pwrVoltage", magnitude.index_global, sensor->defaultVoltage())
                    );
                    break;
                case MAGNITUDE_ENERGY:
                    sensor->setEnergyRatio(
                        magnitude.index_local, get_ratio("pwrRatioE", magnitude.index_global, sensor->defaultEnergyRatio())
                    );
                    break;
                default:
                    break;
                }
            }

            // adjust type-specific units (TODO: try to adjust settings to use type prefixes?)
            switch (magnitude.type) {
                case MAGNITUDE_TEMPERATURE:
                    magnitude.units = _magnitudeUnitFilter(
                        magnitude,
                        getSetting({"tmpUnits", magnitude.index_global}, tmpUnits)
                    );
                    break;
                case MAGNITUDE_POWER_ACTIVE:
                    magnitude.units = _magnitudeUnitFilter(
                        magnitude,
                        getSetting({"pwrUnits", magnitude.index_global}, pwrUnits)
                    );
                    break;
                case MAGNITUDE_ENERGY:
                    magnitude.units = _magnitudeUnitFilter(
                        magnitude,
                        getSetting({"eneUnits", magnitude.index_global}, eneUnits)
                    );
                    break;
                default:
                    magnitude.units = magnitude.sensor->units(magnitude.slot);
                    break;
            }

            // some magnitudes allow to be corrected with an offset
            {
                if (_magnitudeCanUseCorrection(magnitude.type)) {
                    auto key = String(_magnitudeSettingsPrefix(magnitude.type)) + F("Correction");
                    magnitude.correction = getSetting({key, magnitude.index_global}, getSetting(key, _magnitudeCorrection(magnitude.type)));
                }
            }

            // some sensors can override decimal values if sensor has more precision than default
            {
                signed char decimals = magnitude.sensor->decimals(magnitude.units);
                if (decimals < 0) decimals = _sensorUnitDecimals(magnitude.units);
                magnitude.decimals = (unsigned char) decimals;
            }

            // Per-magnitude min & max delta settings
            // - min controls whether we report at all when report_count overflows
            // - max will trigger report as soon as read value is greater than the specified delta
            //   (atm this works best for accumulated magnitudes, like energy)
            {
                auto min_default = 0.0;
                auto max_default = 0.0;

                switch (magnitude.type) {
                    case MAGNITUDE_TEMPERATURE:
                        min_default = tmp_min_delta;
                        break;
                    case MAGNITUDE_HUMIDITY:
                        min_default = hum_min_delta;
                        break;
                    case MAGNITUDE_ENERGY:
                        max_default = ene_max_delta;
                        break;
                    default:
                        break;
                }

                magnitude.min_change = getSetting(
                    {_magnitudeSettingsKey(magnitude, F("MinDelta")), magnitude.index_global},
                    min_default
                );
                magnitude.max_change = getSetting(
                    {_magnitudeSettingsKey(magnitude, F("MaxDelta")), magnitude.index_global},
                    max_default
                );
            }

            // Sometimes we want to ensure the value is above certain threshold before reporting
            {
                magnitude.zero_threshold = getSetting(
                    {_magnitudeSettingsKey(magnitude, F("ZeroThreshold")), magnitude.index_global},
                    std::numeric_limits<double>::quiet_NaN()
                );
            }

            // in case we don't save energy periodically, purge existing value in ram & settings
            if ((MAGNITUDE_ENERGY == magnitude.type) && (0 == _sensor_save_every)) {
                _sensorResetEnergyTotal(magnitude.index_global);
            }

        }
    }

    saveSettings();

}

// -----------------------------------------------------------------------------
// Public
// -----------------------------------------------------------------------------

unsigned char sensorCount() {
    return _sensors.size();
}

unsigned char magnitudeCount() {
    return _magnitudes.size();
}

unsigned char magnitudeType(unsigned char index) {
    if (index < _magnitudes.size()) {
        return _magnitudes[index].type;
    }
    return MAGNITUDE_NONE;
}

double magnitudeValue(unsigned char index) {
    if (index < _magnitudes.size()) {
        return _sensor_realtime ? _magnitudes[index].last : _magnitudes[index].reported;
    }
    return DBL_MIN;
}

unsigned char magnitudeIndex(unsigned char index) {
    if (index < _magnitudes.size()) {
        return _magnitudes[index].index_global;
    }
    return 0;
}

String magnitudeDescription(unsigned char index) {
    if (index < _magnitudes.size()) {
        return _magnitudeDescription(_magnitudes[index]);
    }
    return String();
}

String magnitudeTopicIndex(unsigned char index) {
    char topic[32] = {0};
    if (index < _magnitudes.size()) {
        sensor_magnitude_t magnitude = _magnitudes[index];
        if (SENSOR_USE_INDEX || (sensor_magnitude_t::counts(magnitude.type) > 1)) {
            snprintf(topic, sizeof(topic), "%s/%u", magnitudeTopic(magnitude.type).c_str(), magnitude.index_global);
        } else {
            snprintf(topic, sizeof(topic), "%s", magnitudeTopic(magnitude.type).c_str());
        }
    }
    return String(topic);
}

// -----------------------------------------------------------------------------

void _sensorBackwards() {

    // Some keys from older versions were longer
    moveSetting("powerUnits", "pwrUnits");
    moveSetting("energyUnits", "eneUnits");

    // Energy is now indexed (based on magnitude.index_global)
    moveSetting("eneTotal", "eneTotal0");

	// Update PZEM004T energy total across multiple devices
    moveSettings("pzEneTotal", "eneTotal");

    // Unit ID is no longer shared, drop when equal to Min_ or None
    const char *keys[3] = {
        "pwrUnits", "eneUnits", "tmpUnits"
    };

    for (auto* key : keys) {
        const auto units = getSetting(key);
        if (units.length() && (units.equals("0") || units.equals("1"))) {
            delSetting(key);
        }
    }

}

void sensorSetup() {

    // Settings backwards compatibility
    _sensorBackwards();

    // Load configured sensors and set up all of magnitudes
    _sensorLoad();
    _sensorInit();

    // Configure based on settings
    _sensorConfigure();

    // Allow us to query key default
    settingsRegisterDefaults({
        [](const char* key) -> bool {
            if (strncmp(key, "pwr", 3) == 0) return true;
            return false;
        },
        _sensorQueryDefault
    });

    // Websockets integration, send sensor readings and configuration
    #if WEB_SUPPORT
        wsRegister()
            .onVisible(_sensorWebSocketOnVisible)
            .onConnected(_sensorWebSocketOnConnected)
            .onData(_sensorWebSocketSendData)
            .onKeyCheck(_sensorWebSocketOnKeyCheck);
    #endif

    // MQTT receive callback, atm only for energy reset
    #if MQTT_SUPPORT
        mqttRegister(_sensorMqttCallback);
    #endif

    // API
    #if API_SUPPORT
        _sensorAPISetup();
    #endif

    // Terminal
    #if TERMINAL_SUPPORT
        _sensorInitCommands();
    #endif

    // Main callbacks
    espurnaRegisterLoop(sensorLoop);
    espurnaRegisterReload(_sensorConfigure);

}

void sensorLoop() {

    // Check if we still have uninitialized sensors
    static unsigned long last_init = 0;
    if (!_sensors_ready) {
        if (millis() - last_init > SENSOR_INIT_INTERVAL) {
            last_init = millis();
            _sensorInit();
        }
    }

    if (_magnitudes.size() == 0) return;

    // Tick hook, called every loop()
    _sensorTick();

    // Check if we should read new data
    static unsigned long last_update = 0;
    static unsigned long report_count = 0;
    if (millis() - last_update > _sensor_read_interval) {

        last_update = millis();
        report_count = (report_count + 1) % _sensor_report_every;

        double value_raw;       // holds the raw value as the sensor returns it
        double value_show;      // holds the processed value applying units and decimals
        double value_filtered;  // holds the processed value applying filters, and the units and decimals

        // Pre-read hook, called every reading
        _sensorPre();

        // Get the first relay state
        #if RELAY_SUPPORT && SENSOR_POWER_CHECK_STATUS
            const bool relay_off = (relayCount() == 1) && (relayStatus(0) == 0);
        #endif

        // Get readings
        for (unsigned char i=0; i<_magnitudes.size(); i++) {

            sensor_magnitude_t magnitude = _magnitudes[i];

            if (magnitude.sensor->status()) {

                // -------------------------------------------------------------
                // Instant value
                // -------------------------------------------------------------

                value_raw = magnitude.sensor->value(magnitude.slot);

                // Completely remove spurious values if relay is OFF
                #if RELAY_SUPPORT && SENSOR_POWER_CHECK_STATUS
                    switch (magnitude.type) {
                        case MAGNITUDE_POWER_ACTIVE:
                        case MAGNITUDE_POWER_REACTIVE:
                        case MAGNITUDE_POWER_APPARENT:
                        case MAGNITUDE_POWER_FACTOR:
                        case MAGNITUDE_CURRENT:
                        case MAGNITUDE_ENERGY_DELTA:
                            if (relay_off) {
                                value_raw = 0.0;
                            }
                            break;
                        default:
                            break;
                    }
                #endif

                // In addition to that, we also check that value is above a certain threshold
                if ((!std::isnan(magnitude.zero_threshold)) && ((value_raw < magnitude.zero_threshold))) {
                    value_raw = 0.0;
                }

                _magnitudes[i].last = value_raw;

                // -------------------------------------------------------------
                // Processing (filters)
                // -------------------------------------------------------------

                magnitude.filter->add(value_raw);

                // Special case for MovingAverageFilter
                switch (magnitude.type) {
                    case MAGNITUDE_COUNT:
                    case MAGNITUDE_GEIGER_CPM:
                    case MAGNITUDE_GEIGER_SIEVERT:
                        value_raw = magnitude.filter->result();
                        break;
                    default:
                        break;
                }

                // -------------------------------------------------------------
                // Procesing (units and decimals)
                // -------------------------------------------------------------

                value_show = _magnitudeProcess(magnitude, value_raw);
                #if BROKER_SUPPORT
                {
                    char buffer[64];
                    dtostrf(value_show, 1, magnitude.decimals, buffer);
                    SensorReadBroker::Publish(magnitudeTopic(magnitude.type), magnitude.index_global, value_show, buffer);
                }
                #endif

                // -------------------------------------------------------------
                // Debug
                // -------------------------------------------------------------

                #if SENSOR_DEBUG
                {
                    char buffer[64];
                    dtostrf(value_show, 1, magnitude.decimals, buffer);
                    DEBUG_MSG_P(PSTR("[SENSOR] %s - %s: %s%s\n"),
                        _magnitudeDescription(magnitude).c_str(),
                        magnitudeTopic(magnitude.type).c_str(),
                        buffer,
                        _magnitudeUnits(magnitude).c_str()
                    );
                }
                #endif // SENSOR_DEBUG

                // -------------------------------------------------------------------
                // Report when
                // - report_count overflows after reaching _sensor_report_every
                // - when magnitude specifies max_change and we greater or equal to it
                // -------------------------------------------------------------------

                bool report = (0 == report_count);

                if (magnitude.max_change > 0) {
                    report = (fabs(value_show - magnitude.reported) >= magnitude.max_change);
                }

                // Special case for energy, save readings to RAM and EEPROM
                if (MAGNITUDE_ENERGY == magnitude.type) {
                    _magnitudeSaveEnergyTotal(magnitude, report);
                }

                if (report) {

                    value_filtered = magnitude.filter->result();
                    value_filtered = _magnitudeProcess(magnitude, value_filtered);

                    magnitude.filter->reset();
                    if (magnitude.filter->size() != _sensor_report_every) {
                        magnitude.filter->resize(_sensor_report_every);
                    }

                    // Check if there is a minimum change threshold to report
                    if (fabs(value_filtered - magnitude.reported) >= magnitude.min_change) {
                        _magnitudes[i].reported = value_filtered;
                        _sensorReport(i, value_filtered);
                    } // if (fabs(value_filtered - magnitude.reported) >= magnitude.min_change)

                } // if (report_count == 0)

            } // if (magnitude.sensor->status())
        } // for (unsigned char i=0; i<_magnitudes.size(); i++)

        // Post-read hook, called every reading
        _sensorPost();

        // And report data to modules that don't specifically track them
        #if WEB_SUPPORT
            wsPost(_sensorWebSocketSendData);
        #endif

        #if THINGSPEAK_SUPPORT
            if (report_count == 0) tspkFlush();
        #endif

    }

}

#endif // SENSOR_SUPPORT<|MERGE_RESOLUTION|>--- conflicted
+++ resolved
@@ -1323,7 +1323,6 @@
             }
         #endif
 
-<<<<<<< HEAD
         #if PZEM004T_SUPPORT || PZEM004TV30_SUPPORT
             switch (sensor->getID()) {
             case SENSOR_PZEM004T_ID:
@@ -1332,11 +1331,6 @@
                 break;
             default:
                 break;
-=======
-        #if PZEM004T_SUPPORT
-            if (sensor->getID() == SENSOR_PZEM004T_ID) {
-                root["pzemVisible"] = 1;
->>>>>>> d479ebd6
             }
         #endif
 
