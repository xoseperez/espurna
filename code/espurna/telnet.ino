/*

TELNET MODULE

Copyright (C) 2017-2019 by Xose Pérez <xose dot perez at gmail dot com>

Parts of the code have been borrowed from Thomas Sarlandie's NetServer
(https://github.com/sarfata/kbox-firmware/tree/master/src/esp)

AsyncBufferedClient based on ESPAsyncTCPbuffer, distributed with the ESPAsyncTCP
(https://github.com/me-no-dev/ESPAsyncTCP/blob/master/src/ESPAsyncTCPbuffer.cpp)

*/

#if TELNET_SUPPORT

#define TELNET_IAC  0xFF
#define TELNET_XEOF 0xEC

#if TELNET_SERVER == TELNET_SERVER_WIFISERVER
    using TTelnetServer = WiFiServer;
    using TTelnetClient = WiFiClient;

#elif TELNET_SERVER == TELNET_SERVER_ASYNC
    #include <ESPAsyncTCP.h>
    #include <Schedule.h>
    using TTelnetServer = AsyncServer;

#if TELNET_SERVER_ASYNC_BUFFERED
    #include <list>

    struct AsyncBufferedClient {
        constexpr static const size_t BUFFERS_MAX = 5;
        using buffer_t = std::vector<uint8_t>;

        AsyncBufferedClient(AsyncClient* client) :
            _client(client)
        {
            _client->onAck(_s_onAck, this);
            _client->onPoll(_s_onPoll, this);
        }

        void _addBuffer();
        static void _trySend(AsyncBufferedClient* client);
        static void _s_onAck(void* client_ptr, AsyncClient*, size_t, uint32_t);
        static void _s_onPoll(void* client_ptr, AsyncClient* client);

        size_t write(char c);
        size_t write(const char* data, size_t size=0);

        void flush();
        size_t available();

        void close(bool now = false);
        bool connected();

        std::unique_ptr<AsyncClient> _client;

        std::list<buffer_t> _buffers;
    };

    using TTelnetClient = AsyncBufferedClient;

#else
    using TTelnetClient = AsyncClient;

#endif // TELNET_SERVER_ASYNC_BUFFERED

#endif // TELNET_SERVER == TELNET_SERVER_WIFISERVER

TTelnetServer _telnetServer(TELNET_PORT);
std::unique_ptr<TTelnetClient> _telnetClients[TELNET_MAX_CLIENTS];

bool _telnetAuth = TELNET_AUTHENTICATION;
bool _telnetClientsAuth[TELNET_MAX_CLIENTS];

// -----------------------------------------------------------------------------
// Private methods
// -----------------------------------------------------------------------------

#if WEB_SUPPORT

bool _telnetWebSocketOnKeyCheck(const char * key, JsonVariant& value) {
    return (strncmp(key, "telnet", 6) == 0);
}

void _telnetWebSocketOnConnected(JsonObject& root) {
    root["telnetSTA"] = getSetting("telnetSTA", TELNET_STA).toInt() == 1;
    root["telnetAuth"] = getSetting("telnetAuth", TELNET_AUTHENTICATION).toInt() == 1;
}

#endif

<<<<<<< HEAD
#if TELNET_SERVER == TELNET_SERVER_WIFISERVER
=======
#if TELNET_REVERSE_SUPPORT
    void _telnetReverse(const char * host, uint16_t port) {
        DEBUG_MSG_P(PSTR("[TELNET] Connecting to reverse telnet on %s:%d\n"), host, port);

        unsigned char i;
        for (i = 0; i < TELNET_MAX_CLIENTS; i++) {
            if (!_telnetClients[i] || !_telnetClients[i]->connected()) {
                #if TELNET_SERVER == TELNET_SERVER_WIFISERVER
                    _telnetClients[i] = std::make_unique<WiFiClient>();
                #else // TELNET_SERVER_ASYNC
                    _telnetClients[i] = std::make_unique<AsyncClient>();
                #endif

                if (_telnetClients[i]->connect(host, port)) {
                    return _telnetNotifyConnected(i);
                } else {
                    DEBUG_MSG_P(PSTR("[TELNET] Error connecting reverse telnet\n"));
                    return _telnetDisconnect(i);
                }
            }
        }

        //no free/disconnected spot so reject
        if (i == TELNET_MAX_CLIENTS) {
            DEBUG_MSG_P(PSTR("[TELNET] Failed too connect - too many clients connected\n"));
        }
    }

    #if MQTT_SUPPORT
    void _telnetReverseMQTTCallback(unsigned int type, const char * topic, const char * payload) {
        if (type == MQTT_CONNECT_EVENT) {
            mqttSubscribe(MQTT_TOPIC_TELNET_REVERSE);
        } else if (type == MQTT_MESSAGE_EVENT) {
            String t = mqttMagnitude((char *) topic);

            if (t.equals(MQTT_TOPIC_TELNET_REVERSE)) {
                String pl = String(payload);
                int col = pl.indexOf(':');
                if (col != -1) {
                    String host = pl.substring(0, col);
                    uint16_t port = pl.substring(col + 1).toInt();

                    _telnetReverse(host.c_str(), port);
                } else {
                    DEBUG_MSG_P(PSTR("[TELNET] Incorrect reverse telnet value given, use the form \"host:ip\""));
                }
            }
        }
    }
    #endif
#endif
>>>>>>> f3b35567

void _telnetDisconnect(unsigned char clientId) {
    _telnetClients[clientId]->stop();
    _telnetClients[clientId] = nullptr;
    wifiReconnectCheck();
    DEBUG_MSG_P(PSTR("[TELNET] Client #%d disconnected\n"), clientId);
}

#elif TELNET_SERVER == TELNET_SERVER_ASYNC

void _telnetCleanUp() {
    schedule_function([] () {
        for (unsigned char clientId=0; clientId < TELNET_MAX_CLIENTS; ++clientId) {
            if (!_telnetClients[clientId]->connected()) {
                _telnetClients[clientId] = nullptr;
                wifiReconnectCheck();
                DEBUG_MSG_P(PSTR("[TELNET] Client #%d disconnected\n"), clientId);
            }
        }
    });
}

// just close, clean-up method above will destroy the object later
void _telnetDisconnect(unsigned char clientId) {
    _telnetClients[clientId]->close(true);
}

#if TELNET_SERVER_ASYNC_BUFFERED

void AsyncBufferedClient::_trySend(AsyncBufferedClient* client) {
    while (!client->_buffers.empty()) {
        auto& chunk = client->_buffers.front();
        if (client->_client->space() >= chunk.size()) {
            client->_client->write((const char*)chunk.data(), chunk.size());
            client->_buffers.pop_front();
            continue;
        }
        return;
    }
}

void AsyncBufferedClient::_s_onAck(void* client_ptr, AsyncClient*, size_t, uint32_t) {
    _trySend(reinterpret_cast<AsyncBufferedClient*>(client_ptr));
}

void AsyncBufferedClient::_s_onPoll(void* client_ptr, AsyncClient* client) {
    _trySend(reinterpret_cast<AsyncBufferedClient*>(client_ptr));
}

void AsyncBufferedClient::_addBuffer() {
    // Note: c++17 emplace returns created object reference
    _buffers.emplace_back();
    _buffers.back().reserve(TCP_MSS);
}

size_t AsyncBufferedClient::write(const char* data, size_t size) {

    if (_buffers.size() > AsyncBufferedClient::BUFFERS_MAX) return 0;

    size_t written = 0;
    if (_buffers.empty()) {
        written = _client->add(data, size);
        if (written == size) return size;
    }

    const size_t full_size = size;
    char* data_ptr = const_cast<char*>(data + written);
    size -= written;

    while (size) {
        if (_buffers.empty()) _addBuffer();
        auto& current = _buffers.back();
        const auto have = current.capacity() - current.size();
        if (have >= size) {
            current.insert(current.end(), data_ptr, data_ptr + size);
            size = 0;
        } else {
            current.insert(current.end(), data_ptr, data_ptr + have);
            _addBuffer();
            data_ptr += have;
            size -= have;
        }
    }

    return full_size;

}

size_t AsyncBufferedClient::write(char c) {
    char _c[1] {c};
    return write(_c, 1);
}

void AsyncBufferedClient::flush() {
    _client->send();
}

size_t AsyncBufferedClient::available() {
    return _client->space();
}

void AsyncBufferedClient::close(bool now) {
    _client->close(now);
}

bool AsyncBufferedClient::connected() {
    return _client->connected();
}

#endif // TELNET_SERVER_ASYNC_BUFFERED

#endif // TELNET_SERVER == TELNET_SERVER_WIFISERVER

size_t _telnetWrite(unsigned char clientId, const char *data, size_t len) {
    if (_telnetClients[clientId] && _telnetClients[clientId]->connected()) {
        return _telnetClients[clientId]->write(data, len);
    }
    return 0;
}

size_t _telnetWrite(const char *data, size_t len) {
    unsigned char count = 0;
    for (unsigned char i = 0; i < TELNET_MAX_CLIENTS; i++) {
        // Do not send broadcast messages to unauthenticated clients
        if (_telnetAuth && !_telnetClientsAuth[i]) {
            continue;
        }

        if (_telnetWrite(i, data, len)) ++count;
    }
    return count;
}

size_t _telnetWrite(const char *data) {
    return _telnetWrite(data, strlen(data));
}

size_t _telnetWrite(unsigned char clientId, const char * message) {
    return _telnetWrite(clientId, message, strlen(message));
}

void _telnetData(unsigned char clientId, char * data, size_t len) {

    if ((len >= 2) && (data[0] == TELNET_IAC)) {
        // C-d is sent as two bytes (sometimes repeating)
        if (data[1] == TELNET_XEOF) {
            _telnetDisconnect(clientId);
        }
        return; // Ignore telnet negotiation
    }

    if ((strncmp(data, "close", 5) == 0) || (strncmp(data, "quit", 4) == 0)) {
        #if TELNET_SERVER == TELNET_SERVER_WIFISERVER
            _telnetDisconnect(clientId);
        #else
            _telnetClients[clientId]->close();
        #endif
        return;
    }

    // Password prompt (disable on CORE variant)
    #ifdef ESPURNA_CORE
        const bool authenticated = true;
    #else
        const bool authenticated = _telnetClientsAuth[clientId];
    #endif

    if (_telnetAuth && !authenticated) {
        String password = getAdminPass();
        if (strncmp(data, password.c_str(), password.length()) == 0) {
            DEBUG_MSG_P(PSTR("[TELNET] Client #%d authenticated\n"), clientId);
            _telnetWrite(clientId, "Password correct, welcome!\n");
            _telnetClientsAuth[clientId] = true;
        } else {
            _telnetWrite(clientId, "Password (try again): ");
        }
        return;
    }

    // Inject command
    #if TERMINAL_SUPPORT
        terminalInject((void*)data, len);
    #endif
}

void _telnetNotifyConnected(unsigned char i) {

    DEBUG_MSG_P(PSTR("[TELNET] Client #%u connected\n"), i);

    #if TELNET_SERVER == TELNET_SERVER_ASYNC
        _telnetClients[i]->onAck([i](void *s, AsyncClient *c, size_t len, uint32_t time) {
        }, 0);

        _telnetClients[i]->onData([i](void *s, AsyncClient *c, void *data, size_t len) {
            _telnetData(i, data, len);
        }, 0);

        _telnetClients[i]->onDisconnect([i](void *s, AsyncClient *c) {
            _telnetDisconnect(i);
        }, 0);

        _telnetClients[i]->onError([i](void *s, AsyncClient *c, int8_t error) {
            DEBUG_MSG_P(PSTR("[TELNET] Error %s (%d) on client #%u\n"), c->errorToString(error), error, i);
        }, 0);

        _telnetClients[i]->onTimeout([i](void *s, AsyncClient *c, uint32_t time) {
            DEBUG_MSG_P(PSTR("[TELNET] Timeout on client #%u at %lu\n"), i, time);
            c->close();
        }, 0);
    #endif

    // If there is no terminal support automatically dump info and crash data
    #if TERMINAL_SUPPORT == 0
        info();
        wifiDebug();
        crashDump();
        crashClear();
    #endif

    #ifdef ESPURNA_CORE
        _telnetClientsAuth[i] = true;
    #else
        _telnetClientsAuth[i] = !_telnetAuth;
        if (_telnetAuth) {
            if (getAdminPass().length()) {
                _telnetWrite(i, "Password: ");
            } else {
                _telnetClientsAuth[i] = true;
            }
        }
    #endif

    wifiReconnectCheck();

}

#if TELNET_SERVER == TELNET_SERVER_WIFISERVER

void _telnetLoop() {
    if (_telnetServer.hasClient()) {
        int i;

        for (i = 0; i < TELNET_MAX_CLIENTS; i++) {
            if (!_telnetClients[i] || !_telnetClients[i]->connected()) {

                _telnetClients[i] = std::make_unique<TTelnetClient>(_telnetServer.available());

                if (_telnetClients[i]->localIP() != WiFi.softAPIP()) {
                    // Telnet is always available for the ESPurna Core image
                    #ifdef ESPURNA_CORE
                        bool telnetSTA = true;
                    #else
                        bool telnetSTA = getSetting("telnetSTA", TELNET_STA).toInt() == 1;
                    #endif

                    if (!telnetSTA) {
                        DEBUG_MSG_P(PSTR("[TELNET] Rejecting - Only local connections\n"));
                        _telnetDisconnect(i);
                        return;
                    }
                }

                _telnetNotifyConnected(i);

                break;
            }
        }

        //no free/disconnected spot so reject
        if (i == TELNET_MAX_CLIENTS) {
            DEBUG_MSG_P(PSTR("[TELNET] Rejecting - Too many connections\n"));
            _telnetServer.available().stop();
            return;
        }
    }

    for (int i = 0; i < TELNET_MAX_CLIENTS; i++) {
        if (_telnetClients[i]) {
            // Handle client timeouts
            if (!_telnetClients[i]->connected()) {
                _telnetDisconnect(i);
            } else {
                // Read data from clients
                while (_telnetClients[i] && _telnetClients[i]->available()) {
                    char data[TERMINAL_BUFFER_SIZE];
                    size_t len = _telnetClients[i]->available();
<<<<<<< HEAD
                    unsigned int r = _telnetClients[i]->readBytes(data, std::min(sizeof(data), len));
                    
=======
                    unsigned int r = _telnetClients[i]->readBytes(data, min(sizeof(data), len));

>>>>>>> f3b35567
                    _telnetData(i, data, r);
                }
            }
        }
    }
}

#elif TELNET_SERVER == TELNET_SERVER_ASYNC

void _telnetNewClient(AsyncClient* client) {
    if (client->localIP() != WiFi.softAPIP()) {
        // Telnet is always available for the ESPurna Core image
        #ifdef ESPURNA_CORE
            bool telnetSTA = true;
        #else
            bool telnetSTA = getSetting("telnetSTA", TELNET_STA).toInt() == 1;
        #endif

        if (!telnetSTA) {
            DEBUG_MSG_P(PSTR("[TELNET] Rejecting - Only local connections\n"));
            client->onDisconnect([](void *s, AsyncClient *c) {
                delete c;
            });
            client->close(true);
            return;
        }
    }

    for (unsigned char i = 0; i < TELNET_MAX_CLIENTS; i++) {

        if (!_telnetClients[i] || !_telnetClients[i]->connected()) {

<<<<<<< HEAD
            client->onError([i](void *s, AsyncClient *client, int8_t error) {
                DEBUG_MSG_P(PSTR("[TELNET] Error %s (%d) on client #%u\n"), client->errorToString(error), error, i);
            });
            client->onData([i](void*, AsyncClient*, void *data, size_t len){
                _telnetData(i, reinterpret_cast<char*>(data), len);
            });
            client->onDisconnect([i](void*, AsyncClient*) {
                _telnetCleanUp();
            });

            // XXX: AsyncClient does not have copy ctor
            #if TELNET_SERVER_ASYNC_BUFFERED
                _telnetClients[i] = std::make_unique<TTelnetClient>(client);
            #else
                _telnetClients[i] = std::unique_ptr<TTelnetClient>(client);
            #endif // TELNET_SERVER_ASYNC_BUFFERED
=======
            _telnetClients[i] = std::unique_ptr<AsyncClient>(client);
>>>>>>> f3b35567

            _telnetNotifyConnected(i);

            return;
        }

    }

    DEBUG_MSG_P(PSTR("[TELNET] Rejecting - Too many connections\n"));
    client->onDisconnect([](void *s, AsyncClient *c) {
        delete c;
    });
    client->close(true);
}

#endif // TELNET_SERVER == TELNET_SERVER_WIFISERVER

// -----------------------------------------------------------------------------
// Public API
// -----------------------------------------------------------------------------

bool telnetConnected() {
    for (unsigned char i = 0; i < TELNET_MAX_CLIENTS; i++) {
        if (_telnetClients[i] && _telnetClients[i]->connected()) return true;
    }
    return false;
}

unsigned char telnetWrite(unsigned char ch) {
    char data[1] = {ch};
    return _telnetWrite(data, 1);
}

void _telnetConfigure() {
    _telnetAuth = getSetting("telnetAuth", TELNET_AUTHENTICATION).toInt() == 1;
}

void telnetSetup() {
    #if TELNET_SERVER == TELNET_SERVER_WIFISERVER
        espurnaRegisterLoop(_telnetLoop);
        _telnetServer.setNoDelay(true);
        _telnetServer.begin();
    #else
        _telnetServer.onClient([](void *s, AsyncClient* c) {
            _telnetNewClient(c);
        }, 0);
        _telnetServer.begin();
    #endif

    #if WEB_SUPPORT
        wsRegister()
            .onVisible([](JsonObject& root) { root["telnetVisible"] = 1; })
            .onConnected(_telnetWebSocketOnConnected)
            .onKeyCheck(_telnetWebSocketOnKeyCheck);
    #endif

    #if TELNET_REVERSE_SUPPORT
        #if MQTT_SUPPORT
            mqttRegister(_telnetReverseMQTTCallback);
        #endif

        #if TERMINAL_SUPPORT
            terminalRegisterCommand(F("TELNET.REVERSE"), [](Embedis* e) {
                if (e->argc < 3) {
                    terminalError(F("Wrong arguments. Usage: TELNET.REVERSE <host> <port>"));
                    return;
                }

                String host = String(e->argv[1]);
                uint16_t port = String(e->argv[2]).toInt();

                terminalOK();
                _telnetReverse(host.c_str(), port);
            });
        #endif
    #endif

    espurnaRegisterReload(_telnetConfigure);
    _telnetConfigure();

    DEBUG_MSG_P(PSTR("[TELNET] %s server, Listening on port %d\n"),
        (TELNET_SERVER == TELNET_SERVER_WIFISERVER) ? "Sync" : "Async",
        TELNET_PORT);

}

#endif // TELNET_SUPPORT<|MERGE_RESOLUTION|>--- conflicted
+++ resolved
@@ -91,61 +91,63 @@
 
 #endif
 
-<<<<<<< HEAD
+#if TELNET_REVERSE_SUPPORT
+
+void _telnetReverse(const char * host, uint16_t port) {
+    DEBUG_MSG_P(PSTR("[TELNET] Connecting to reverse telnet on %s:%d\n"), host, port);
+
+    unsigned char i;
+    for (i = 0; i < TELNET_MAX_CLIENTS; i++) {
+        if (!_telnetClients[i] || !_telnetClients[i]->connected()) {
+            #if TELNET_SERVER == TELNET_SERVER_WIFISERVER
+                _telnetClients[i] = std::make_unique<WiFiClient>();
+            #else // TELNET_SERVER == TELNET_SERVER_ASYNC
+                _telnetClients[i] = std::make_unique<AsyncBufferedClient>(new AsyncClient());
+            #endif
+
+            if (_telnetClients[i]->connect(host, port)) {
+                return _telnetNotifyConnected(i);
+            } else {
+                DEBUG_MSG_P(PSTR("[TELNET] Error connecting reverse telnet\n"));
+                return _telnetDisconnect(i);
+            }
+        }
+    }
+
+    //no free/disconnected spot so reject
+    if (i == TELNET_MAX_CLIENTS) {
+        DEBUG_MSG_P(PSTR("[TELNET] Failed too connect - too many clients connected\n"));
+    }
+}
+
+#if MQTT_SUPPORT
+
+void _telnetReverseMQTTCallback(unsigned int type, const char * topic, const char * payload) {
+    if (type == MQTT_CONNECT_EVENT) {
+        mqttSubscribe(MQTT_TOPIC_TELNET_REVERSE);
+    } else if (type == MQTT_MESSAGE_EVENT) {
+        String t = mqttMagnitude((char *) topic);
+
+        if (t.equals(MQTT_TOPIC_TELNET_REVERSE)) {
+            String pl = String(payload);
+            int col = pl.indexOf(':');
+            if (col != -1) {
+                String host = pl.substring(0, col);
+                uint16_t port = pl.substring(col + 1).toInt();
+
+                _telnetReverse(host.c_str(), port);
+            } else {
+                DEBUG_MSG_P(PSTR("[TELNET] Incorrect reverse telnet value given, use the form \"host:ip\""));
+            }
+        }
+    }
+}
+
+#endif // MQTT_SUPPORT
+
+#endif // TELNET_REVERSE_SUPPORT
+
 #if TELNET_SERVER == TELNET_SERVER_WIFISERVER
-=======
-#if TELNET_REVERSE_SUPPORT
-    void _telnetReverse(const char * host, uint16_t port) {
-        DEBUG_MSG_P(PSTR("[TELNET] Connecting to reverse telnet on %s:%d\n"), host, port);
-
-        unsigned char i;
-        for (i = 0; i < TELNET_MAX_CLIENTS; i++) {
-            if (!_telnetClients[i] || !_telnetClients[i]->connected()) {
-                #if TELNET_SERVER == TELNET_SERVER_WIFISERVER
-                    _telnetClients[i] = std::make_unique<WiFiClient>();
-                #else // TELNET_SERVER_ASYNC
-                    _telnetClients[i] = std::make_unique<AsyncClient>();
-                #endif
-
-                if (_telnetClients[i]->connect(host, port)) {
-                    return _telnetNotifyConnected(i);
-                } else {
-                    DEBUG_MSG_P(PSTR("[TELNET] Error connecting reverse telnet\n"));
-                    return _telnetDisconnect(i);
-                }
-            }
-        }
-
-        //no free/disconnected spot so reject
-        if (i == TELNET_MAX_CLIENTS) {
-            DEBUG_MSG_P(PSTR("[TELNET] Failed too connect - too many clients connected\n"));
-        }
-    }
-
-    #if MQTT_SUPPORT
-    void _telnetReverseMQTTCallback(unsigned int type, const char * topic, const char * payload) {
-        if (type == MQTT_CONNECT_EVENT) {
-            mqttSubscribe(MQTT_TOPIC_TELNET_REVERSE);
-        } else if (type == MQTT_MESSAGE_EVENT) {
-            String t = mqttMagnitude((char *) topic);
-
-            if (t.equals(MQTT_TOPIC_TELNET_REVERSE)) {
-                String pl = String(payload);
-                int col = pl.indexOf(':');
-                if (col != -1) {
-                    String host = pl.substring(0, col);
-                    uint16_t port = pl.substring(col + 1).toInt();
-
-                    _telnetReverse(host.c_str(), port);
-                } else {
-                    DEBUG_MSG_P(PSTR("[TELNET] Incorrect reverse telnet value given, use the form \"host:ip\""));
-                }
-            }
-        }
-    }
-    #endif
-#endif
->>>>>>> f3b35567
 
 void _telnetDisconnect(unsigned char clientId) {
     _telnetClients[clientId]->stop();
@@ -432,13 +434,8 @@
                 while (_telnetClients[i] && _telnetClients[i]->available()) {
                     char data[TERMINAL_BUFFER_SIZE];
                     size_t len = _telnetClients[i]->available();
-<<<<<<< HEAD
-                    unsigned int r = _telnetClients[i]->readBytes(data, std::min(sizeof(data), len));
-                    
-=======
                     unsigned int r = _telnetClients[i]->readBytes(data, min(sizeof(data), len));
 
->>>>>>> f3b35567
                     _telnetData(i, data, r);
                 }
             }
@@ -471,7 +468,6 @@
 
         if (!_telnetClients[i] || !_telnetClients[i]->connected()) {
 
-<<<<<<< HEAD
             client->onError([i](void *s, AsyncClient *client, int8_t error) {
                 DEBUG_MSG_P(PSTR("[TELNET] Error %s (%d) on client #%u\n"), client->errorToString(error), error, i);
             });
@@ -488,9 +484,6 @@
             #else
                 _telnetClients[i] = std::unique_ptr<TTelnetClient>(client);
             #endif // TELNET_SERVER_ASYNC_BUFFERED
-=======
-            _telnetClients[i] = std::unique_ptr<AsyncClient>(client);
->>>>>>> f3b35567
 
             _telnetNotifyConnected(i);
 
