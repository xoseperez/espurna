--- conflicted
+++ resolved
@@ -928,20 +928,14 @@
 
     config["start"] = 0;
 
-<<<<<<< HEAD
     JsonArray& relays = config.createNestedArray("list");
-=======
-        type.add(_relays[i].type);
-        reset.add(_relays[i].reset_pin);
-        boot.add(getSetting({"relayBoot", i}, RELAY_BOOT_MODE));
->>>>>>> cacc7584
 
     for (unsigned char i=0; i<relayCount(); i++) {
         JsonArray& relay = relays.createNestedArray();
         relay.add(_relayFriendlyName(i));                               //gpio
         relay.add(_relays[i].type);                                     //type
         relay.add(_relays[i].reset_pin);                                //reset
-        relay.add(getSetting("relayBoot", i, RELAY_BOOT_MODE).toInt()); //boot
+        relay.add(getSetting({"relayBoot", i}, RELAY_BOOT_MODE));       //boot
         relay.add(_relays[i].pulse);                                    //pulse
         relay.add(_relays[i].pulse_ms / 1000.0);                        //pulse_time
 
@@ -950,15 +944,9 @@
         #endif
 
         #if MQTT_SUPPORT
-<<<<<<< HEAD
-            relay.add(getSetting("mqttGroup", i, ""));                  //group
-            relay.add(getSetting("mqttGroupSync", i, 0).toInt());       //group_sync
-            relay.add(getSetting("relayOnDisc", i, 0).toInt());         //on_disc
-=======
-            group.add(getSetting({"mqttGroup", i}));
-            group_sync.add(getSetting({"mqttGroupSync", i}, 0));
-            on_disconnect.add(getSetting({"relayOnDisc", i}, 0));
->>>>>>> cacc7584
+            relay.add(getSetting({"mqttGroup", i}));              //group
+            relay.add(getSetting({"mqttGroupSync", i}, 0));       //group_sync
+            relay.add(getSetting({"relayOnDisc", i}, 0));         //on_disc
         #endif
     }
 }
