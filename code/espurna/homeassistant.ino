/*

HOME ASSISTANT MODULE

Copyright (C) 2017-2019 by Xose Pérez <xose dot perez at gmail dot com>

*/

#if HOMEASSISTANT_SUPPORT

#include <Ticker.h>
#include <Schedule.h>

#include "homeassistant.h"
#include "mqtt.h"
#include "relay.h"
#include "rpc.h"
#include "utils.h"
#include "ws.h"

bool _ha_enabled = false;
bool _ha_send_flag = false;

// -----------------------------------------------------------------------------
// UTILS
// -----------------------------------------------------------------------------

// per yaml 1.1 spec, following scalars are converted to bool. we want the string, so quoting the output
// y|Y|yes|Yes|YES|n|N|no|No|NO |true|True|TRUE|false|False|FALSE |on|On|ON|off|Off|OFF
String _haFixPayload(const String& value) {
    if (value.equalsIgnoreCase("y")
        || value.equalsIgnoreCase("n")
        || value.equalsIgnoreCase("yes")
        || value.equalsIgnoreCase("no")
        || value.equalsIgnoreCase("true")
        || value.equalsIgnoreCase("false")
        || value.equalsIgnoreCase("on")
        || value.equalsIgnoreCase("off")
    ) {
        String temp;
        temp.reserve(value.length() + 2);
        temp = "\"";
        temp += value;
        temp += "\"";
        return temp;
    }
    return value;
}

String& _haFixName(String& name) {
    for (unsigned char i=0; i<name.length(); i++) {
        if (!isalnum(name.charAt(i))) name.setCharAt(i, '_');
    }
    return name;
}

#if (LIGHT_PROVIDER != LIGHT_PROVIDER_NONE) || (defined(ITEAD_SLAMPHER))
const String switchType("light");
#else
const String switchType("switch");
#endif

// -----------------------------------------------------------------------------
// Shared context object to store entity and entity registry data
// -----------------------------------------------------------------------------

struct ha_config_t {

    static const size_t DEFAULT_BUFFER_SIZE = 2048;

    ha_config_t(size_t size) :
        jsonBuffer(size),
        deviceConfig(jsonBuffer.createObject()),
        root(jsonBuffer.createObject()),
        identifier(getIdentifier()),
        name(getSetting("desc", getSetting("hostname"))),
        version(String(APP_NAME " " APP_VERSION " (") + getCoreVersion() + ")")
    {
        deviceConfig.createNestedArray("identifiers").add(identifier.c_str());
        deviceConfig["name"] = name.c_str();
        deviceConfig["sw_version"] = version.c_str();
        deviceConfig["manufacturer"] = getDevice().c_str();
        deviceConfig["model"] = getManufacturer().c_str();
    }

    ha_config_t() : ha_config_t(DEFAULT_BUFFER_SIZE) {}

    size_t size() { return jsonBuffer.size(); }

    DynamicJsonBuffer jsonBuffer;
    JsonObject& deviceConfig;
    JsonObject& root;

    const String identifier;
    const String name;
    const String version;
};

// -----------------------------------------------------------------------------
// MQTT discovery
// -----------------------------------------------------------------------------

struct ha_discovery_t {

    constexpr static const unsigned long SEND_TIMEOUT = 1000;
    constexpr static const unsigned char SEND_RETRY = 5;

    ha_discovery_t() :
        _retry(SEND_RETRY)
    {
        #if SENSOR_SUPPORT
            _messages.reserve(magnitudeCount() + relayCount());
        #else
            _messages.reserve(relayCount());
        #endif
    }

    ~ha_discovery_t() {
        DEBUG_MSG_P(PSTR("[HA] Discovery %s\n"), empty() ? "OK" : "FAILED");
    }

    // TODO: is this expected behaviour?
    void add(String& topic, String& message) {
        _messages.emplace_back(std::move(topic), std::move(message));
    }

    // We don't particulary care about the order since names have indexes?
    // If we ever do, use iterators to reference elems and pop the String contents instead
    mqtt_msg_t& next() {
        return _messages.back();
    }

    void pop() {
        _messages.pop_back();
    }

    const bool empty() const {
        return !_messages.size();
    }

    bool retry() {
        if (!_retry) return false;
        return --_retry;
    }

    void prepareSwitches(ha_config_t& config);
    #if SENSOR_SUPPORT
        void prepareMagnitudes(ha_config_t& config);
    #endif

    Ticker timer;
    std::vector<mqtt_msg_t> _messages;
    unsigned char _retry;

};

std::unique_ptr<ha_discovery_t> _ha_discovery = nullptr;

void _haSendDiscovery() {

    if (!_ha_discovery) return;

    const bool connected = mqttConnected();
    const bool retry = _ha_discovery->retry();
    const bool empty = _ha_discovery->empty();

    if (!connected || !retry || empty) {
        _ha_discovery = nullptr;
        return;
    }

    const unsigned long ts = millis();
    do {
        if (_ha_discovery->empty()) break;

        auto& message = _ha_discovery->next();
        if (!mqttSendRaw(message.first.c_str(), message.second.c_str())) {
            break;
        }
        _ha_discovery->pop();
    // XXX: should not reach this timeout, most common case is the break above
    } while (millis() - ts < ha_discovery_t::SEND_TIMEOUT);

    mqttSendStatus();

    if (_ha_discovery->empty()) {
        _ha_discovery = nullptr;
    } else {
        // 2.3.0: Ticker callback arguments are not preserved and once_ms_scheduled is missing
        // We need to use global discovery object to reschedule it
        // Otherwise, this would've been shared_ptr from _haSend
        _ha_discovery->timer.once_ms(ha_discovery_t::SEND_TIMEOUT, []() {
            schedule_function(_haSendDiscovery);
        });
    }

}

// -----------------------------------------------------------------------------
// SENSORS
// -----------------------------------------------------------------------------

#if SENSOR_SUPPORT

<<<<<<< HEAD
void _haSendMagnitude(unsigned char i, JsonObject& config) {

    unsigned char type = magnitudeType(i);
    config["name"] = _haFixName(getSetting("hostname") + String(" ") + magnitudeTopic(type));
    config["state_topic"] = mqttTopic(magnitudeTopicIndex(i).c_str(), false);
    config["unit_of_measurement"] = magnitudeUnit(type);
=======
void _haSendMagnitude(unsigned char index, JsonObject& config) {
    config["name"] = _haFixName(getSetting("hostname") + String(" ") + magnitudeTopic(magnitudeType(index)));
    config["state_topic"] = mqttTopic(magnitudeTopicIndex(index).c_str(), false);
    config["unit_of_measurement"] = magnitudeUnits(index);
>>>>>>> 2dcf1b2b
}

void ha_discovery_t::prepareMagnitudes(ha_config_t& config) {

    // Note: because none of the keys are erased, use a separate object to avoid accidentally sending switch data
    JsonObject& root = config.jsonBuffer.createObject();

    for (unsigned char i=0; i<magnitudeCount(); i++) {

        String topic = getSetting("haPrefix", HOMEASSISTANT_PREFIX) +
            "/sensor/" +
            getSetting("hostname") + "_" + String(i) +
            "/config";
        String message;

        if (_ha_enabled) {
            _haSendMagnitude(i, root);
            root["uniq_id"] = getIdentifier() + "_" + magnitudeTopic(magnitudeType(i)) + "_" + String(i);
            root["device"] = config.deviceConfig;

            message.reserve(root.measureLength());
            root.printTo(message);
        }

        add(topic, message);

    }

}

#endif // SENSOR_SUPPORT

// -----------------------------------------------------------------------------
// SWITCHES & LIGHTS
// -----------------------------------------------------------------------------


void _haSendSwitch(unsigned char i, JsonObject& config) {

    String name = getSetting({"relayName", i}, getSetting("hostname"));

    //TODO
    if (relayCount() > 1) {
        name += String("_") + String(i);
    }

    config.set("name", _haFixName(name));

    if (relayCount()) {
        config["state_topic"] = mqttTopic(MQTT_TOPIC_RELAY, i, false);
        config["command_topic"] = mqttTopic(MQTT_TOPIC_RELAY, i, true);
<<<<<<< HEAD
=======
        config["payload_on"] = relayPayload(PayloadStatus::On);
        config["payload_off"] = relayPayload(PayloadStatus::Off);
        config["availability_topic"] = mqttTopic(MQTT_TOPIC_STATUS, false);
        config["payload_available"] = mqttPayloadStatus(true);
        config["payload_not_available"] = mqttPayloadStatus(false);
>>>>>>> 2dcf1b2b
    }
    config["payload_on"] = relayPayload(RelayStatus::ON);
    config["payload_off"] = relayPayload(RelayStatus::OFF);
    config["availability_topic"] = mqttTopic(MQTT_TOPIC_STATUS, false);
    config["payload_available"] = mqttPayloadStatus(true);
    config["payload_not_available"] = mqttPayloadStatus(false);

    #if LIGHT_PROVIDER != LIGHT_PROVIDER_NONE

        if (i == 0) {

            config["brightness_state_topic"] = mqttTopic(MQTT_TOPIC_BRIGHTNESS, false);
            config["brightness_command_topic"] = mqttTopic(MQTT_TOPIC_BRIGHTNESS, true);

            if (lightHasColor()) {
                config["rgb_state_topic"] = mqttTopic(MQTT_TOPIC_COLOR_RGB, false);
                config["rgb_command_topic"] = mqttTopic(MQTT_TOPIC_COLOR_RGB, true);
            }
            if (lightHasColor() || lightUseCCT()) {
                config["color_temp_command_topic"] = mqttTopic(MQTT_TOPIC_MIRED, true);
                config["color_temp_state_topic"] = mqttTopic(MQTT_TOPIC_MIRED, false);
            }

            if (lightChannels() > 3) {
                config["white_value_state_topic"] = mqttTopic(MQTT_TOPIC_CHANNEL, 3, false);
                config["white_value_command_topic"] = mqttTopic(MQTT_TOPIC_CHANNEL, 3, true);
            }

        }

    #endif // LIGHT_PROVIDER != LIGHT_PROVIDER_NONE

}

void ha_discovery_t::prepareSwitches(ha_config_t& config) {

    // Note: because none of the keys are erased, use a separate object to avoid accidentally sending magnitude data
    JsonObject& root = config.jsonBuffer.createObject();

    for (unsigned char i=0; i<relayCount(); i++) {

        String topic = getSetting("haPrefix", HOMEASSISTANT_PREFIX) +
            "/" + switchType +
            "/" + getSetting("hostname") + "_" + String(i) +
            "/config";
        String message;

        if (_ha_enabled) {
            _haSendSwitch(i, root);
            root["uniq_id"] = getIdentifier() + "_" + switchType + "_" + String(i);
            root["device"] = config.deviceConfig;

            message.reserve(root.measureLength());
            root.printTo(message);
        }

        add(topic, message);
    }

}

// -----------------------------------------------------------------------------

String jsonToYaml(JsonObject& root) {
    String output;
    output.reserve(root.measurePrettyLength()); // Allocate the yaml size

    bool first = true;

    for (auto kv : root) {
        if (first) {
            output += "  - ";
            first = false;
        } else {
            output += "    ";
        }
        output += kv.key;
        output += ": ";
        if (strncmp(kv.key, "payload", 7) == 0) {
            output += _haFixPayload(kv.value.as<String>());
        } else {
            output += kv.value.as<String>();
        }
        output += "\n";
    }
    output += " ";

    return output;
}

#if LIGHT_PROVIDER != LIGHT_PROVIDER_NONE
#define MAX_HA_SWITCH_OBJECT_SIZE 17
#else
#define MAX_HA_SWITCH_OBJECT_SIZE 9
#endif

String _haSwitchYaml(unsigned char index) {
    DynamicJsonBuffer jsonBuffer(JSON_OBJECT_SIZE(MAX_HA_SWITCH_OBJECT_SIZE));
    JsonObject& root = jsonBuffer.createObject();

    root["platform"] = "mqtt";
    _haSendSwitch(index, root);


    String res;
    if (index == 0) {
        res = switchType + ":\n" + jsonToYaml(root);
    } else {
        res = jsonToYaml(root);
    }
    return jsonToYaml(root);
}

#if SENSOR_SUPPORT

String _haSensorYaml(unsigned char index) {
    DynamicJsonBuffer jsonBuffer(JSON_OBJECT_SIZE(4));
    JsonObject& root = jsonBuffer.createObject();

    root["platform"] = "mqtt";
    _haSendMagnitude(index, root);

    String res;
    if (index == 0) {
        res = "sensor:\n" + jsonToYaml(root);
    } else {
        res = jsonToYaml(root);
    }
    return jsonToYaml(root);
}

#endif // SENSOR_SUPPORT

<<<<<<< HEAD
//void _haGetDeviceConfig(JsonObject& config) {
//    config.createNestedArray("identifiers").add(getIdentifier());
//    config["name"] = getSetting("desc", getSetting("hostname"));
//    config["manufacturer"] = MANUFACTURER;
//    config["model"] = DEVICE;
//    config["sw_version"] = String(APP_NAME) + " " + APP_VERSION + " (" + getCoreVersion() + ")";
//}
=======
void _haGetDeviceConfig(JsonObject& config) {
    config.createNestedArray("identifiers").add(getIdentifier());
    config["name"] = getSetting("desc", getSetting("hostname"));
    config["manufacturer"] = getManufacturer().c_str();
    config["model"] = getDevice().c_str();
    config["sw_version"] = String(APP_NAME) + " " + APP_VERSION + " (" + getCoreVersion() + ")";
}
>>>>>>> 2dcf1b2b

void _haSend() {

    // Pending message to send?
    if (!_ha_send_flag) return;

    // Are we connected?
    if (!mqttConnected()) return;

    // Are we still trying to send discovery messages?
    if (_ha_discovery) return;

    DEBUG_MSG_P(PSTR("[HA] Preparing MQTT discovery message(s)...\n"));

    // Get common device config / context object
    ha_config_t config;

    // We expect only one instance, create now
    _ha_discovery = std::make_unique<ha_discovery_t>();

    // Prepare all of the messages and send them in the scheduled function later
    _ha_discovery->prepareSwitches(config);
    #if SENSOR_SUPPORT
        _ha_discovery->prepareMagnitudes(config);
    #endif

    _ha_send_flag = false;
    schedule_function(_haSendDiscovery);

}

void _haConfigure() {
    const bool enabled = getSetting("haEnabled", 1 == HOMEASSISTANT_ENABLED);
    _ha_send_flag = (enabled != _ha_enabled);
    _ha_enabled = enabled;

    // https://github.com/xoseperez/espurna/issues/1273
    // https://gitter.im/tinkerman-cat/espurna?at=5df8ad4655d9392300268a8c
    // TODO: ensure that this is called before _lightConfigure()
    //       in case useCSS value is ever cached by the lights module
    #if LIGHT_PROVIDER != LIGHT_PROVIDER_NONE
        if (enabled) {
            if (getSetting("useCSS", 1 == LIGHT_USE_CSS)) {
                setSetting("useCSS", 0);
            }
        }
    #endif

    _haSend();
}

#if WEB_SUPPORT

bool _haWebSocketOnKeyCheck(const char * key, JsonVariant& value) {
    return (strncmp(key, "ha", 2) == 0);
}

void _haWebSocketOnVisible(JsonObject& root) {
    JsonObject& modules = root["_modules"];
    modules["ha"] = 1;
}

void _haWebSocketOnConnected(JsonObject& root) {
    JsonObject& ha = root.createNestedObject("ha");

    ha["enabled"] = getSetting("haEnabled", 1 == HOMEASSISTANT_ENABLED);
    ha["prefix"] = getSetting("haPrefix", HOMEASSISTANT_PREFIX);



    ha["_statusTopic"] = MQTT_TOPIC_STATUS;
    if (relayCount()) {
        ha["_relayTopic"] = MQTT_TOPIC_RELAY;
    }

    #if LIGHT_PROVIDER != LIGHT_PROVIDER_NONE
        ha["_brightnessTopic"] = MQTT_TOPIC_BRIGHTNESS;
        if (lightHasColor()) {
            ha["_rgbTopic"] = MQTT_TOPIC_COLOR_RGB;
        }
        if (lightHasColor() || lightUseCCT()) {
            ha["_miredTopic"] = MQTT_TOPIC_MIRED;
        }

        if (lightChannels() > 3) {
            ha["_channelTopic"] = MQTT_TOPIC_CHANNEL;
        }
    #endif // LIGHT_PROVIDER != LIGHT_PROVIDER_NONE
}
uint8_t _haWebSocketOnActionSize(const char * action) {
    if (strcmp(action, "haconfig") == 0) {
        return JSON_ARRAY_SIZE(relayCount()) + JSON_ARRAY_SIZE()
    }
    return 0;
}

uint8_t _haWebSocketOnAction(uint32_t client_id, const char * action, JsonObject& data, JsonObject& res) {
    if (strcmp(action, "haconfig") == 0) {
        for (unsigned char idx=0; idx<relayCount(); ++idx) {
            _haSwitchConfig(idx, res);
        }
        #if SENSOR_SUPPORT
        for (unsigned char idx=0; idx<magnitudeCount(); ++idx) {
            _haSwitchConfig(idx, res);
        }
        #endif // SENSOR_SUPPORT
        return 1;
    }
    return 0;
}

#endif // WEB_SUPPORT

#if TERMINAL_SUPPORT

void _haInitCommands() {

    terminalRegisterCommand(F("HA.CONFIG"), [](Embedis* e) {
        for (unsigned char idx=0; idx<relayCount(); ++idx) {
            _haSwitchYaml(idx, root);
            DEBUG_MSG("\n\n"+root["haConfig"].as<String>().c_str()+"\n");
        }
        #if SENSOR_SUPPORT
            for (unsigned char idx=0; idx<magnitudeCount(); ++idx) {
                DynamicJsonBuffer jsonBuffer(JSON_OBJECT_SIZE(10));
                JsonObject& root = jsonBuffer.createObject();
                _haSensorYaml(idx, root);
                DEBUG_MSG("\n\n"+root["haConfig"].as<String>().c_str()+"\n");
            }
        #endif // SENSOR_SUPPORT
        terminalOK();
    });

    terminalRegisterCommand(F("HA.SEND"), [](Embedis* e) {
        setSetting("haEnabled", "1");
        _haConfigure();
        #if WEB_SUPPORT
            wsPost(_haWebSocketOnConnected);
        #endif
        terminalOK();
    });

    terminalRegisterCommand(F("HA.CLEAR"), [](Embedis* e) {
        setSetting("haEnabled", "0");
        _haConfigure();
        #if WEB_SUPPORT
            wsPost(_haWebSocketOnConnected);
        #endif
        terminalOK();
    });

}

#endif

// -----------------------------------------------------------------------------

void haSetup() {

    _haConfigure();

    #if WEB_SUPPORT
        wsRegister()
            .onVisible(_haWebSocketOnVisible)
            .onConnected(_haWebSocketOnConnected)
            //.onAction(_haWebSocketOnAction)
            .onKeyCheck(_haWebSocketOnKeyCheck);
    #endif

    #if TERMINAL_SUPPORT
        _haInitCommands();
    #endif

    // On MQTT connect check if we have something to send
    mqttRegister([](unsigned int type, const char * topic, const char * payload) {
        if (type == MQTT_CONNECT_EVENT) schedule_function(_haSend);
        if (type == MQTT_DISCONNECT_EVENT) _ha_send_flag = _ha_enabled;
    });

    // Main callbacks
    espurnaRegisterReload(_haConfigure);

}

#endif // HOMEASSISTANT_SUPPORT<|MERGE_RESOLUTION|>--- conflicted
+++ resolved
@@ -202,19 +202,10 @@
 
 #if SENSOR_SUPPORT
 
-<<<<<<< HEAD
-void _haSendMagnitude(unsigned char i, JsonObject& config) {
-
-    unsigned char type = magnitudeType(i);
-    config["name"] = _haFixName(getSetting("hostname") + String(" ") + magnitudeTopic(type));
-    config["state_topic"] = mqttTopic(magnitudeTopicIndex(i).c_str(), false);
-    config["unit_of_measurement"] = magnitudeUnit(type);
-=======
 void _haSendMagnitude(unsigned char index, JsonObject& config) {
     config["name"] = _haFixName(getSetting("hostname") + String(" ") + magnitudeTopic(magnitudeType(index)));
     config["state_topic"] = mqttTopic(magnitudeTopicIndex(index).c_str(), false);
-    config["unit_of_measurement"] = magnitudeUnits(index);
->>>>>>> 2dcf1b2b
+    config["unit_of_measurement"] = magnitudeUnit(index);
 }
 
 void ha_discovery_t::prepareMagnitudes(ha_config_t& config) {
@@ -251,7 +242,6 @@
 // SWITCHES & LIGHTS
 // -----------------------------------------------------------------------------
 
-
 void _haSendSwitch(unsigned char i, JsonObject& config) {
 
     String name = getSetting({"relayName", i}, getSetting("hostname"));
@@ -266,17 +256,9 @@
     if (relayCount()) {
         config["state_topic"] = mqttTopic(MQTT_TOPIC_RELAY, i, false);
         config["command_topic"] = mqttTopic(MQTT_TOPIC_RELAY, i, true);
-<<<<<<< HEAD
-=======
-        config["payload_on"] = relayPayload(PayloadStatus::On);
-        config["payload_off"] = relayPayload(PayloadStatus::Off);
-        config["availability_topic"] = mqttTopic(MQTT_TOPIC_STATUS, false);
-        config["payload_available"] = mqttPayloadStatus(true);
-        config["payload_not_available"] = mqttPayloadStatus(false);
->>>>>>> 2dcf1b2b
-    }
-    config["payload_on"] = relayPayload(RelayStatus::ON);
-    config["payload_off"] = relayPayload(RelayStatus::OFF);
+    }
+    config["payload_on"] = relayPayload(PayloadStatus::On);
+    config["payload_off"] = relayPayload(PayloadStatus::Off);
     config["availability_topic"] = mqttTopic(MQTT_TOPIC_STATUS, false);
     config["payload_available"] = mqttPayloadStatus(true);
     config["payload_not_available"] = mqttPayloadStatus(false);
@@ -407,23 +389,13 @@
 
 #endif // SENSOR_SUPPORT
 
-<<<<<<< HEAD
 //void _haGetDeviceConfig(JsonObject& config) {
 //    config.createNestedArray("identifiers").add(getIdentifier());
 //    config["name"] = getSetting("desc", getSetting("hostname"));
-//    config["manufacturer"] = MANUFACTURER;
-//    config["model"] = DEVICE;
+//    config["manufacturer"] = getManufacturer().c_str();
+//    config["model"] = getDevice().c_str();
 //    config["sw_version"] = String(APP_NAME) + " " + APP_VERSION + " (" + getCoreVersion() + ")";
 //}
-=======
-void _haGetDeviceConfig(JsonObject& config) {
-    config.createNestedArray("identifiers").add(getIdentifier());
-    config["name"] = getSetting("desc", getSetting("hostname"));
-    config["manufacturer"] = getManufacturer().c_str();
-    config["model"] = getDevice().c_str();
-    config["sw_version"] = String(APP_NAME) + " " + APP_VERSION + " (" + getCoreVersion() + ")";
-}
->>>>>>> 2dcf1b2b
 
 void _haSend() {
 
