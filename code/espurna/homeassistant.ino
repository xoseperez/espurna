/*

HOME ASSISTANT MODULE

Copyright (C) 2017-2019 by Xose Pérez <xose dot perez at gmail dot com>

*/

#if HOMEASSISTANT_SUPPORT

#include <Ticker.h>
#include <Schedule.h>

#include "homeassistant.h"
#include "mqtt.h"
#include "ws.h"

bool _ha_enabled = false;
bool _ha_send_flag = false;

// -----------------------------------------------------------------------------
// UTILS
// -----------------------------------------------------------------------------

// per yaml 1.1 spec, following scalars are converted to bool. we want the string, so quoting the output
// y|Y|yes|Yes|YES|n|N|no|No|NO |true|True|TRUE|false|False|FALSE |on|On|ON|off|Off|OFF
String _haFixPayload(const String& value) {
    if (value.equalsIgnoreCase("y")
        || value.equalsIgnoreCase("n")
        || value.equalsIgnoreCase("yes")
        || value.equalsIgnoreCase("no")
        || value.equalsIgnoreCase("true")
        || value.equalsIgnoreCase("false")
        || value.equalsIgnoreCase("on")
        || value.equalsIgnoreCase("off")
    ) {
        String temp;
        temp.reserve(value.length() + 2);
        temp = "\"";
        temp += value;
        temp += "\"";
        return temp;
    }
    return value;
}

String& _haFixName(String& name) {
    for (unsigned char i=0; i<name.length(); i++) {
        if (!isalnum(name.charAt(i))) name.setCharAt(i, '_');
    }
    return name;
}

#if (LIGHT_PROVIDER != LIGHT_PROVIDER_NONE) || (defined(ITEAD_SLAMPHER))
const String switchType("light");
#else
const String switchType("switch");
#endif

// -----------------------------------------------------------------------------
// Shared context object to store entity and entity registry data
// -----------------------------------------------------------------------------

struct ha_config_t {

    static const size_t DEFAULT_BUFFER_SIZE = 2048;

    ha_config_t(size_t size) :
        jsonBuffer(size),
        deviceConfig(jsonBuffer.createObject()),
        root(jsonBuffer.createObject()),
        identifier(getIdentifier()),
        name(getSetting("desc", getSetting("hostname"))),
        version(String(APP_NAME " " APP_VERSION " (") + getCoreVersion() + ")")
    {
        deviceConfig.createNestedArray("identifiers").add(identifier.c_str());
        deviceConfig["name"] = name.c_str();
        deviceConfig["sw_version"] = version.c_str();
        deviceConfig["manufacturer"] = MANUFACTURER;
        deviceConfig["model"] = DEVICE;
    }

    ha_config_t() : ha_config_t(DEFAULT_BUFFER_SIZE) {}

    size_t size() { return jsonBuffer.size(); }

    DynamicJsonBuffer jsonBuffer;
    JsonObject& deviceConfig;
    JsonObject& root;

    const String identifier;
    const String name;
    const String version;
};

// -----------------------------------------------------------------------------
// MQTT discovery
// -----------------------------------------------------------------------------

struct ha_discovery_t {

    constexpr static const unsigned long SEND_TIMEOUT = 1000;
    constexpr static const unsigned char SEND_RETRY = 5;

    ha_discovery_t() :
        _retry(SEND_RETRY)
    {
        #if SENSOR_SUPPORT
            _messages.reserve(magnitudeCount() + relayCount());
        #else
            _messages.reserve(relayCount());
        #endif
    }

    ~ha_discovery_t() {
        DEBUG_MSG_P(PSTR("[HA] Discovery %s\n"), empty() ? "OK" : "FAILED");
    }

    // TODO: is this expected behaviour?
    void add(String& topic, String& message) {
        _messages.emplace_back(std::move(topic), std::move(message));
    }

    // We don't particulary care about the order since names have indexes?
    // If we ever do, use iterators to reference elems and pop the String contents instead
    mqtt_msg_t& next() {
        return _messages.back();
    }

    void pop() {
        _messages.pop_back();
    }

    const bool empty() const {
        return !_messages.size();
    }

    bool retry() {
        if (!_retry) return false;
        return --_retry;
    }

    void prepareSwitches(ha_config_t& config);
    #if SENSOR_SUPPORT
        void prepareMagnitudes(ha_config_t& config);
    #endif

    Ticker timer;
    std::vector<mqtt_msg_t> _messages;
    unsigned char _retry;

};

std::unique_ptr<ha_discovery_t> _ha_discovery = nullptr;

void _haSendDiscovery() {

    if (!_ha_discovery) return;

    const bool connected = mqttConnected();
    const bool retry = _ha_discovery->retry();
    const bool empty = _ha_discovery->empty();

    if (!connected || !retry || empty) {
        _ha_discovery = nullptr;
        return;
    }

    const unsigned long ts = millis();
    do {
        if (_ha_discovery->empty()) break;

        auto& message = _ha_discovery->next();
        if (!mqttSendRaw(message.first.c_str(), message.second.c_str())) {
            break;
        }
        _ha_discovery->pop();
    // XXX: should not reach this timeout, most common case is the break above
    } while (millis() - ts < ha_discovery_t::SEND_TIMEOUT);

    mqttSendStatus();

    if (_ha_discovery->empty()) {
        _ha_discovery = nullptr;
    } else {
        // 2.3.0: Ticker callback arguments are not preserved and once_ms_scheduled is missing
        // We need to use global discovery object to reschedule it
        // Otherwise, this would've been shared_ptr from _haSend
        _ha_discovery->timer.once_ms(ha_discovery_t::SEND_TIMEOUT, []() {
            schedule_function(_haSendDiscovery);
        });
    }

}

// -----------------------------------------------------------------------------
// SENSORS
// -----------------------------------------------------------------------------

#if SENSOR_SUPPORT

void _haSendMagnitude(unsigned char i, JsonObject& config) {

    unsigned char type = magnitudeType(i);
    config["name"] = _haFixName(getSetting("hostname") + String(" ") + magnitudeTopic(type));
    config["state_topic"] = mqttTopic(magnitudeTopicIndex(i).c_str(), false);
    config["unit_of_measurement"] = magnitudeUnit(type);
}

void ha_discovery_t::prepareMagnitudes(ha_config_t& config) {

    // Note: because none of the keys are erased, use a separate object to avoid accidentally sending switch data
    JsonObject& root = config.jsonBuffer.createObject();

    for (unsigned char i=0; i<magnitudeCount(); i++) {

        String topic = getSetting("haPrefix", HOMEASSISTANT_PREFIX) +
            "/sensor/" +
            getSetting("hostname") + "_" + String(i) +
            "/config";
        String message;

        if (_ha_enabled) {
            _haSendMagnitude(i, root);
            root["uniq_id"] = getIdentifier() + "_" + magnitudeTopic(magnitudeType(i)) + "_" + String(i);
            root["device"] = config.deviceConfig;
            
            message.reserve(root.measureLength());
            root.printTo(message);
        }

        add(topic, message);

    }

}

#endif // SENSOR_SUPPORT

// -----------------------------------------------------------------------------
// SWITCHES & LIGHTS
// -----------------------------------------------------------------------------

void _haSendSwitch(unsigned char i, JsonObject& config) {

    String name = getSetting("hostname");
    if (relayCount() > 1) {
        name += String("_") + String(i);
    }

    config.set("name", _haFixName(name));

    if (relayCount()) {
        config["state_topic"] = mqttTopic(MQTT_TOPIC_RELAY, i, false);
        config["command_topic"] = mqttTopic(MQTT_TOPIC_RELAY, i, true);
        config["payload_on"] = relayPayload(RelayStatus::ON);
        config["payload_off"] = relayPayload(RelayStatus::OFF);
        config["availability_topic"] = mqttTopic(MQTT_TOPIC_STATUS, false);
        config["payload_available"] = mqttPayloadStatus(true);
        config["payload_not_available"] = mqttPayloadStatus(false);
    }

    #if LIGHT_PROVIDER != LIGHT_PROVIDER_NONE

        if (i == 0) {

            config["brightness_state_topic"] = mqttTopic(MQTT_TOPIC_BRIGHTNESS, false);
            config["brightness_command_topic"] = mqttTopic(MQTT_TOPIC_BRIGHTNESS, true);

            if (lightHasColor()) {
                config["rgb_state_topic"] = mqttTopic(MQTT_TOPIC_COLOR_RGB, false);
                config["rgb_command_topic"] = mqttTopic(MQTT_TOPIC_COLOR_RGB, true);
            }
            if (lightHasColor() || lightUseCCT()) {
                config["color_temp_command_topic"] = mqttTopic(MQTT_TOPIC_MIRED, true);
                config["color_temp_state_topic"] = mqttTopic(MQTT_TOPIC_MIRED, false);
            }

            if (lightChannels() > 3) {
                config["white_value_state_topic"] = mqttTopic(MQTT_TOPIC_CHANNEL, 3, false);
                config["white_value_command_topic"] = mqttTopic(MQTT_TOPIC_CHANNEL, 3, true);
            }

        }

    #endif // LIGHT_PROVIDER != LIGHT_PROVIDER_NONE

}

void ha_discovery_t::prepareSwitches(ha_config_t& config) {

    // Note: because none of the keys are erased, use a separate object to avoid accidentally sending magnitude data
    JsonObject& root = config.jsonBuffer.createObject();

    for (unsigned char i=0; i<relayCount(); i++) {

        String topic = getSetting("haPrefix", HOMEASSISTANT_PREFIX) +
            "/" + switchType +
            "/" + getSetting("hostname") + "_" + String(i) +
            "/config";
        String message;

        if (_ha_enabled) {
            _haSendSwitch(i, root);
            root["uniq_id"] = getIdentifier() + "_" + switchType + "_" + String(i);
            root["device"] = config.deviceConfig;

            message.reserve(root.measureLength());
            root.printTo(message);
        }

        add(topic, message);
    }

}

// -----------------------------------------------------------------------------

constexpr const size_t HA_YAML_BUFFER_SIZE = 1024;

void _haSwitchYaml(unsigned char index, JsonObject& root) {

    String output;
    output.reserve(HA_YAML_BUFFER_SIZE);

    JsonObject& config = root.createNestedObject("config");
    config["platform"] = "mqtt";
    _haSendSwitch(index, config);

    if (index == 0) output += "\n\n" + switchType + ":";
    output += "\n";
    bool first = true;

    for (auto kv : config) {
        if (first) {
            output += "  - ";
            first = false;
        } else {
            output += "    ";
        }
        output += kv.key;
        output += ": ";
        if (strncmp(kv.key, "payload_", strlen("payload_")) == 0) {
            output += _haFixPayload(kv.value.as<String>());
        } else {
            output += kv.value.as<String>();
        }
        output += "\n";
    }
    output += " ";

    root.remove("config");
    root["haConfig"] = output;
}

#if SENSOR_SUPPORT

void _haSensorYaml(unsigned char index, JsonObject& root) {

    String output;
    output.reserve(HA_YAML_BUFFER_SIZE);

    JsonObject& config = root.createNestedObject("config");
    config["platform"] = "mqtt";
    _haSendMagnitude(index, config);

    if (index == 0) output += "\n\nsensor:";
    output += "\n";
    bool first = true;

    for (auto kv : config) {
        if (first) {
            output += "  - ";
            first = false;
        } else {
            output += "    ";
        }
        String value = kv.value.as<String>();
        value.replace("%", "'%'");
        output += kv.key;
        output += ": ";
        output += value;
        output += "\n";
    }
    output += " ";

    root.remove("config");
    root["haConfig"] = output;

}

#endif // SENSOR_SUPPORT

void _haGetDeviceConfig(JsonObject& config) {
    config.createNestedArray("identifiers").add(getIdentifier());
    config["name"] = getSetting("desc", getSetting("hostname"));
    config["manufacturer"] = MANUFACTURER;
    config["model"] = DEVICE;
    config["sw_version"] = String(APP_NAME) + " " + APP_VERSION + " (" + getCoreVersion() + ")";
}

void _haSend() {

    // Pending message to send?
    if (!_ha_send_flag) return;

    // Are we connected?
    if (!mqttConnected()) return;

    // Are we still trying to send discovery messages?
    if (_ha_discovery) return;

    DEBUG_MSG_P(PSTR("[HA] Preparing MQTT discovery message(s)...\n"));

    // Get common device config / context object
    ha_config_t config;

    // We expect only one instance, create now
    _ha_discovery = std::make_unique<ha_discovery_t>();

    // Prepare all of the messages and send them in the scheduled function later
    _ha_discovery->prepareSwitches(config);
    #if SENSOR_SUPPORT
        _ha_discovery->prepareMagnitudes(config);
    #endif
    
    _ha_send_flag = false;
    schedule_function(_haSendDiscovery);

}

void _haConfigure() {
    const bool enabled = getSetting("haEnabled", 1 == HOMEASSISTANT_ENABLED);
    _ha_send_flag = (enabled != _ha_enabled);
    _ha_enabled = enabled;

    // https://github.com/xoseperez/espurna/issues/1273
    // https://gitter.im/tinkerman-cat/espurna?at=5df8ad4655d9392300268a8c
    // TODO: ensure that this is called before _lightConfigure()
    //       in case useCSS value is ever cached by the lights module
    #if LIGHT_PROVIDER != LIGHT_PROVIDER_NONE
        if (enabled) {
            if (getSetting("useCSS", 1 == LIGHT_USE_CSS)) {
                setSetting("useCSS", 0);
            }
        }
    #endif

    _haSend();
}

#if WEB_SUPPORT

bool _haWebSocketOnKeyCheck(const char * key, JsonVariant& value) {
    return (strncmp(key, "ha", 2) == 0);
}

void _haWebSocketOnVisible(JsonObject& root) {
    JsonObject& modules = root["modules"];
    modules["ha"] = 1;
}

void _haWebSocketOnConnected(JsonObject& root) {
<<<<<<< HEAD
    JsonObject& ha = root.createNestedObject("ha");

    ha["enabled"] = getSetting("haEnabled", HOMEASSISTANT_ENABLED).toInt() == 1;
    ha["prefix"] = getSetting("haPrefix", HOMEASSISTANT_PREFIX);
=======
    root["haPrefix"] = getSetting("haPrefix", HOMEASSISTANT_PREFIX);
    root["haEnabled"] = getSetting("haEnabled", 1 == HOMEASSISTANT_ENABLED);
>>>>>>> cacc7584
}

void _haWebSocketOnAction(uint32_t client_id, const char * action, JsonObject& data) {
    if (strcmp(action, "haconfig") == 0) {
        ws_on_send_callback_list_t callbacks;
        #if SENSOR_SUPPORT
            callbacks.reserve(magnitudeCount() + relayCount());
        #else
            callbacks.reserve(relayCount());
        #endif // SENSOR_SUPPORT
        {
            for (unsigned char idx=0; idx<relayCount(); ++idx) {
                callbacks.push_back([idx](JsonObject& root) {
                    _haSwitchYaml(idx, root);
                });
            }
        }
        #if SENSOR_SUPPORT
        {
            for (unsigned char idx=0; idx<magnitudeCount(); ++idx) {
                callbacks.push_back([idx](JsonObject& root) {
                    _haSensorYaml(idx, root);
                });
            }
        }
        #endif // SENSOR_SUPPORT
        if (callbacks.size()) wsPostSequence(client_id, std::move(callbacks));
    }
}

#endif // WEB_SUPPORT

#if TERMINAL_SUPPORT

void _haInitCommands() {

    terminalRegisterCommand(F("HA.CONFIG"), [](Embedis* e) {
        for (unsigned char idx=0; idx<relayCount(); ++idx) {
            DynamicJsonBuffer jsonBuffer(1024);
            JsonObject& root = jsonBuffer.createObject();
            _haSwitchYaml(idx, root);
            DEBUG_MSG(root["haConfig"].as<String>().c_str());
        }
        #if SENSOR_SUPPORT
            for (unsigned char idx=0; idx<magnitudeCount(); ++idx) {
                DynamicJsonBuffer jsonBuffer(1024);
                JsonObject& root = jsonBuffer.createObject();
                _haSensorYaml(idx, root);
                DEBUG_MSG(root["haConfig"].as<String>().c_str());
            }
        #endif // SENSOR_SUPPORT
        DEBUG_MSG("\n");
        terminalOK();
    });

    terminalRegisterCommand(F("HA.SEND"), [](Embedis* e) {
        setSetting("haEnabled", "1");
        _haConfigure();
        #if WEB_SUPPORT
            wsPost(_haWebSocketOnConnected);
        #endif
        terminalOK();
    });

    terminalRegisterCommand(F("HA.CLEAR"), [](Embedis* e) {
        setSetting("haEnabled", "0");
        _haConfigure();
        #if WEB_SUPPORT
            wsPost(_haWebSocketOnConnected);
        #endif
        terminalOK();
    });

}

#endif

// -----------------------------------------------------------------------------

void haSetup() {

    _haConfigure();

    #if WEB_SUPPORT
        wsRegister()
            .onVisible(_haWebSocketOnVisible)
            .onConnected(_haWebSocketOnConnected)
            .onAction(_haWebSocketOnAction)
            .onKeyCheck(_haWebSocketOnKeyCheck);
    #endif

    #if TERMINAL_SUPPORT
        _haInitCommands();
    #endif

    // On MQTT connect check if we have something to send
    mqttRegister([](unsigned int type, const char * topic, const char * payload) {
        if (type == MQTT_CONNECT_EVENT) schedule_function(_haSend);
        if (type == MQTT_DISCONNECT_EVENT) _ha_send_flag = _ha_enabled;
    });

    // Main callbacks
    espurnaRegisterReload(_haConfigure);

}

#endif // HOMEASSISTANT_SUPPORT<|MERGE_RESOLUTION|>--- conflicted
+++ resolved
@@ -461,15 +461,10 @@
 }
 
 void _haWebSocketOnConnected(JsonObject& root) {
-<<<<<<< HEAD
     JsonObject& ha = root.createNestedObject("ha");
 
-    ha["enabled"] = getSetting("haEnabled", HOMEASSISTANT_ENABLED).toInt() == 1;
+    ha["enabled"] = getSetting("haEnabled", 1 == HOMEASSISTANT_ENABLED);
     ha["prefix"] = getSetting("haPrefix", HOMEASSISTANT_PREFIX);
-=======
-    root["haPrefix"] = getSetting("haPrefix", HOMEASSISTANT_PREFIX);
-    root["haEnabled"] = getSetting("haEnabled", 1 == HOMEASSISTANT_ENABLED);
->>>>>>> cacc7584
 }
 
 void _haWebSocketOnAction(uint32_t client_id, const char * action, JsonObject& data) {
