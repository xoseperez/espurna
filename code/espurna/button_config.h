/*

BUTTON MODULE

*/

#pragma once

namespace ButtonMask {

enum {
    Pushbutton = 1 << 0,
    Switch = 1 << 1,
    DefaultHigh = 1 << 2,
    SetPullup = 1 << 3,
    SetPulldown = 1 << 4
};

} // namespace ButtonMask

constexpr const unsigned char _buttonPin(unsigned char index) {
    return (
        (index == 0) ? BUTTON1_PIN :
        (index == 1) ? BUTTON2_PIN :
        (index == 2) ? BUTTON3_PIN :
        (index == 3) ? BUTTON4_PIN :
        (index == 4) ? BUTTON5_PIN :
        (index == 5) ? BUTTON6_PIN :
        (index == 6) ? BUTTON7_PIN :
        (index == 7) ? BUTTON8_PIN : GPIO_NONE
    );
}

constexpr const unsigned char _buttonConfigBitmask(unsigned char index) {
    return (
        (index == 0) ? (BUTTON1_CONFIG) :
        (index == 1) ? (BUTTON2_CONFIG) :
        (index == 2) ? (BUTTON3_CONFIG) :
        (index == 3) ? (BUTTON4_CONFIG) :
        (index == 4) ? (BUTTON5_CONFIG) :
        (index == 5) ? (BUTTON6_CONFIG) :
        (index == 6) ? (BUTTON7_CONFIG) :
        (index == 7) ? (BUTTON8_CONFIG) : (BUTTON_PUSHBUTTON | BUTTON_SET_PULLUP | BUTTON_DEFAULT_HIGH)
    );
}

constexpr const unsigned char _buttonPress(unsigned char index) {
    return (
        (index == 0) ? BUTTON1_PRESS :
        (index == 1) ? BUTTON2_PRESS :
        (index == 2) ? BUTTON3_PRESS :
        (index == 3) ? BUTTON4_PRESS :
        (index == 4) ? BUTTON5_PRESS :
        (index == 5) ? BUTTON6_PRESS :
        (index == 6) ? BUTTON7_PRESS :
        (index == 7) ? BUTTON8_PRESS : BUTTON_ACTION_NONE
    );
}

constexpr const unsigned char _buttonClick(unsigned char index) {
    return (
        (index == 0) ? BUTTON1_CLICK :
        (index == 1) ? BUTTON2_CLICK :
        (index == 2) ? BUTTON3_CLICK :
        (index == 3) ? BUTTON4_CLICK :
        (index == 4) ? BUTTON5_CLICK :
        (index == 5) ? BUTTON6_CLICK :
        (index == 6) ? BUTTON7_CLICK :
        (index == 7) ? BUTTON8_CLICK : BUTTON_ACTION_NONE
    );
}

constexpr const unsigned char _buttonDoubleClick(unsigned char index) {
    return (
        (index == 0) ? BUTTON1_DBLCLICK :
        (index == 1) ? BUTTON2_DBLCLICK :
        (index == 2) ? BUTTON3_DBLCLICK :
        (index == 3) ? BUTTON4_DBLCLICK :
        (index == 4) ? BUTTON5_DBLCLICK :
        (index == 5) ? BUTTON6_DBLCLICK :
        (index == 6) ? BUTTON7_DBLCLICK :
        (index == 7) ? BUTTON8_DBLCLICK : BUTTON_ACTION_NONE
    );
}

constexpr const unsigned char _buttonTripleClick(unsigned char index) {
    return (
        (index == 0) ? BUTTON1_TRIPLECLICK :
        (index == 1) ? BUTTON2_TRIPLECLICK :
        (index == 2) ? BUTTON3_TRIPLECLICK :
        (index == 3) ? BUTTON4_TRIPLECLICK :
        (index == 4) ? BUTTON5_TRIPLECLICK :
        (index == 5) ? BUTTON6_TRIPLECLICK :
        (index == 6) ? BUTTON7_TRIPLECLICK :
        (index == 7) ? BUTTON8_TRIPLECLICK : BUTTON_ACTION_NONE
    );
}

constexpr const unsigned char _buttonLongClick(unsigned char index) {
    return (
        (index == 0) ? BUTTON1_LNGCLICK :
        (index == 1) ? BUTTON2_LNGCLICK :
        (index == 2) ? BUTTON3_LNGCLICK :
        (index == 3) ? BUTTON4_LNGCLICK :
        (index == 4) ? BUTTON5_LNGCLICK :
        (index == 5) ? BUTTON6_LNGCLICK :
        (index == 6) ? BUTTON7_LNGCLICK :
        (index == 7) ? BUTTON8_LNGCLICK : BUTTON_ACTION_NONE
    );
}

constexpr const unsigned char _buttonLongLongClick(unsigned char index) {
    return (
        (index == 0) ? BUTTON1_LNGLNGCLICK :
        (index == 1) ? BUTTON2_LNGLNGCLICK :
        (index == 2) ? BUTTON3_LNGLNGCLICK :
        (index == 3) ? BUTTON4_LNGLNGCLICK :
        (index == 4) ? BUTTON5_LNGLNGCLICK :
        (index == 5) ? BUTTON6_LNGLNGCLICK :
        (index == 6) ? BUTTON7_LNGLNGCLICK :
        (index == 7) ? BUTTON8_LNGLNGCLICK : BUTTON_ACTION_NONE
    );
}

constexpr const unsigned char _buttonRelay(unsigned char index) {
    return (
        (index == 0) ? (BUTTON1_RELAY - 1) :
        (index == 1) ? (BUTTON2_RELAY - 1) :
        (index == 2) ? (BUTTON3_RELAY - 1) :
        (index == 3) ? (BUTTON4_RELAY - 1) :
        (index == 4) ? (BUTTON5_RELAY - 1) :
        (index == 5) ? (BUTTON6_RELAY - 1) :
        (index == 6) ? (BUTTON7_RELAY - 1) :
        (index == 7) ? (BUTTON8_RELAY - 1) : RELAY_NONE
    );
}

constexpr const unsigned long _buttonDebounceDelay() {
    return BUTTON_DEBOUNCE_DELAY;
}

constexpr const unsigned long _buttonDebounceDelay(unsigned char index) {
    return (
        (index == 0) ? BUTTON1_DEBOUNCE_DELAY :
        (index == 1) ? BUTTON2_DEBOUNCE_DELAY :
        (index == 2) ? BUTTON3_DEBOUNCE_DELAY :
        (index == 3) ? BUTTON4_DEBOUNCE_DELAY :
        (index == 4) ? BUTTON5_DEBOUNCE_DELAY :
        (index == 5) ? BUTTON6_DEBOUNCE_DELAY :
        (index == 6) ? BUTTON7_DEBOUNCE_DELAY :
        (index == 7) ? BUTTON8_DEBOUNCE_DELAY : _buttonDebounceDelay()
    );
}

<<<<<<< HEAD
constexpr uint32_t _buttonConstructActions(unsigned long pressed, unsigned long click, unsigned long dblclick, unsigned long lngclick, unsigned long lnglngclick, unsigned long tripleclick) {
=======
constexpr const unsigned long _buttonRepeatDelay() {
    return BUTTON_REPEAT_DELAY;
}

constexpr const unsigned long _buttonRepeatDelay(unsigned char index) {
    return (
        (index == 0) ? BUTTON1_REPEAT_DELAY :
        (index == 1) ? BUTTON2_REPEAT_DELAY :
        (index == 2) ? BUTTON3_REPEAT_DELAY :
        (index == 3) ? BUTTON4_REPEAT_DELAY :
        (index == 4) ? BUTTON5_REPEAT_DELAY :
        (index == 5) ? BUTTON6_REPEAT_DELAY :
        (index == 6) ? BUTTON7_REPEAT_DELAY :
        (index == 7) ? BUTTON8_REPEAT_DELAY : _buttonRepeatDelay()
    );
}

constexpr const unsigned long _buttonLongClickDelay() {
    return BUTTON_LNGCLICK_DELAY;
}

constexpr const unsigned long _buttonLongClickDelay(unsigned char index) {
    return (
        (index == 0) ? BUTTON1_LNGCLICK_DELAY :
        (index == 1) ? BUTTON2_LNGCLICK_DELAY :
        (index == 2) ? BUTTON3_LNGCLICK_DELAY :
        (index == 3) ? BUTTON4_LNGCLICK_DELAY :
        (index == 4) ? BUTTON5_LNGCLICK_DELAY :
        (index == 5) ? BUTTON6_LNGCLICK_DELAY :
        (index == 6) ? BUTTON7_LNGCLICK_DELAY :
        (index == 7) ? BUTTON8_LNGCLICK_DELAY : _buttonLongClickDelay()
    );
}

constexpr const unsigned long _buttonLongLongClickDelay() {
    return BUTTON_LNGLNGCLICK_DELAY;
}

constexpr const unsigned long _buttonLongLongClickDelay(unsigned char index) {
>>>>>>> 2dcf1b2b
    return (
        (index == 0) ? BUTTON1_LNGLNGCLICK_DELAY :
        (index == 1) ? BUTTON2_LNGLNGCLICK_DELAY :
        (index == 2) ? BUTTON3_LNGLNGCLICK_DELAY :
        (index == 3) ? BUTTON4_LNGLNGCLICK_DELAY :
        (index == 4) ? BUTTON5_LNGLNGCLICK_DELAY :
        (index == 5) ? BUTTON6_LNGLNGCLICK_DELAY :
        (index == 6) ? BUTTON7_LNGLNGCLICK_DELAY :
        (index == 7) ? BUTTON8_LNGLNGCLICK_DELAY : _buttonLongLongClickDelay()
    );
}

constexpr const bool _buttonMqttSendAllEvents(unsigned char index) {
    return (
        (index == 0) ? (1 == BUTTON1_MQTT_SEND_ALL_EVENTS) :
        (index == 1) ? (1 == BUTTON2_MQTT_SEND_ALL_EVENTS) :
        (index == 2) ? (1 == BUTTON3_MQTT_SEND_ALL_EVENTS) :
        (index == 3) ? (1 == BUTTON4_MQTT_SEND_ALL_EVENTS) :
        (index == 4) ? (1 == BUTTON5_MQTT_SEND_ALL_EVENTS) :
        (index == 5) ? (1 == BUTTON6_MQTT_SEND_ALL_EVENTS) :
        (index == 6) ? (1 == BUTTON7_MQTT_SEND_ALL_EVENTS) :
        (index == 7) ? (1 == BUTTON8_MQTT_SEND_ALL_EVENTS) : (1 == BUTTON_MQTT_SEND_ALL_EVENTS)
    );
}

<<<<<<< HEAD
=======
constexpr const bool _buttonMqttRetain(unsigned char index) {
    return (
        (index == 0) ? (1 == BUTTON1_MQTT_RETAIN) :
        (index == 1) ? (1 == BUTTON2_MQTT_RETAIN) :
        (index == 2) ? (1 == BUTTON3_MQTT_RETAIN) :
        (index == 3) ? (1 == BUTTON4_MQTT_RETAIN) :
        (index == 4) ? (1 == BUTTON5_MQTT_RETAIN) :
        (index == 5) ? (1 == BUTTON6_MQTT_RETAIN) :
        (index == 6) ? (1 == BUTTON7_MQTT_RETAIN) :
        (index == 7) ? (1 == BUTTON8_MQTT_RETAIN) : (1 == BUTTON_MQTT_RETAIN)
    );
}
>>>>>>> 2dcf1b2b
<|MERGE_RESOLUTION|>--- conflicted
+++ resolved
@@ -152,9 +152,6 @@
     );
 }
 
-<<<<<<< HEAD
-constexpr uint32_t _buttonConstructActions(unsigned long pressed, unsigned long click, unsigned long dblclick, unsigned long lngclick, unsigned long lnglngclick, unsigned long tripleclick) {
-=======
 constexpr const unsigned long _buttonRepeatDelay() {
     return BUTTON_REPEAT_DELAY;
 }
@@ -194,7 +191,6 @@
 }
 
 constexpr const unsigned long _buttonLongLongClickDelay(unsigned char index) {
->>>>>>> 2dcf1b2b
     return (
         (index == 0) ? BUTTON1_LNGLNGCLICK_DELAY :
         (index == 1) ? BUTTON2_LNGLNGCLICK_DELAY :
@@ -220,8 +216,6 @@
     );
 }
 
-<<<<<<< HEAD
-=======
 constexpr const bool _buttonMqttRetain(unsigned char index) {
     return (
         (index == 0) ? (1 == BUTTON1_MQTT_RETAIN) :
@@ -233,5 +227,4 @@
         (index == 6) ? (1 == BUTTON7_MQTT_RETAIN) :
         (index == 7) ? (1 == BUTTON8_MQTT_RETAIN) : (1 == BUTTON_MQTT_RETAIN)
     );
-}
->>>>>>> 2dcf1b2b
+}