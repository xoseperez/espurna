--- conflicted
+++ resolved
@@ -162,11 +162,8 @@
     );
 }
 
-<<<<<<< HEAD
+
 constexpr const unsigned long _buttonLongLongClickDelay(unsigned char index) {
-=======
-constexpr const uint8_t _buttonMapReleased(uint8_t count, uint16_t length) {
->>>>>>> 373dd27d
     return (
         (index == 0) ? BUTTON1_LNGLNGCLICK_DELAY :
         (index == 1) ? BUTTON2_LNGLNGCLICK_DELAY :
