/*

NTP MODULE

Based on esp8266 / esp32 configTime and C date and time functions:
- https://github.com/esp8266/Arduino/blob/master/libraries/esp8266/examples/NTP-TZ-DST/NTP-TZ-DST.ino
- https://www.nongnu.org/lwip/2_1_x/group__sntp.html
- man 3 ctime

Copyright (C) 2019 by Maxim Prokhorov <prokhorov dot max at outlook dot com>

*/

#if NTP_SUPPORT && !NTP_LEGACY_SUPPORT

#include <Arduino.h>
#include <coredecls.h>
#include <Ticker.h>

static_assert(
    (SNTP_SERVER_DNS == 1),
    "lwip must be configured with SNTP_SERVER_DNS"
);

#include "config/buildtime.h"
#include "debug.h"
#include "broker.h"
#include "ws.h"
#include "ntp.h"

// Arduino/esp8266 lwip2 custom functions that can be redefined
// Must return time in milliseconds, legacy settings are in seconds.

String _ntp_server;

uint32_t _ntp_startup_delay = (NTP_START_DELAY * 1000);
uint32_t _ntp_update_delay = (NTP_UPDATE_INTERVAL * 1000);

uint32_t sntp_startup_delay_MS_rfc_not_less_than_60000() {
    return _ntp_startup_delay;
}

<<<<<<< HEAD
void _ntpWebSocketOnVisible(JsonObject& root) {
    JsonObject& modules = root["modules"];
    modules["ntp"] = 1;
=======
uint32_t sntp_update_delay_MS_rfc_not_less_than_15000() {
    return _ntp_update_delay;
>>>>>>> cacc7584
}

// We also must shim TimeLib functions until everything else is ported.
// We can't sometimes avoid TimeLib as dependancy though, which would be really bad

<<<<<<< HEAD
void _ntpWebSocketOnConnected(JsonObject& root) {
    JsonObject& ntp = root.createNestedObject("ntp");

    ntp["server"] = getSetting("ntpServer", NTP_SERVER);
    ntp["offset"] = getSetting("ntpOffset", NTP_TIME_OFFSET).toInt();
    ntp["DST"] = getSetting("ntpDST", NTP_DAY_LIGHT).toInt() == 1;
    ntp["region"] = getSetting("ntpRegion", NTP_DST_REGION).toInt();
}
=======
static Ticker _ntp_broker_timer;
static bool _ntp_synced = false;
>>>>>>> cacc7584

static time_t _ntp_last = 0;
static time_t _ntp_ts = 0;

static tm _ntp_tm_local;
static tm _ntp_tm_utc;

void _ntpTmCache(time_t ts) {
    if (_ntp_ts != ts) {
        _ntp_ts = ts;
        localtime_r(&_ntp_ts, &_ntp_tm_local);
        gmtime_r(&_ntp_ts, &_ntp_tm_utc);
    }
}

int hour(time_t ts) {
    _ntpTmCache(ts);
    return _ntp_tm_local.tm_hour;
}

int minute(time_t ts) {
    _ntpTmCache(ts);
    return _ntp_tm_local.tm_min;
}

int second(time_t ts) {
    _ntpTmCache(ts);
    return _ntp_tm_local.tm_sec;
}

int day(time_t ts) {
    _ntpTmCache(ts);
    return _ntp_tm_local.tm_mday;
}

// `tm.tm_wday` range is 0..6, TimeLib is 1..7
int weekday(time_t ts) {
    _ntpTmCache(ts);
    return _ntp_tm_local.tm_wday + 1;
}

// `tm.tm_mon` range is 0..11, TimeLib range is 1..12
int month(time_t ts) {
    _ntpTmCache(ts);
    return _ntp_tm_local.tm_mon + 1;
}

int year(time_t ts) {
    _ntpTmCache(ts);
    return _ntp_tm_local.tm_year + 1900;
}

int utc_hour(time_t ts) {
    _ntpTmCache(ts);
    return _ntp_tm_utc.tm_hour;
}

int utc_minute(time_t ts) {
    _ntpTmCache(ts);
    return _ntp_tm_utc.tm_min;
}

int utc_second(time_t ts) {
    _ntpTmCache(ts);
    return _ntp_tm_utc.tm_sec;
}

int utc_day(time_t ts) {
    _ntpTmCache(ts);
    return _ntp_tm_utc.tm_mday;
}

int utc_weekday(time_t ts) {
    _ntpTmCache(ts);
    return _ntp_tm_utc.tm_wday + 1;
}

int utc_month(time_t ts) {
    _ntpTmCache(ts);
    return _ntp_tm_utc.tm_mon + 1;
}

int utc_year(time_t ts) {
    _ntpTmCache(ts);
    return _ntp_tm_utc.tm_year + 1900;
}

time_t now() {
    return time(nullptr);
}

// -----------------------------------------------------------------------------

#if WEB_SUPPORT

bool _ntpWebSocketOnKeyCheck(const char * key, JsonVariant& value) {
    return (strncmp(key, "ntp", 3) == 0);
}

void _ntpWebSocketOnVisible(JsonObject& root) {
    root["ntpVisible"] = 1;
    root["ntplwipVisible"] = 1;
}

void _ntpWebSocketOnData(JsonObject& root) {
    root["ntpStatus"] = ntpSynced();
}

void _ntpWebSocketOnConnected(JsonObject& root) {
    root["ntpServer"] = getSetting("ntpServer", F(NTP_SERVER));
    root["ntpTZ"] = getSetting("ntpTZ", NTP_TIMEZONE);
}

#endif

// TODO: mention possibility of multiple servers
String _ntpGetServer() {
    String server;

    server = sntp_getservername(0);
    if (!server.length()) {
        server = IPAddress(sntp_getserver(0)).toString();
    }

    return server;
}

void _ntpReport() {
    if (!ntpSynced()) {
        DEBUG_MSG_P(PSTR("[NTP] Not synced\n")); 
        return;
    }

    tm utc_tm;
    tm sync_tm;

    auto ts = now();
    gmtime_r(&ts, &utc_tm);
    gmtime_r(&_ntp_last, &sync_tm);

    DEBUG_MSG_P(PSTR("[NTP] Server     : %s\n"), _ntp_server.c_str());
    DEBUG_MSG_P(PSTR("[NTP] Sync Time  : %s (UTC)\n"), ntpDateTime(&sync_tm).c_str());
    DEBUG_MSG_P(PSTR("[NTP] UTC Time   : %s\n"), ntpDateTime(&utc_tm).c_str());

    const char* cfg_tz = getenv("TZ");
    if ((cfg_tz != nullptr) && (strcmp(cfg_tz, "UTC0") != 0)) {
        tm local_tm;
        localtime_r(&ts, &local_tm);
        DEBUG_MSG_P(PSTR("[NTP] Local Time : %s (%s)\n"),
            ntpDateTime(&local_tm).c_str(), cfg_tz
        );
    }
}

void _ntpConfigure() {
    // Note: TZ_... provided by the Core are already wrapped with PSTR(...)
    const auto cfg_tz = getSetting("ntpTZ", NTP_TIMEZONE);
    const char* active_tz = getenv("TZ");
    if (cfg_tz != active_tz) {
        setenv("TZ", cfg_tz.c_str(), 1);
        tzset();
    }
    
    const auto cfg_server = getSetting("ntpServer", F(NTP_SERVER));
    const auto active_server = _ntpGetServer();
    if (cfg_tz != active_tz) {
        _ntp_server = cfg_server;
        configTime(cfg_tz.c_str(), _ntp_server.c_str());
        DEBUG_MSG_P(PSTR("[NTP] Server: %s, TZ: %s\n"), cfg_server.c_str(), cfg_tz.length() ? cfg_tz.c_str() : "UTC0");
    }
}

// -----------------------------------------------------------------------------

bool ntpSynced() {
    return _ntp_synced;
}

String ntpDateTime(tm* timestruct) {
    char buffer[20];
    snprintf_P(buffer, sizeof(buffer),
        PSTR("%04d-%02d-%02d %02d:%02d:%02d"),
        timestruct->tm_year + 1900,
        timestruct->tm_mon + 1,
        timestruct->tm_mday,
        timestruct->tm_hour,
        timestruct->tm_min,
        timestruct->tm_sec
    );
    return String(buffer);
}

String ntpDateTime(time_t ts) {
    tm timestruct;
    localtime_r(&ts, &timestruct);
    return ntpDateTime(&timestruct);
}

String ntpDateTime() {
    if (ntpSynced()) {
        return ntpDateTime(now());
    }
    return String();
}

// -----------------------------------------------------------------------------

#if BROKER_SUPPORT

// XXX: Nonos docs for some reason mention 100 micros as minimum time. Schedule next second in case this is 0
void _ntpBrokerSchedule(int offset) {
    _ntp_broker_timer.once_scheduled(offset ?: 1, _ntpBrokerCallback);
}

void _ntpBrokerCallback() {

    if (!ntpSynced()) {
        _ntpBrokerSchedule(60);
        return;
    }

    const auto ts = now();

    // current  time and formatter string is in local TZ
    tm local_tm;
    localtime_r(&ts, &local_tm);

    int now_hour = local_tm.tm_hour;
    int now_minute = local_tm.tm_min;

    static int last_hour = -1;
    static int last_minute = -1;

    String datetime;
    if ((last_minute != now_minute) || (last_hour != now_hour)) {
        datetime = ntpDateTime(&local_tm);
    }

    // notify subscribers about each tick interval (note that both can happen simultaneously)
    if (last_hour != now_hour) {
        last_hour = now_hour;
        NtpBroker::Publish(NtpTick::EveryHour, ts, datetime.c_str());
    }

    if (last_minute != now_minute) {
        last_minute = now_minute;
        NtpBroker::Publish(NtpTick::EveryMinute, ts, datetime.c_str());
    }

    // try to autocorrect each invocation
    _ntpBrokerSchedule(60 - local_tm.tm_sec);

}

#endif

void _ntpSetTimeOfDayCallback() {
    _ntp_synced = true;
    _ntp_last = time(nullptr);
    #if BROKER_SUPPORT
    static bool once = true;
    if (once) {
        schedule_function(_ntpBrokerCallback);
        once = false;
    }
    #endif
    #if WEB_SUPPORT
        wsPost(_ntpWebSocketOnData);
    #endif
    schedule_function(_ntpReport);
}

void _ntpSetTimestamp(time_t ts) {
    timeval tv { ts, 0 };
    timezone tz { 0, 0 };
    settimeofday(&tv, &tz);
}

// -----------------------------------------------------------------------------

void ntpSetup() {

    // Randomized in time to avoid clogging the server with simultaneous requests from multiple devices
    // (for example, when multiple devices start up at the same time)
    const uint32_t startup_delay = getSetting("ntpStartDelay", NTP_START_DELAY);
    const uint32_t update_delay = getSetting("ntpUpdateIntvl", NTP_UPDATE_INTERVAL);

    _ntp_startup_delay = secureRandom(startup_delay, startup_delay * 2);
    _ntp_update_delay = secureRandom(update_delay, update_delay * 2);
    DEBUG_MSG_P(PSTR("[NTP] Startup delay: %us, Update delay: %us\n"),
        _ntp_startup_delay, _ntp_update_delay
    );

    _ntp_startup_delay = _ntp_startup_delay * 1000;
    _ntp_update_delay = _ntp_update_delay * 1000;

    // start up with some reasonable timestamp already available
    _ntpSetTimestamp(__UNIX_TIMESTAMP__);

    // will be called every time after ntp syncs AND loop() finishes
    settimeofday_cb(_ntpSetTimeOfDayCallback);

    // generic configuration, always handled
    espurnaRegisterReload(_ntpConfigure);
    _ntpConfigure();

    // make sure our logic does know about the actual server
    // in case dhcp sends out ntp settings
    static WiFiEventHandler on_sta = WiFi.onStationModeGotIP([](WiFiEventStationModeGotIP) {
        const auto server = _ntpGetServer();
        if (sntp_enabled() && (!_ntp_server.length() || (server != _ntp_server))) {
            DEBUG_MSG_P(PSTR("[NTP] Updating `ntpServer` setting from DHCP: %s\n"), server.c_str());
            _ntp_server = server;
            setSetting("ntpServer", server);
        }
    });

    // optional functionality
    #if WEB_SUPPORT
        wsRegister()
            .onVisible(_ntpWebSocketOnVisible)
            .onConnected(_ntpWebSocketOnConnected)
            .onData(_ntpWebSocketOnData)
            .onKeyCheck(_ntpWebSocketOnKeyCheck);
    #endif

    #if TERMINAL_SUPPORT
        terminalRegisterCommand(F("NTP"), [](Embedis* e) {
            _ntpReport();
            terminalOK();
        });

        terminalRegisterCommand(F("NTP.SETTIME"), [](Embedis* e) {
            if (e->argc != 2) return;
            _ntp_synced = true;
            _ntpSetTimestamp(String(e->argv[1]).toInt());
            terminalOK();
        });

        // TODO:
        // terminalRegisterCommand(F("NTP.SYNC"), [](Embedis* e) { ... }
        //
    #endif

}

#endif // NTP_SUPPORT && !NTP_LEGACY_SUPPORT<|MERGE_RESOLUTION|>--- conflicted
+++ resolved
@@ -40,32 +40,16 @@
     return _ntp_startup_delay;
 }
 
-<<<<<<< HEAD
-void _ntpWebSocketOnVisible(JsonObject& root) {
-    JsonObject& modules = root["modules"];
-    modules["ntp"] = 1;
-=======
 uint32_t sntp_update_delay_MS_rfc_not_less_than_15000() {
     return _ntp_update_delay;
->>>>>>> cacc7584
 }
 
 // We also must shim TimeLib functions until everything else is ported.
 // We can't sometimes avoid TimeLib as dependancy though, which would be really bad
 
-<<<<<<< HEAD
-void _ntpWebSocketOnConnected(JsonObject& root) {
-    JsonObject& ntp = root.createNestedObject("ntp");
-
-    ntp["server"] = getSetting("ntpServer", NTP_SERVER);
-    ntp["offset"] = getSetting("ntpOffset", NTP_TIME_OFFSET).toInt();
-    ntp["DST"] = getSetting("ntpDST", NTP_DAY_LIGHT).toInt() == 1;
-    ntp["region"] = getSetting("ntpRegion", NTP_DST_REGION).toInt();
-}
-=======
+
 static Ticker _ntp_broker_timer;
 static bool _ntp_synced = false;
->>>>>>> cacc7584
 
 static time_t _ntp_last = 0;
 static time_t _ntp_ts = 0;
@@ -166,8 +150,9 @@
 }
 
 void _ntpWebSocketOnVisible(JsonObject& root) {
-    root["ntpVisible"] = 1;
-    root["ntplwipVisible"] = 1;
+    JsonObject& modules = root["modules"];
+    modules["ntp"] = 1;
+    modules["ntplwip"] = 1;
 }
 
 void _ntpWebSocketOnData(JsonObject& root) {
@@ -175,8 +160,10 @@
 }
 
 void _ntpWebSocketOnConnected(JsonObject& root) {
-    root["ntpServer"] = getSetting("ntpServer", F(NTP_SERVER));
-    root["ntpTZ"] = getSetting("ntpTZ", NTP_TIMEZONE);
+    JsonObject& ntp = root.createNestedObject("ntp");
+
+    ntp["server"] = getSetting("ntpServer", NTP_SERVER);
+    ntp["TZ"] = getSetting("ntpTZ", NTP_TIMEZONE);
 }
 
 #endif
