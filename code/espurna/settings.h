/*

SETTINGS MODULE

Copyright (C) 2016-2019 by Xose Pérez <xose dot perez at gmail dot com>

*/

#pragma once

#include <Arduino.h>

#include <functional>
#include <utility>
#include <vector>
#include <ArduinoJson.h>

#include "espurna.h"
<<<<<<< HEAD
#include "Embedis.h"
=======
#include "broker.h"
#include "libs/EmbedisWrap.h"
>>>>>>> 84b51cf6

BrokerDeclare(ConfigBroker, void(const String& key, const String& value));

// --------------------------------------------------------------------------

class settings_key_t {

    public:
        settings_key_t(const char* value, unsigned char index) :
            value(value), index(index)
        {}
        settings_key_t(const String& value, unsigned char index) :
            value(value), index(index)
        {}
        settings_key_t(const char* value) :
            value(value), index(-1)
        {}
        settings_key_t(const String& value) :
            value(value), index(-1)
        {}
        settings_key_t(const __FlashStringHelper* value) :
            value(value), index(-1)
        {}
        settings_key_t() :
            value(), index(-1)
        {}

        bool match(const char* _value) const {
            return (value == _value) || (toString() == _value);
        }

        bool match(const String& _value) const {
            return (value == _value) || (toString() == _value);
        }

        String toString() const;

        explicit operator String () const {
            return toString();
        }

    private:
        const String value;
        int index;
};

using settings_move_key_t = std::pair<settings_key_t, settings_key_t>;
using settings_filter_t = std::function<String(String& value)>;

// --------------------------------------------------------------------------

struct settings_cfg_t {
    String& setting;
    const char* key;
    const char* default_value;
};

using settings_cfg_list_t = std::initializer_list<settings_cfg_t>;

// --------------------------------------------------------------------------

namespace settings {
namespace internal {

uint32_t u32fromString(const String& string, int base);

template <typename T>
using convert_t = T(*)(const String& value);

template <typename T>
T convert(const String& value);

// --------------------------------------------------------------------------

template <>
float convert(const String& value);

template <>
double convert(const String& value);

template <>
int convert(const String& value);

template <>
long convert(const String& value);

template <>
bool convert(const String& value);

template <>
unsigned long convert(const String& value);

template <>
unsigned int convert(const String& value);

template <>
unsigned short convert(const String& value);

template <>
unsigned char convert(const String& value);

template<typename T>
String serialize(const T& value);

template<typename T>
String serialize(const T& value) {
    return String(value);
}

} // namespace settings::internal
} // namespace settings

// --------------------------------------------------------------------------

struct settings_key_match_t {
    using match_f = bool(*)(const char* key);
    using key_f = const String(*)(const String& key);

    match_f match;
    key_f key;
};

void settingsRegisterDefaults(const settings_key_match_t& matcher);
String settingsQueryDefaults(const String& key);

// --------------------------------------------------------------------------

void moveSetting(const String& from, const String& to);
void moveSetting(const String& from, const String& to, unsigned int index);
void moveSettings(const String& from, const String& to);

template<typename R, settings::internal::convert_t<R> Rfunc = settings::internal::convert>
R getSetting(const settings_key_t& key, R defaultValue) __attribute__((noinline));

template<typename R, settings::internal::convert_t<R> Rfunc = settings::internal::convert>
R getSetting(const settings_key_t& key, R defaultValue) {
    String value;
    if (!Embedis::get(key.toString(), value)) {
        return defaultValue;
    }
    return Rfunc(value);
}

template<>
String getSetting(const settings_key_t& key, String defaultValue);

String getSetting(const settings_key_t& key);
String getSetting(const settings_key_t& key, const char* defaultValue);
String getSetting(const settings_key_t& key, const __FlashStringHelper* defaultValue);

template<typename T>
bool setSetting(const settings_key_t& key, const T& value) {
    return Embedis::set(key.toString(), String(value));
}

template<>
bool setSetting(const settings_key_t& key, const String& value);

bool delSetting(const settings_key_t& key);
bool hasSetting(const settings_key_t& key);

void saveSettings();
void resetSettings();

void settingsGetJson(JsonObject& data);
bool settingsRestoreJson(char* json_string, size_t json_buffer_size = 1024);
bool settingsRestoreJson(JsonObject& data);

size_t settingsKeyCount();
String settingsKeyName(unsigned int index);
std::vector<String> settingsKeys();

void settingsProcessConfig(const settings_cfg_list_t& config, settings_filter_t filter = nullptr);

unsigned long settingsSize();

void migrate();
void settingsSetup();

// -----------------------------------------------------------------------------
// Deprecated implementation
// -----------------------------------------------------------------------------

template <typename T>
String getSetting(const String& key, unsigned char index, T defaultValue)
__attribute__((deprecated("getSetting({key, index}, default) should be used instead")));

template<typename T>
bool setSetting(const String& key, unsigned char index, T value)
__attribute__((deprecated("setSetting({key, index}, value) should be used instead")));

template<typename T>
bool hasSetting(const String& key, unsigned char index)
__attribute__((deprecated("hasSetting({key, index}) should be used instead")));

template<typename T>
bool delSetting(const String& key, unsigned char index)
__attribute__((deprecated("delSetting({key, index}) should be used instead")));

// --------------------------------------------------------------------------

template<typename T>
String getSetting(const String& key, unsigned char index, T defaultValue) {
    return getSetting({key, index}, defaultValue);
}

template<typename T>
bool setSetting(const String& key, unsigned char index, T value) {
    return setSetting({key, index}, value);
}

template<typename T>
bool hasSetting(const String& key, unsigned char index) {
    return hasSetting({key, index});
}

template<typename T>
bool delSetting(const String& key, unsigned char index) {
    return delSetting({key, index});
}
<|MERGE_RESOLUTION|>--- conflicted
+++ resolved
@@ -8,20 +8,16 @@
 
 #pragma once
 
-#include <Arduino.h>
+#include "espurna.h"
 
 #include <functional>
 #include <utility>
 #include <vector>
+
 #include <ArduinoJson.h>
-
-#include "espurna.h"
-<<<<<<< HEAD
-#include "Embedis.h"
-=======
+#include <Embedis.h>
+
 #include "broker.h"
-#include "libs/EmbedisWrap.h"
->>>>>>> 84b51cf6
 
 BrokerDeclare(ConfigBroker, void(const String& key, const String& value));
 
