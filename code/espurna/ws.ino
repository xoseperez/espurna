/*

WEBSOCKET MODULE

Copyright (C) 2016-2019 by Xose Pérez <xose dot perez at gmail dot com>

*/

#if WEB_SUPPORT

#include <vector>

#include "system.h"
#include "web.h"
#include "ws.h"
#include "ws_internal.h"

#include "libs/WebSocketIncommingBuffer.h"

AsyncWebSocket _ws("/ws");
Ticker _ws_defer;
uint32_t _ws_last_update = 0;

// -----------------------------------------------------------------------------
// WS callbacks
// -----------------------------------------------------------------------------

ws_callbacks_t& ws_callbacks_t::onVisible(ws_on_send_callback_f cb) {
    on_visible.push_back(cb);
    return *this;
}

ws_callbacks_t& ws_callbacks_t::onConnected(ws_on_send_callback_f cb) {
    on_connected.push_back(cb);
    return *this;
}

ws_callbacks_t& ws_callbacks_t::onData(ws_on_send_callback_f cb) {
    on_data.push_back(cb);
    return *this;
}

ws_callbacks_t& ws_callbacks_t::onAction(ws_on_action_callback_f cb) {
    on_action.push_back(cb);
    return *this;
}

ws_callbacks_t& ws_callbacks_t::onKeyCheck(ws_on_keycheck_callback_f cb) {
    on_keycheck.push_back(cb);
    return *this;
}

ws_callbacks_t _ws_callbacks;
std::queue<ws_data_t> _ws_client_data;

// -----------------------------------------------------------------------------
// WS authentication
// -----------------------------------------------------------------------------

ws_ticket_t _ws_tickets[WS_BUFFER_SIZE];

void _onAuth(AsyncWebServerRequest *request) {

    webLog(request);
    if (!webAuthenticate(request)) return request->requestAuthentication();

    IPAddress ip = request->client()->remoteIP();
    unsigned long now = millis();
    unsigned short index;
    for (index = 0; index < WS_BUFFER_SIZE; index++) {
        if (_ws_tickets[index].ip == ip) break;
        if (_ws_tickets[index].timestamp == 0) break;
        if (now - _ws_tickets[index].timestamp > WS_TIMEOUT) break;
    }
    if (index == WS_BUFFER_SIZE) {
        request->send(429);
    } else {
        _ws_tickets[index].ip = ip;
        _ws_tickets[index].timestamp = now;
        request->send(200, "text/plain", "OK");
    }

}

bool _wsAuth(AsyncWebSocketClient * client) {

    IPAddress ip = client->remoteIP();
    unsigned long now = millis();
    unsigned short index = 0;

    for (index = 0; index < WS_BUFFER_SIZE; index++) {
        if ((_ws_tickets[index].ip == ip) && (now - _ws_tickets[index].timestamp < WS_TIMEOUT)) break;
    }

    if (index == WS_BUFFER_SIZE) {
        return false;
    }

    return true;

}

// -----------------------------------------------------------------------------
// Debug
// -----------------------------------------------------------------------------

#if DEBUG_WEB_SUPPORT

ws_debug_t _ws_debug(WS_DEBUG_MSG_BUFFER);

void ws_debug_t::send(const bool connected) {
    if (!connected && flush) {
        clear();
        return;
    }

    if (!flush) return;
    // ref: http://arduinojson.org/v5/assistant/
    // {"weblog": {"msg":[...],"pre":[...]}}
    DynamicJsonBuffer jsonBuffer(2*JSON_ARRAY_SIZE(messages.size()) + JSON_OBJECT_SIZE(1) + JSON_OBJECT_SIZE(2));

    JsonObject& root = jsonBuffer.createObject();
    JsonObject& weblog = root.createNestedObject("weblog");

    JsonArray& msg = weblog.createNestedArray("msg");
    JsonArray& pre = weblog.createNestedArray("pre");

    for (auto& message : messages) {
        pre.add(message.first.c_str());
        msg.add(message.second.c_str());
    }

    wsSend(root);
    clear();
}

bool wsDebugSend(const char* prefix, const char* message) {
    if (!wsConnected()) return false;
    _ws_debug.add(prefix, message);
    return true;
}

#endif

// Check the existing setting before saving it
// TODO: this should know of the default values, somehow?
// TODO: move webPort handling somewhere else?
bool _wsStore(const String& key, const String& value) {

    if (key == "webPort") {
        if ((value.toInt() == 0) || (value.toInt() == 80)) {
            return delSetting(key);
        }
    }

    if (!hasSetting(key) || value != getSetting(key)) {
        return setSetting(key, value);
    }

    return false;

}

// -----------------------------------------------------------------------------
// Store indexed key (key0, key1, etc.) from array
// -----------------------------------------------------------------------------

bool _wsStore(const String& key, JsonArray& values) {

    bool changed = false;

    unsigned char index = 0;
    for (auto& element : values) {
        const auto value = element.as<String>();
        const auto keyobj = settings_key_t {key, index};
        if (!hasSetting(keyobj) || value != getSetting(keyobj)) {
            setSetting(keyobj, value);
            changed = true;
        }
        ++index;
    }

    // Delete further values
    for (unsigned char next_index=index; next_index < SETTINGS_MAX_LIST_COUNT; ++next_index) {
        if (!delSetting({key, next_index})) break;
        changed = true;
    }

    return changed;

}

bool _wsCheckKey(const String& key, JsonVariant& value) {
    for (auto& callback : _ws_callbacks.on_keycheck) {
        if (callback(key.c_str(), value)) return true;
        // TODO: remove this to call all OnKeyCheckCallbacks with the
        // current key/value
    }
    return false;
}

void _wsParse(AsyncWebSocketClient *client, uint8_t * payload, size_t length) {

    //DEBUG_MSG_P(PSTR("[WEBSOCKET] Parsing: %s\n"), length ? (char*) payload : "");

    // Get client ID
    uint32_t client_id = client->id();

    // Check early for empty object / nothing
    if ((length == 0) || (length == 1)) {
        return;
    }

    if ((length == 3) && (strcmp((char*) payload, "{}") == 0)) {
        return;
    }

    // Parse JSON input
    // TODO: json buffer should be pretty efficient with the non-const payload,
    // most of the space is taken by the object key references
    DynamicJsonBuffer jsonBuffer(512);
    JsonObject& root = jsonBuffer.parseObject((char *) payload);
    if (!root.success()) {
        DEBUG_MSG_P(PSTR("[WEBSOCKET] JSON parsing error\n"));
        wsSend_P(client_id, PSTR("{\"message\": 3}"));
        return;
    }

    // Check actions -----------------------------------------------------------

    const char* action = root["action"];
    if (action) {

        if (strcmp(action, "ping") == 0) {
            wsSend_P(client_id, PSTR("{\"pong\": 1}"));
            return;
        }

        DEBUG_MSG_P(PSTR("[WEBSOCKET] Requested action: %s\n"), action);

        if (strcmp(action, "reboot") == 0) {
            deferredReset(100, CUSTOM_RESET_WEB);
            return;
        }

        if (strcmp(action, "reconnect") == 0) {
            _ws_defer.once_ms(100, wifiDisconnect);
            return;
        }

        if (strcmp(action, "factory_reset") == 0) {
            DEBUG_MSG_P(PSTR("\n\nFACTORY RESET\n\n"));
            resetSettings();
            deferredReset(100, CUSTOM_RESET_FACTORY);
            return;
        }

        JsonObject& data = root["data"];
        if (data.success()) {

            // Callbacks
            for (auto& callback : _ws_callbacks.on_action) {
                callback(client_id, action, data);
            }

            // Restore configuration via websockets
            if (strcmp(action, "restore") == 0) {
                if (settingsRestoreJson(data)) {
                    wsSend_P(client_id, PSTR("{\"message\": 5}"));
                } else {
                    wsSend_P(client_id, PSTR("{\"message\": 4}"));
                }
            }

            return;

        }

    };

    // Check configuration -----------------------------------------------------

    JsonObject& config = root["config"];
    if (config.success()) {

        DEBUG_MSG_P(PSTR("[WEBSOCKET] Parsing configuration data\n"));

        String adminPass;
        bool save = false;

        for (auto kv: config) {

            bool changed = false;
            String key = kv.key;
            JsonVariant& value = kv.value;

            // Check password
            if (key == "adminPass") {
                if (!value.is<JsonArray&>()) continue;
                JsonArray& values = value.as<JsonArray&>();
                if (values.size() != 2) continue;
                if (values[0].as<String>().equals(values[1].as<String>())) {
                    String password = values[0].as<String>();
                    if (password.length() > 0) {
                        setSetting(key, password);
                        save = true;
                        wsSend_P(client_id, PSTR("{\"action\": \"reload\"}"));
                    }
                } else {
                    wsSend_P(client_id, PSTR("{\"message\": 7}"));
                }
                continue;
            }

            if (!_wsCheckKey(key, value)) {
                delSetting(key);
                continue;
            }

            // Store values
            if (value.is<JsonArray&>()) {
                if (_wsStore(key, value.as<JsonArray&>())) changed = true;
            } else {
                if (_wsStore(key, value.as<String>())) changed = true;
            }

            // Update flags if value has changed
            if (changed) {
                save = true;
            }

        }

        // Save settings
        if (save) {

            // Callbacks
            espurnaReload();

            // Persist settings
            saveSettings();

            wsSend_P(client_id, PSTR("{\"message\": 8}"));

        } else {

            wsSend_P(client_id, PSTR("{\"message\": 9}"));

        }

    }

}

void _wsUpdate(JsonObject& root) {
    JsonObject& device = root.createNestedObject("device");
    JsonObject& wifi = root.createNestedObject("wifi");

    wifi["rssi"] = WiFi.RSSI();

    device["uptime"] = getUptime();
    device["heap"] = getFreeHeap();
    device["load_average"] = systemLoadAverage();
    #if ADC_MODE_VALUE == ADC_VCC
        device["vcc"] = ESP.getVcc();
    #endif
    #if NTP_SUPPORT
        if (ntpSynced()) device["now"] = now();
    #endif
}

void _wsResetUpdateTimer() {
    _ws_last_update = millis() + WS_UPDATE_INTERVAL;
}

void _wsDoUpdate(const bool connected) {
    if (!connected) return;
    if (millis() - _ws_last_update > WS_UPDATE_INTERVAL) {
        _ws_last_update = millis();
        wsSend(_wsUpdate);
    }
}

bool _wsOnKeyCheck(const char * key, JsonVariant& value) {
    if (strncmp(key, "ws", 2) == 0) return true;
    if (strncmp(key, "admin", 5) == 0) return true;
    if (strncmp(key, "hostname", 8) == 0) return true;
    if (strncmp(key, "desc", 4) == 0) return true;
    if (strncmp(key, "webPort", 7) == 0) return true;
    return false;
}

void _wsOnVisible(JsonObject& root) {
    JsonObject& modules = root.createNestedObject("modules");
}

void _wsOnConnected(JsonObject& root) {
    char chipid[7];
    snprintf_P(chipid, sizeof(chipid), PSTR("%06X"), ESP.getChipId());

    root["webMode"] = WEB_MODE_NORMAL;

    JsonObject& version = root.createNestedObject("version");
    JsonObject& device = root.createNestedObject("device");
    JsonObject& wifi = root.createNestedObject("wifi");

    version["app_name"] = APP_NAME;
    version["app_version"] = APP_VERSION;
    version["app_build"] = buildTime();
    version["sketch_size"] = ESP.getSketchSize();
    version["sdk"] = ESP.getSdkVersion();
    version["core"] = getCoreVersion();

    #if defined(APP_REVISION)
        version["app_revision"] = APP_REVISION;
    #endif

    device["manufacturer"] = MANUFACTURER;
    device["chip_id"] = String(chipid);
    device["name"] = DEVICE;
    device["free_size"] = ESP.getFreeSketchSpace();
    device["total_size"] = ESP.getFlashChipRealSize();
    device["hostname"] = getSetting("hostname");
    device["desc"] = getSetting("desc");
    device["webPort"] = getSetting("webPort", WEB_PORT).toInt();
    device["wsAuth"] = getSetting("wsAuth", WS_AUTHENTICATION).toInt() == 1;
    device["hbMode"] = getSetting("hbMode", HEARTBEAT_MODE).toInt();
    device["hbInterval"] = getSetting("hbInterval", HEARTBEAT_INTERVAL).toInt();

    wifi["rssi"] = WiFi.RSSI();
    wifi["mac"] = WiFi.macAddress();
    wifi["bssid"] = WiFi.BSSIDstr();
    wifi["channel"] = WiFi.channel();
    wifi["name"] = getNetwork();
    wifi["ip"] = getIP();


<<<<<<< HEAD
    root["btnDelay"] = getSetting("btnDelay", BUTTON_DBLCLICK_DELAY).toInt();
=======
    root["btnDelay"] = getSetting("btnDelay", BUTTON_DBLCLICK_DELAY);
    root["webPort"] = getSetting("webPort", WEB_PORT);
    root["wsAuth"] = getSetting("wsAuth", 1 == WS_AUTHENTICATION);
    root["hbMode"] = getSetting("hbMode", HEARTBEAT_MODE);
    root["hbInterval"] = getSetting("hbInterval", HEARTBEAT_INTERVAL);
>>>>>>> cacc7584
}

void wsSend(JsonObject& root) {
    // TODO: avoid serializing twice?
    size_t len = root.measureLength();
    AsyncWebSocketMessageBuffer* buffer = _ws.makeBuffer(len);

    if (buffer) {
        root.printTo(reinterpret_cast<char*>(buffer->get()), len + 1);
        _ws.textAll(buffer);
    }
}

void wsSend(uint32_t client_id, JsonObject& root) {
    AsyncWebSocketClient* client = _ws.client(client_id);
    if (client == nullptr) return;

    // TODO: avoid serializing twice?
    size_t len = root.measureLength();
    AsyncWebSocketMessageBuffer* buffer = _ws.makeBuffer(len);

    if (buffer) {
        root.printTo(reinterpret_cast<char*>(buffer->get()), len + 1);
        client->text(buffer);
    }
}

void _wsConnected(uint32_t client_id) {

    const bool changePassword = (USE_PASSWORD && WEB_FORCE_PASS_CHANGE)
        ? getAdminPass().equals(ADMIN_PASS)
        : false;

    if (changePassword) {
        StaticJsonBuffer<JSON_OBJECT_SIZE(1)> jsonBuffer;
        JsonObject& root = jsonBuffer.createObject();
        root["webMode"] = WEB_MODE_PASSWORD;
        wsSend(client_id, root);
        return;
    }

    wsPostAll(client_id, _ws_callbacks.on_visible);
    wsPostSequence(client_id, _ws_callbacks.on_connected);
    wsPostSequence(client_id, _ws_callbacks.on_data);

}

void _wsEvent(AsyncWebSocket * server, AsyncWebSocketClient * client, AwsEventType type, void * arg, uint8_t *data, size_t len){

    if (type == WS_EVT_CONNECT) {

        client->_tempObject = nullptr;

        #ifndef NOWSAUTH
            if (!_wsAuth(client)) {
                wsSend_P(client->id(), PSTR("{\"message\": 10}"));
                DEBUG_MSG_P(PSTR("[WEBSOCKET] Validation check failed\n"));
                client->close();
                return;
            }
        #endif

        IPAddress ip = client->remoteIP();
        DEBUG_MSG_P(PSTR("[WEBSOCKET] #%u connected, ip: %d.%d.%d.%d, url: %s\n"), client->id(), ip[0], ip[1], ip[2], ip[3], server->url());
        _wsConnected(client->id());
        _wsResetUpdateTimer();
        wifiReconnectCheck();
        client->_tempObject = new WebSocketIncommingBuffer(_wsParse, true);

    } else if(type == WS_EVT_DISCONNECT) {
        DEBUG_MSG_P(PSTR("[WEBSOCKET] #%u disconnected\n"), client->id());
        if (client->_tempObject) {
            delete (WebSocketIncommingBuffer *) client->_tempObject;
        }
        wifiReconnectCheck();

    } else if(type == WS_EVT_ERROR) {
        DEBUG_MSG_P(PSTR("[WEBSOCKET] #%u error(%u): %s\n"), client->id(), *((uint16_t*)arg), (char*)data);

    } else if(type == WS_EVT_PONG) {
        DEBUG_MSG_P(PSTR("[WEBSOCKET] #%u pong(%u): %s\n"), client->id(), len, len ? (char*) data : "");

    } else if(type == WS_EVT_DATA) {
        //DEBUG_MSG_P(PSTR("[WEBSOCKET] #%u data(%u): %s\n"), client->id(), len, len ? (char*) data : "");
        if (!client->_tempObject) return;
        WebSocketIncommingBuffer *buffer = (WebSocketIncommingBuffer *)client->_tempObject;
        AwsFrameInfo * info = (AwsFrameInfo*)arg;
        buffer->data_event(client, info, data, len);

    }

}

// TODO: make this generic loop method to queue important ws messages?
//       or, if something uses ticker / async ctx to send messages,
//       it needs a retry mechanism built into the callback object
void _wsHandleClientData(const bool connected) {

    if (!connected && !_ws_client_data.empty()) {
        _ws_client_data.pop();
        return;
    }

    if (_ws_client_data.empty()) return;
    auto& data = _ws_client_data.front();

    // client_id == 0 means we need to send the message to every client
    if (data.client_id) {
        AsyncWebSocketClient* ws_client = _ws.client(data.client_id);

        if (!ws_client) {
            _ws_client_data.pop();
            return;
        }

        // wait until we can send the next batch of messages
        // XXX: enforce that callbacks send only one message per iteration
        if (ws_client->queueIsFull()) {
            return;
        }
    }

    // XXX: block allocation will try to create *2 next time,
    // likely failing and causing wsSend to reference empty objects
    // XXX: arduinojson6 will not do this, but we may need to use per-callback buffers
    constexpr const size_t BUFFER_SIZE = 3192;
    DynamicJsonBuffer jsonBuffer(BUFFER_SIZE);
    JsonObject& root = jsonBuffer.createObject();

    data.send(root);
    if (data.client_id) {
        wsSend(data.client_id, root);
    } else {
        wsSend(root);
    }
    yield();

    if (data.done()) {
        _ws_client_data.pop();
    }
}

void _wsLoop() {
    const bool connected = wsConnected();
    _wsDoUpdate(connected);
    _wsHandleClientData(connected);
    #if DEBUG_WEB_SUPPORT
        _ws_debug.send(connected);
    #endif
}

// -----------------------------------------------------------------------------
// Public API
// -----------------------------------------------------------------------------

bool wsConnected() {
    return (_ws.count() > 0);
}

bool wsConnected(uint32_t client_id) {
    return _ws.hasClient(client_id);
}

ws_callbacks_t& wsRegister() {
    return _ws_callbacks;
}

void wsSend(ws_on_send_callback_f callback) {
    if (_ws.count() > 0) {
        DynamicJsonBuffer jsonBuffer(512);
        JsonObject& root = jsonBuffer.createObject();
        callback(root);

        wsSend(root);
    }
}

void wsSend(const char * payload) {
    if (_ws.count() > 0) {
        _ws.textAll(payload);
    }
}

void wsSend_P(PGM_P payload) {
    if (_ws.count() > 0) {
        char buffer[strlen_P(payload)];
        strcpy_P(buffer, payload);
        _ws.textAll(buffer);
    }
}

void wsSend(uint32_t client_id, ws_on_send_callback_f callback) {
    AsyncWebSocketClient* client = _ws.client(client_id);
    if (client == nullptr) return;

    DynamicJsonBuffer jsonBuffer(512);
    JsonObject& root = jsonBuffer.createObject();
    callback(root);
    wsSend(client_id, root);
}

void wsSend(uint32_t client_id, const char * payload) {
    _ws.text(client_id, payload);
}

void wsSend_P(uint32_t client_id, PGM_P payload) {
    char buffer[strlen_P(payload)];
    strcpy_P(buffer, payload);
    _ws.text(client_id, buffer);
}

void wsPost(const ws_on_send_callback_f& cb) {
    _ws_client_data.emplace(cb);
}

void wsPost(uint32_t client_id, const ws_on_send_callback_f& cb) {
    _ws_client_data.emplace(client_id, cb);
}

void wsPostAll(uint32_t client_id, const ws_on_send_callback_list_t& cbs) {
    _ws_client_data.emplace(client_id, cbs, ws_data_t::ALL);
}

void wsPostAll(const ws_on_send_callback_list_t& cbs) {
    _ws_client_data.emplace(0, cbs, ws_data_t::ALL);
}

void wsPostSequence(uint32_t client_id, const ws_on_send_callback_list_t& cbs) {
    _ws_client_data.emplace(client_id, cbs, ws_data_t::SEQUENCE);
}

void wsPostSequence(uint32_t client_id, ws_on_send_callback_list_t&& cbs) {
    _ws_client_data.emplace(client_id, std::forward<ws_on_send_callback_list_t>(cbs), ws_data_t::SEQUENCE);
}

void wsPostSequence(const ws_on_send_callback_list_t& cbs) {
    _ws_client_data.emplace(0, cbs, ws_data_t::SEQUENCE);
}

void wsSetup() {

    _ws.onEvent(_wsEvent);
    webServer()->addHandler(&_ws);

    // CORS
    const String webDomain = getSetting("webDomain", WEB_REMOTE_DOMAIN);
    DefaultHeaders::Instance().addHeader("Access-Control-Allow-Origin", webDomain);
    DefaultHeaders::Instance().addHeader("Powered-by", "espurna," APP_VERSION);
    DefaultHeaders::Instance().addHeader("Access-Control-Allow-Credentials", "true");

    webServer()->on("/auth", HTTP_GET, _onAuth);

    wsRegister()
        .onVisible(_wsOnVisible)
        .onConnected(_wsOnConnected)
        .onKeyCheck(_wsOnKeyCheck);

    espurnaRegisterLoop(_wsLoop);
}

#endif // WEB_SUPPORT<|MERGE_RESOLUTION|>--- conflicted
+++ resolved
@@ -422,10 +422,10 @@
     device["total_size"] = ESP.getFlashChipRealSize();
     device["hostname"] = getSetting("hostname");
     device["desc"] = getSetting("desc");
-    device["webPort"] = getSetting("webPort", WEB_PORT).toInt();
-    device["wsAuth"] = getSetting("wsAuth", WS_AUTHENTICATION).toInt() == 1;
-    device["hbMode"] = getSetting("hbMode", HEARTBEAT_MODE).toInt();
-    device["hbInterval"] = getSetting("hbInterval", HEARTBEAT_INTERVAL).toInt();
+    device["webPort"] = getSetting("webPort", WEB_PORT);
+    device["wsAuth"] = getSetting("wsAuth", 1 == WS_AUTHENTICATION);
+    device["hbMode"] = getSetting("hbMode", HEARTBEAT_MODE);
+    device["hbInterval"] = getSetting("hbInterval", HEARTBEAT_INTERVAL);
 
     wifi["rssi"] = WiFi.RSSI();
     wifi["mac"] = WiFi.macAddress();
@@ -434,16 +434,7 @@
     wifi["name"] = getNetwork();
     wifi["ip"] = getIP();
 
-
-<<<<<<< HEAD
-    root["btnDelay"] = getSetting("btnDelay", BUTTON_DBLCLICK_DELAY).toInt();
-=======
-    root["btnDelay"] = getSetting("btnDelay", BUTTON_DBLCLICK_DELAY);
-    root["webPort"] = getSetting("webPort", WEB_PORT);
-    root["wsAuth"] = getSetting("wsAuth", 1 == WS_AUTHENTICATION);
-    root["hbMode"] = getSetting("hbMode", HEARTBEAT_MODE);
-    root["hbInterval"] = getSetting("hbInterval", HEARTBEAT_INTERVAL);
->>>>>>> cacc7584
+    root["btnDelay"] = getSetting("btnDelay", BUTTON_DBLCLICK_DELAY); // TODO move this as a setting per button
 }
 
 void wsSend(JsonObject& root) {
