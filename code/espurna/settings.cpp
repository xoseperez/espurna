/*

SETTINGS MODULE

Copyright (C) 2016-2019 by Xose Pérez <xose dot perez at gmail dot com>

*/

#include "settings.h"

<<<<<<< HEAD
#include "terminal.h"

#include <ArduinoJson.h>
=======
>>>>>>> 1880d684
#include <vector>
#include <cstdlib>

#include <ArduinoJson.h>

#include "storage_eeprom.h"

BrokerBind(ConfigBroker);

// -----------------------------------------------------------------------------
// (HACK) Embedis storage format, reverse engineered
// -----------------------------------------------------------------------------

unsigned long settingsSize() {
    unsigned pos = SPI_FLASH_SEC_SIZE - 1;
    while (size_t len = EEPROMr.read(pos)) {
        if (0xFF == len) break;
        pos = pos - len - 2;
    }
    return SPI_FLASH_SEC_SIZE - pos + EEPROM_DATA_END;
}

// --------------------------------------------------------------------------

namespace settings {
namespace internal {

uint32_t u32fromString(const String& string, int base) {

    const char *ptr = string.c_str();
    char *value_endptr = nullptr;

    // invalidate the whole string when invalid chars are detected
    const auto value = strtoul(ptr, &value_endptr, base);
    if (value_endptr == ptr || value_endptr[0] != '\0') {
        return 0;
    }

    return value;

}

// --------------------------------------------------------------------------

template <>
float convert(const String& value) {
    return atof(value.c_str());
}

template <>
double convert(const String& value) {
    return atof(value.c_str());
}

template <>
int convert(const String& value) {
    return value.toInt();
}

template <>
long convert(const String& value) {
    return value.toInt();
}

template <>
bool convert(const String& value) {
    return convert<int>(value) == 1;
}

template <>
unsigned long convert(const String& value) {
    if (!value.length()) {
        return 0;
    }

    int base = 10;
    if (value.length() > 2) {
        if (value.startsWith("0b")) {
            base = 2;
        } else if (value.startsWith("0o")) {
            base = 8;
        } else if (value.startsWith("0x")) {
            base = 16;
        }
    }

    return u32fromString((base == 10) ? value : value.substring(2), base);
}

template <>
unsigned int convert(const String& value) {
    return convert<unsigned long>(value);
}

template <>
unsigned short convert(const String& value) {
    return convert<unsigned long>(value);
}

template <>
unsigned char convert(const String& value) {
    return convert<unsigned long>(value);
}

} // namespace settings::internal
} // namespace settings

// -----------------------------------------------------------------------------

size_t settingsKeyCount() {
    unsigned count = 0;
    unsigned pos = SPI_FLASH_SEC_SIZE - 1;
    while (size_t len = EEPROMr.read(pos)) {
        if (0xFF == len) break;
        pos = pos - len - 2;
        len = EEPROMr.read(pos);
        pos = pos - len - 2;
        count ++;
    }
    return count;
}

String settingsKeyName(unsigned int index) {

    String s;

    unsigned count = 0;
    unsigned pos = SPI_FLASH_SEC_SIZE - 1;
    while (size_t len = EEPROMr.read(pos)) {
        if (0xFF == len) break;
        pos = pos - len - 2;
        if (count == index) {
            s.reserve(len);
            for (unsigned char i = 0 ; i < len; i++) {
                s += (char) EEPROMr.read(pos + i + 1);
            }
            break;
        }
        count++;
        len = EEPROMr.read(pos);
        pos = pos - len - 2;
    }

    return s;

}

/*
struct SettingsKeys {

    struct iterator {
        iterator(size_t total) :
            total(total)
        {}

        iterator& operator++() {
            if (total && (current_index < (total - 1))) {
                ++current_index
                current_value = settingsKeyName(current_index);
                return *this;
            }
            return end();
        }

        iterator operator++(int) {
            iterator val = *this;
            ++(*this);
            return val;
        }

        operator String() {
            return (current_index < total) ? current_value : empty_value;
        }

        bool operator ==(iterator& const other) const {
            return (total == other.total) && (current_index == other.current_index);
        }

        bool operator !=(iterator& const other) const {
            return !(*this == other); 
        }

        using difference_type = size_t;
        using value_type = size_t;
        using pointer = const size_t*;
        using reference = const size_t&;
        using iterator_category = std::forward_iterator_tag;

        const size_t total;

        String empty_value;
        String current_value;
        size_t current_index = 0;
    };

    iterator begin() {
        return iterator {total};
    }

    iterator end() {
        return iterator {0};
    }

};
*/

std::vector<String> settingsKeys() {

    // Get sorted list of keys
    std::vector<String> keys;

    //unsigned int size = settingsKeyCount();
    auto size = settingsKeyCount();
    for (unsigned int i=0; i<size; i++) {

        //String key = settingsKeyName(i);
        String key = settingsKeyName(i);
        bool inserted = false;
        for (unsigned char j=0; j<keys.size(); j++) {

            // Check if we have to insert it before the current element
            if (keys[j].compareTo(key) > 0) {
                keys.insert(keys.begin() + j, key);
                inserted = true;
                break;
            }

        }

        // If we could not insert it, just push it at the end
        if (!inserted) keys.push_back(key);

    }

    return keys;
}


static std::vector<settings_key_match_t> _settings_matchers;

void settingsRegisterDefaults(const settings_key_match_t& matcher) {
    _settings_matchers.push_back(matcher);
}

String settingsQueryDefaults(const String& key) {
    for (auto& matcher : _settings_matchers) {
        if (matcher.match(key.c_str())) {
            return matcher.key(key);
        }
    }
    return String();
}

// -----------------------------------------------------------------------------
// Key-value API
// -----------------------------------------------------------------------------

String settings_key_t::toString() const {
    if (index < 0) {
        return value;
    } else {
        return value + index;
    }
}

settings_move_key_t _moveKeys(const String& from, const String& to, unsigned char index) {
    return settings_move_key_t {{from, index}, {to, index}};
}

void moveSetting(const String& from, const String& to) {
    const auto value = getSetting(from);
    if (value.length() > 0) setSetting(to, value);
    delSetting(from);
}

void moveSetting(const String& from, const String& to, unsigned char index) {
    const auto keys = _moveKeys(from, to, index);
    const auto value = getSetting(keys.first);
    if (value.length() > 0) setSetting(keys.second, value);

    delSetting(keys.first);
}

void moveSettings(const String& from, const String& to) {
    unsigned char index = 0;
    while (index < 100) {
        const auto keys = _moveKeys(from, to, index);
        const auto value = getSetting(keys.first);
        if (value.length() == 0) break;
        setSetting(keys.second, value);
        delSetting(keys.first);
        ++index;
    }
}

#if 0
template<typename R, settings::internal::convert_t<R> Rfunc = settings::internal::convert>
R getSetting(const settings_key_t& key, R defaultValue) {
    String value;
    if (!Embedis::get(key.toString(), value)) {
        return defaultValue;
    }
    return Rfunc(value);
}
#endif

template<>
String getSetting(const settings_key_t& key, String defaultValue) {
    String value;
    if (!Embedis::get(key.toString(), value)) {
        value = defaultValue;
    }
    return value;
}

template
bool getSetting(const settings_key_t& key, bool defaultValue);

template
int getSetting(const settings_key_t& key, int defaultValue);

template
long getSetting(const settings_key_t& key, long defaultValue);

template
unsigned char getSetting(const settings_key_t& key, unsigned char defaultValue);

template
unsigned short getSetting(const settings_key_t& key, unsigned short defaultValue);

template
unsigned int getSetting(const settings_key_t& key, unsigned int defaultValue);

template
unsigned long getSetting(const settings_key_t& key, unsigned long defaultValue);

template
float getSetting(const settings_key_t& key, float defaultValue);

template
double getSetting(const settings_key_t& key, double defaultValue);

String getSetting(const settings_key_t& key) {
    static const String defaultValue("");
    return getSetting(key, defaultValue);
}

String getSetting(const settings_key_t& key, const char* defaultValue) {
    return getSetting(key, String(defaultValue));
}

String getSetting(const settings_key_t& key, const __FlashStringHelper* defaultValue) {
    return getSetting(key, String(defaultValue));
}

template<>
bool setSetting(const settings_key_t& key, const String& value) {
    return Embedis::set(key.toString(), value);
}

bool delSetting(const settings_key_t& key) {
    return Embedis::del(key.toString());
}

bool hasSetting(const settings_key_t& key) {
    String value;
    return Embedis::get(key.toString(), value);
}

void saveSettings() {
    #if not SETTINGS_AUTOSAVE
        eepromCommit();
    #endif
}

void resetSettings() {
    for (unsigned int i = 0; i < EEPROM_SIZE; i++) {
        EEPROMr.write(i, 0xFF);
    }
    EEPROMr.commit();
}

// -----------------------------------------------------------------------------
// API
// -----------------------------------------------------------------------------

size_t settingsMaxSize() {
    size_t size = EEPROM_SIZE;
    if (size > SPI_FLASH_SEC_SIZE) size = SPI_FLASH_SEC_SIZE;
    size = (size + 3) & (~3);
    return size;
}

bool settingsRestoreJson(JsonObject& data) {

    // Check this is an ESPurna configuration file (must have "app":"ESPURNA")
    const char* app = data["app"];
    if (!app || strcmp(app, APP_NAME) != 0) {
        DEBUG_MSG_P(PSTR("[SETTING] Wrong or missing 'app' key\n"));
        return false;
    }

    // Clear settings
    bool is_backup = data["backup"];
    if (is_backup) {
        for (unsigned int i = EEPROM_DATA_END; i < SPI_FLASH_SEC_SIZE; i++) {
            EEPROMr.write(i, 0xFF);
        }
    }

    // Dump settings to memory buffer
    for (auto element : data) {
        if (strcmp(element.key, "app") == 0) continue;
        if (strcmp(element.key, "version") == 0) continue;
        if (strcmp(element.key, "backup") == 0) continue;
        setSetting(element.key, element.value.as<char*>());
    }

    // Persist to EEPROM
    saveSettings();

    DEBUG_MSG_P(PSTR("[SETTINGS] Settings restored successfully\n"));
    return true;

}

bool settingsRestoreJson(char* json_string, size_t json_buffer_size) {

     // XXX: as of right now, arduinojson cannot trigger callbacks for each key individually
    // Manually separating kv pairs can allow to parse only a small chunk, since we know that there is only string type used (even with bools / ints). Can be problematic when parsing data that was not generated by us.
    // Current parsing method is limited only by keys (~sizeof(uintptr_t) bytes per key, data is not copied when string is non-const)
    DynamicJsonBuffer jsonBuffer(json_buffer_size);
    JsonObject& root = jsonBuffer.parseObject((char *) json_string);

    if (!root.success()) {
        DEBUG_MSG_P(PSTR("[SETTINGS] JSON parsing error\n"));
        return false;
    }

    return settingsRestoreJson(root);

 }

void settingsGetJson(JsonObject& root) {

    // Get sorted list of keys
    auto keys = settingsKeys();

    // Add the key-values to the json object
    for (unsigned int i=0; i<keys.size(); i++) {
        String value = getSetting(keys[i]);
        root[keys[i]] = value;
    }

}

void settingsProcessConfig(const settings_cfg_list_t& config, settings_filter_t filter) {
    for (auto& entry : config) {
        String value = getSetting(entry.key, entry.default_value);
        if (filter) {
            value = filter(value);
        }
        if (value.equals(entry.setting)) continue;
        entry.setting = std::move(value);
    }
}

// -----------------------------------------------------------------------------
// Initialization
// -----------------------------------------------------------------------------

void settingsSetup() {

    Embedis::dictionary( F("EEPROM"),
        SPI_FLASH_SEC_SIZE,
        [](size_t pos) -> char { return EEPROMr.read(pos); },
        [](size_t pos, char value) { EEPROMr.write(pos, value); },
        #if SETTINGS_AUTOSAVE
            []() { eepromCommit(); }
        #else
            []() {}
        #endif
    );

    terminalRegisterCommand(F("CONFIG"), [](const terminal::CommandContext&) {
        DynamicJsonBuffer jsonBuffer(1024);
        JsonObject& root = jsonBuffer.createObject();
        settingsGetJson(root);
        // XXX: replace with streaming
        String output;
        root.printTo(output);
        DEBUG_MSG(output.c_str());
        
    });

    terminalRegisterCommand(F("KEYS"), [](const terminal::CommandContext& ctx) {
        // Get sorted list of keys
        auto keys = settingsKeys();

        // Write key-values
        ctx.output.println(F("Current settings:"));
        for (unsigned int i=0; i<keys.size(); i++) {
            const auto value = getSetting(keys[i]);
            ctx.output.printf("> %s => \"%s\"\n", (keys[i]).c_str(), value.c_str());
        }

        unsigned long freeEEPROM [[gnu::unused]] = SPI_FLASH_SEC_SIZE - settingsSize();
        ctx.output.printf("Number of keys: %u\n", keys.size());
        ctx.output.printf("Current EEPROM sector: %u\n", EEPROMr.current());
        ctx.output.printf("Free EEPROM: %lu bytes (%lu%%)\n", freeEEPROM, 100 * freeEEPROM / SPI_FLASH_SEC_SIZE);

        terminalOK();
    });

    terminalRegisterCommand(F("DEL"), [](const terminal::CommandContext& ctx) {
        if (ctx.argc != 2) {
            terminalError(ctx, F("del <key> [<key>...]"));
            return;
        }

        int result = 0;
        for (auto it = (ctx.argv.begin() + 1); it != ctx.argv.end(); ++it) {
            result += Embedis::del(*it);
        }

        ctx.output.printf(":%d\n", result);
    });

    terminalRegisterCommand(F("SET"), [](const terminal::CommandContext& ctx) {
        if (ctx.argc != 3) {
            terminalError(ctx, F("set <key> <value>"));
            return;
        }

        if (Embedis::set(ctx.argv[1], ctx.argv[2])) {
            terminalOK(ctx);
            return;
        }

        terminalError(ctx, F("could not set the key"));
    });

    terminalRegisterCommand(F("GET"), [](const terminal::CommandContext& ctx) {
        if (ctx.argc < 2) {
            terminalError(ctx, F("Wrong arguments"));
            return;
        }

        for (auto it = (ctx.argv.begin() + 1); it != ctx.argv.end(); ++it) {
            const String& key = *it;
            String value;
            if (!Embedis::get(key, value)) {
                const auto maybeDefault = settingsQueryDefaults(key);
                if (maybeDefault.length()) {
                    ctx.output.printf("> %s => %s (default)\n", key.c_str(), maybeDefault.c_str());
                } else {
                    ctx.output.printf("> %s =>\n", key.c_str());
                }
                continue;
            }

            ctx.output.printf("> %s => \"%s\"\n", key.c_str(), value.c_str());
        }

        terminalOK(ctx);
    });

    terminalRegisterCommand(F("RELOAD"), [](const terminal::CommandContext&) {
        espurnaReload();
        terminalOK();
    });

    terminalRegisterCommand(F("FACTORY.RESET"), [](const terminal::CommandContext&) {
        resetSettings();
        terminalOK();
    });

    #if not SETTINGS_AUTOSAVE
        terminalRegisterCommand(F("SAVE"), [](const terminal::CommandContext&) {
            eepromCommit();
            terminalOK();
        });
    #endif


}<|MERGE_RESOLUTION|>--- conflicted
+++ resolved
@@ -8,12 +8,8 @@
 
 #include "settings.h"
 
-<<<<<<< HEAD
 #include "terminal.h"
 
-#include <ArduinoJson.h>
-=======
->>>>>>> 1880d684
 #include <vector>
 #include <cstdlib>
 
