--- conflicted
+++ resolved
@@ -110,22 +110,13 @@
 }
 
 void _rfbWebSocketOnConnected(JsonObject& root) {
-<<<<<<< HEAD
     JsonObject& rfb = root.createNestedObject("rfb");
 
-    rfb["repeat"] = getSetting("rfbRepeat", RF_SEND_TIMES).toInt();
+    rfb["repeat"] = getSetting("rfbRepeat", RF_SEND_TIMES);
     rfb["count"] = relayCount();
     #if RFB_DIRECT
-        rfb["RX"] = getSetting("rfbRX", RFB_RX_PIN).toInt();
-        rfb["TX"] = getSetting("rfbTX", RFB_TX_PIN).toInt();
-=======
-    root["rfbRepeat"] = getSetting("rfbRepeat", RF_SEND_TIMES);
-    root["rfbCount"] = relayCount();
-    #if RFB_DIRECT
-        root["rfbdirectVisible"] = 1;
-        root["rfbRX"] = getSetting("rfbRX", RFB_RX_PIN);
-        root["rfbTX"] = getSetting("rfbTX", RFB_TX_PIN);
->>>>>>> cacc7584
+        rfb["RX"] = getSetting("rfbRX", RFB_RX_PIN);
+        rfb["TX"] = getSetting("rfbTX", RFB_TX_PIN);
     #endif
 }
 
