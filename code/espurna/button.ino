/*

BUTTON MODULE

Copyright (C) 2016-2019 by Xose Pérez <xose dot perez at gmail dot com>

*/

#if BUTTON_SUPPORT

#include <bitset>
#include <memory>
#include <vector>

#include "compat.h"
#include "gpio.h"
#include "system.h"
#include "relay.h"
#include "light.h"

#include "button.h"
#include "button_config.h"

<<<<<<< HEAD

// -----------------------------------------------------------------------------

button_t::button_t(unsigned char pin, unsigned char mode, unsigned long actions, unsigned char relayID, unsigned long int debounceDelay, unsigned long int doubleClickDelay, unsigned long int longClickDelay, unsigned long int longLongClickDelay) :
    event(new DebounceEvent(pin, mode, debounceDelay, doubleClickDelay)),
    pin(pin),
    mode(mode),
=======
#include "libs/DebounceEvent.h"

// TODO: if we are using such conversion helpers across the codebase, should convert() be in internal ns?

namespace settings {
namespace internal {

template<>
debounce_event::types::Mode convert(const String& value) {
    switch (value.toInt()) {
        case 1:
            return debounce_event::types::Mode::Switch;
        case 0:
        default:
            return debounce_event::types::Mode::Pushbutton;
    }
}

template<>
debounce_event::types::PinValue convert(const String& value) {
    switch (value.toInt()) {
        case 0:
            return debounce_event::types::PinValue::Low;
        case 1:
        default:
            return debounce_event::types::PinValue::High;
    }
}

template<>
debounce_event::types::PinMode convert(const String& value) {
    switch (value.toInt()) {
        case 1:
            return debounce_event::types::PinMode::InputPullup;
        case 2:
            return debounce_event::types::PinMode::InputPulldown;
        case 0:
        default:
            return debounce_event::types::PinMode::Input;
    }
}

} // namespace settings::internal
} // namespace settings

// -----------------------------------------------------------------------------

constexpr const debounce_event::types::Config _buttonDecodeConfigBitmask(const unsigned char bitmask) {
    return {
        ((bitmask & ButtonMask::Pushbutton)
            ? debounce_event::types::Mode::Pushbutton
            : debounce_event::types::Mode::Switch),
        ((bitmask & ButtonMask::DefaultHigh) 
            ? debounce_event::types::PinValue::High
            : debounce_event::types::PinValue::Low),
        ((bitmask & ButtonMask::SetPullup) 
            ? debounce_event::types::PinMode::InputPullup : (bitmask & ButtonMask::SetPulldown) 
            ? debounce_event::types::PinMode::InputPullup : debounce_event::types::PinMode::Input)
    };
}

constexpr const button_action_t _buttonDecodeEventAction(const button_actions_t& actions, button_event_t event) {
    return (
        (event == button_event_t::Pressed) ? actions.pressed :
        (event == button_event_t::Click) ? actions.click :
        (event == button_event_t::DoubleClick) ? actions.dblclick :
        (event == button_event_t::LongClick) ? actions.lngclick :
        (event == button_event_t::LongLongClick) ? actions.lnglngclick :
        (event == button_event_t::TripleClick) ? actions.trplclick : 0U
    );
}

constexpr const button_event_t _buttonMapReleased(uint8_t count, unsigned long length, unsigned long lngclick_delay, unsigned long lnglngclick_delay) {
    return (
        (1 == count) ? (
            (length > lnglngclick_delay) ? button_event_t::LongLongClick :
            (length > lngclick_delay) ? button_event_t::LongClick : button_event_t::Click
        ) :
        (2 == count) ? button_event_t::DoubleClick :
        (3 == count) ? button_event_t::TripleClick :
        button_event_t::None
    );
}

button_actions_t _buttonConstructActions(unsigned char index) {
    return {
        _buttonPress(index),
        _buttonClick(index),
        _buttonDoubleClick(index),
        _buttonLongClick(index),
        _buttonLongLongClick(index),
        _buttonTripleClick(index)
    };
}

debounce_event::types::Config _buttonConfig(unsigned char index) {
    const auto config = _buttonDecodeConfigBitmask(_buttonConfigBitmask(index));
    return {
        getSetting({"btnMode", index}, config.mode),
        getSetting({"btnDefVal", index}, config.default_value),
        getSetting({"btnPinMode", index}, config.pin_mode)
    };
}

// -----------------------------------------------------------------------------

button_event_delays_t::button_event_delays_t() :
    debounce(_buttonDebounceDelay()),
    repeat(_buttonRepeatDelay()),
    lngclick(_buttonLongClickDelay()),
    lnglngclick(_buttonLongLongClickDelay())
{}

button_event_delays_t::button_event_delays_t(unsigned long debounce, unsigned long repeat, unsigned long lngclick, unsigned long lnglngclick) :
    debounce(debounce),
    repeat(repeat),
    lngclick(lngclick),
    lnglngclick(lnglngclick)
{}

button_t::button_t(unsigned char relayID, const button_actions_t& actions, const button_event_delays_t& delays) :
    event_emitter(nullptr),
    event_delays(delays),
>>>>>>> 2dcf1b2b
    actions(actions),
    relayID(relayID),
    debounceDelay(debounceDelay),
    doubleClickDelay(doubleClickDelay),
    longClickDelay(longClickDelay),
    longLongClickDelay(longLongClickDelay)
{}

<<<<<<< HEAD
button_t::button_t(unsigned char index) :
    button_t(
        getSetting({"btnPin", index}, _buttonPin(index)),
        getSetting({"btnMode", index}, _buttonMode(index)),
        _buttonConstructActions(index), //TODO
        getSetting({"btnRelay", index}, _buttonRelay(index)),
        getSetting({"btnDbnce", index}, BUTTON_DEBOUNCE_DELAY),
        getSetting({"btnDblDl", index}, BUTTON_DBLCLICK_DELAY),
        getSetting({"btnLngDl", index}, BUTTON_LNGCLICK_DELAY),
        getSetting({"btnLngLngDl", index}, BUTTON_LNGLNGCLICK_DELAY)
    )
=======
button_t::button_t(std::shared_ptr<BasePin> pin, const debounce_event::types::Config& config, unsigned char relayID, const button_actions_t& actions, const button_event_delays_t& delays) :
    event_emitter(std::make_unique<debounce_event::EventEmitter>(pin, config, delays.debounce, delays.repeat)),
    event_delays(delays),
    actions(actions),
    relayID(relayID)
>>>>>>> 2dcf1b2b
{}

bool button_t::state() {
    return event_emitter->isPressed();
}

button_event_t button_t::loop() {
    if (!event_emitter) {
        return button_event_t::None;
    }

    auto event = event_emitter->loop();
    if (event == debounce_event::types::EventNone) {
        return button_event_t::None;
    }

    switch (event) {
        case debounce_event::types::EventPressed:
            return button_event_t::Pressed;
        case debounce_event::types::EventChanged:
            return button_event_t::Click;
        case debounce_event::types::EventReleased: {
            return _buttonMapReleased(
                event_emitter->getEventCount(),
                event_emitter->getEventLength(),
                event_delays.lngclick,
                event_delays.lnglngclick
            );
        }
        case debounce_event::types::EventNone:
        default:
            break;
    }

    return button_event_t::None;
}

std::vector<button_t> _buttons;

// -----------------------------------------------------------------------------

unsigned char buttonCount() {
    return _buttons.size();
}



const uint8_t _buttonMapReleased(unsigned char index, uint8_t count, uint8_t length) {
    return (
        (1 == count) ? (
            (length > _buttons[index].longLongClickDelay) ? BUTTON_EVENT_LNGLNGCLICK :
            (length > _buttons[index].longClickDelay) ? BUTTON_EVENT_LNGCLICK : BUTTON_EVENT_CLICK
        ) :
        (2 == count) ? BUTTON_EVENT_DBLCLICK :
        (3 == count) ? BUTTON_EVENT_TRIPLECLICK :
        BUTTON_EVENT_NONE
    );
}

const uint8_t _buttonMapEvent(unsigned char index, uint8_t event, uint8_t count, uint16_t length) {
    return (
        (event == EVENT_PRESSED) ? BUTTON_EVENT_PRESSED :
        (event == EVENT_CHANGED) ? BUTTON_EVENT_CLICK :
        (event == EVENT_RELEASED) ? _buttonMapReleased(index, count, length) :
        BUTTON_EVENT_NONE
    );
}

#if MQTT_SUPPORT

std::bitset<ButtonsMax> _buttons_mqtt_send_all(
    (1 == BUTTON_MQTT_SEND_ALL_EVENTS) ? 0xFFFFFFFFUL : 0UL
);
std::bitset<ButtonsMax> _buttons_mqtt_retain(
    (1 == BUTTON_MQTT_RETAIN) ? 0xFFFFFFFFUL : 0UL
);

void buttonMQTT(unsigned char id, button_event_t event) {
    char payload[4] = {0};
<<<<<<< HEAD
    itoa(event, payload, 10);
    mqttSend(MQTT_TOPIC_BUTTON, id, payload, false, getSetting({"btnMqttRetain", id}, BUTTON_MQTT_RETAIN)); // 1st bool = force, 2nd = retain
}


bool _buttonMqttSendAllEvents(unsigned char index) {
    return getSetting({"btnMqttSnd", index}, 1 == BUTTON_MQTT_SEND_ALL_EVENTS);
}

bool _buttonMqttRetain(unsigned char index) {
    return getSetting({"btnMqttRetain", index}, 1 == BUTTON_MQTT_RETAIN);
=======
    itoa(_buttonEventNumber(event), payload, 10);
    // mqttSend(topic, id, payload, force, retain)
    mqttSend(MQTT_TOPIC_BUTTON, id, payload, false, _buttons_mqtt_retain[id]);
>>>>>>> 2dcf1b2b
}

#endif

#if WEB_SUPPORT

void _buttonWebSocketOnVisible(JsonObject& root) {
    if (buttonCount() > 0) {
        JsonObject& modules = root["_modules"];
        modules["btn"] = 1;
    }
}

void _buttonWebSocketOnConnected(JsonObject& root) {
    if (buttonCount() < 1) return;

    JsonObject& module = root.createNestedObject("btn");

    JsonArray& schema = module.createNestedArray("_schema");

    //Serial buttons don't have pins or mode
    #if !defined(ITEAD_SONOFF_DUAL) && !defined(FOXEL_LIGHTFOX_DUAL)
        schema.add("pin");
        schema.add("mode");
    #endif

    schema.add("relay");

    schema.add("dbnce");
    schema.add("dblDl");
    schema.add("lngDl");
    schema.add("lngLngDl");

    #if MQTT_SUPPORT
        schema.add("MqttSnd");
        schema.add("MqttRetain");
    #endif


    JsonArray& buttons = module.createNestedArray("list");

    for (unsigned char i=0; i<buttonCount(); i++) {
        JsonArray& button = buttons.createNestedArray();
        #if !defined(ITEAD_SONOFF_DUAL) && !defined(FOXEL_LIGHTFOX_DUAL)
            button.add(_buttons[i].pin);
            button.add(_buttons[i].mode);
        #endif
        button.add(_buttons[i].relayID);
        button.add(_buttons[i].debounceDelay);
        button.add(_buttons[i].doubleClickDelay);
        button.add(_buttons[i].longClickDelay);
        button.add(_buttons[i].longLongClickDelay);

        #if MQTT_SUPPORT
            button.add(_buttonMqttSendAllEvents(i));
            button.add(_buttonMqttRetain(i));
        #endif
    }
}

<<<<<<< HEAD
=======
#if (BUTTON_EVENTS_SOURCE == BUTTON_EVENTS_SOURCE_ITEAD_SONOFF_DUAL) || \
    (BUTTON_EVENTS_SOURCE == BUTTON_EVENTS_SOURCE_FOXEL_LIGHTFOX_DUAL)

void _buttonWebSocketOnConnected(JsonObject& root) {
    root["btnRepDel"] = getSetting("btnRepDel", _buttonRepeatDelay());
}

#else

void _buttonWebSocketOnConnected(JsonObject& root) {
    root["btnRepDel"] = getSetting("btnRepDel", _buttonRepeatDelay());

    // XXX: unused! pending webui changes

#if 0
    if (buttonCount() < 1) return;

    JsonObject& module = root.createNestedObject("btn");

    // TODO: hardware can sometimes use a different event source
    //       e.g. Sonoff Dual does not need `Pin`, `Mode` or any of `Del`
    // TODO: schema names are uppercase to easily match settings?
    // TODO: schema name->type map to generate WebUI elements?

    JsonArray& schema = module.createNestedArray("_schema");

    schema.add("GPIO");
    schema.add("Mode");
    schema.add("DefVal");
    schema.add("PinMode");

    schema.add("Relay");

    schema.add("Press");
    schema.add("Click");
    schema.add("Dclk");
    schema.add("Lclk");
    schema.add("LLclk");
    schema.add("Tclk");

    schema.add("DebDel");
    schema.add("RepDel");
    schema.add("LclkDel");
    schema.add("LLclkDel");

    #if MQTT_SUPPORT
        schema.add("MqttSendAll");
        schema.add("MqttRetain");
    #endif

    JsonArray& buttons = module.createNestedArray("list");

    for (unsigned char i=0; i<buttonCount(); i++) {
        JsonArray& button = buttons.createNestedArray();

        // TODO: configure PIN object instead of button specifically, link PIN<->BUTTON
        if (_buttons[i].getPin()) {
            button.add(getSetting({"btnGPIO", index}, _buttonPin(index)));
            const auto config = _buttonConfig(index);
            button.add(static_cast<int>(config.mode));
            button.add(static_cast<int>(config.default_value));
            button.add(static_cast<int>(config.pin_mode));
        } else {
            button.add(GPIO_NONE);
            button.add(static_cast<int>(BUTTON_PUSHBUTTON));
            button.add(0);
            button.add(0);
            button.add(0);
        }

        button.add(_buttons[i].relayID);

        button.add(_buttons[i].actions.pressed);
        button.add(_buttons[i].actions.click);
        button.add(_buttons[i].actions.dblclick);
        button.add(_buttons[i].actions.lngclick);
        button.add(_buttons[i].actions.lnglngclick);
        button.add(_buttons[i].actions.trplclick);

        button.add(_buttons[i].event_delays.debounce);
        button.add(_buttons[i].event_delays.repeat);
        button.add(_buttons[i].event_delays.lngclick);
        button.add(_buttons[i].event_delays.lnglngclick);

        // TODO: send bitmask as number?
        #if MQTT_SUPPORT
            button.add(_buttons_mqtt_send_all[i] ? 1 : 0);
            button.add(_buttons_mqtt_retain[i] ? 1 : 0);
        #endif
    }
#endif
}

#endif // BUTTON_EVENTS_SOURCE == BUTTON_EVENTS_SOURCE_GENERIC
>>>>>>> 2dcf1b2b

bool _buttonWebSocketOnKeyCheck(const char * key, JsonVariant& value) {
    return (strncmp(key, "btn", 3) == 0);
}

#endif

bool buttonState(unsigned char id) {
    if (id >= _buttons.size()) return false;
    return _buttons[id].state();
}

button_action_t buttonAction(unsigned char id, const button_event_t event) {
    if (id >= _buttons.size()) return 0;
    return _buttonDecodeEventAction(_buttons[id].actions, event);
}

<<<<<<< HEAD
void buttonEvent(unsigned char id, unsigned char event) {
    DEBUG_MSG_P(PSTR("[BUTTON] Button #%u event %u\n"), id, event);
    if (event == 0) return;
=======
int _buttonEventNumber(button_event_t event) {
    return static_cast<int>(event);
}

// Approach based on https://github.com/esp8266/Arduino/pull/6950
// "PROGMEM footprint cleanup for responseCodeToString (#6950)"
// In this particular case, saves 76 bytes (120 vs 44)

#if 1
String _buttonEventString(button_event_t event) {
    const __FlashStringHelper* ptr = nullptr;
    switch (event) {
        case button_event_t::Pressed:
            ptr = F("Pressed");
            break;
        case button_event_t::Click:
            ptr = F("Click");
            break;
        case button_event_t::DoubleClick:
            ptr = F("Double-click");
            break;
        case button_event_t::LongClick:
            ptr = F("Long-click");
            break;
        case button_event_t::LongLongClick:
            ptr = F("Looong-click");
            break;
        case button_event_t::TripleClick:
            ptr = F("Triple-click");
            break;
        case button_event_t::None:
        default:
            ptr = F("None");
            break;
    }
    return String(ptr);
}
#else
String _buttonEventString(button_event_t event) {
    switch (event) {
        case button_event_t::Pressed:
            return F("Pressed");
        case button_event_t::Click:
            return F("Click");
        case button_event_t::DoubleClick:
            return F("Double-click");
        case button_event_t::LongClick:
            return F("Long-click");
        case button_event_t::LongLongClick:
            return F("Looong-click");
        case button_event_t::TripleClick:
            return F("Triple-click");
        case button_event_t::None:
        default:
            return F("None");
    }
}
#endif

void buttonEvent(unsigned char id, button_event_t event) {

    DEBUG_MSG_P(PSTR("[BUTTON] Button #%u event %d (%s)\n"),
        id, _buttonEventNumber(event), _buttonEventString(event).c_str()
    );
    if (event == button_event_t::None) return;
>>>>>>> 2dcf1b2b

    auto& button = _buttons[id];
    auto action = _buttonDecodeEventAction(button.actions, event);

    #if MQTT_SUPPORT
<<<<<<< HEAD
       if (action != BUTTON_MODE_NONE || _buttonMqttSendAllEvents(id)) {
           buttonMQTT(id, event);
       }
=======
        if (action || _buttons_mqtt_send_all[id]) {
            buttonMQTT(id, event);
        }
>>>>>>> 2dcf1b2b
    #endif

    switch (action) {

    #if RELAY_SUPPORT
        case BUTTON_ACTION_TOGGLE:
            relayToggle(button.relayID);
            break;

<<<<<<< HEAD
    if (BUTTON_MODE_OFF == action) {
        relayStatus(button.relayID, false);
    }

    if (BUTTON_MODE_AP == action) {
        if (wifiState() & WIFI_STATE_AP) {
            wifiStartSTA();
        } else {
            wifiStartAP();
        }
    }

    if (BUTTON_MODE_RESET == action) {
        deferredReset(100, CUSTOM_RESET_HARDWARE);
    }
=======
        case BUTTON_ACTION_ON:
            relayStatus(button.relayID, true);
            break;
>>>>>>> 2dcf1b2b

        case BUTTON_ACTION_OFF:
            relayStatus(button.relayID, false);
            break;
    #endif // RELAY_SUPPORT == 1

        case BUTTON_ACTION_AP:
            if (wifiState() & WIFI_STATE_AP) {
                wifiStartSTA();
            } else {
                wifiStartAP();
            }
            break;

        case BUTTON_ACTION_RESET:
            deferredReset(100, CUSTOM_RESET_HARDWARE);
            break;

        case BUTTON_ACTION_FACTORY:
            DEBUG_MSG_P(PSTR("\n\nFACTORY RESET\n\n"));
            resetSettings();
            deferredReset(100, CUSTOM_RESET_FACTORY);
            break;

    #if defined(JUSTWIFI_ENABLE_WPS)
        case BUTTON_ACTION_WPS:
            wifiStartWPS();
            break;
    #endif // defined(JUSTWIFI_ENABLE_WPS)

    #if defined(JUSTWIFI_ENABLE_SMARTCONFIG)
        case BUTTON_ACTION_SMART_CONFIG:
            wifiStartSmartConfig();
            break;
    #endif // defined(JUSTWIFI_ENABLE_SMARTCONFIG)

    #if LIGHT_PROVIDER != LIGHT_PROVIDER_NONE
        case BUTTON_ACTION_DIM_UP:
            lightBrightnessStep(1);
            lightUpdate(true, true);
            break;

        case BUTTON_ACTION_DIM_DOWN:
            lightBrightnessStep(-1);
            lightUpdate(true, true);
            break;
    #endif // LIGHT_PROVIDER != LIGHT_PROVIDER_NONE

    #if THERMOSTAT_DISPLAY_SUPPORT
        case BUTTON_ACTION_DISPLAY_ON:
            displayOn();
            break;
    #endif

<<<<<<< HEAD
void buttonAdd(unsigned char pin, unsigned char mode, unsigned long actions, unsigned char relayID) {
    _buttons.emplace_back(
        pin,
        mode,
        actions,
        relayID,
        BUTTON_DEBOUNCE_DELAY,
        BUTTON_DBLCLICK_DELAY,
        BUTTON_LNGCLICK_DELAY,
        BUTTON_LNGLNGCLICK_DELAY
    );
}
=======
    }
>>>>>>> 2dcf1b2b

}

<<<<<<< HEAD
    // Special hardware cases
    // TODO: do we need settings for special hardware buttons?
    #if defined(ITEAD_SONOFF_DUAL)
=======
void _buttonConfigure() {
    #if MQTT_SUPPORT
        for (unsigned char index = 0; index < _buttons.size(); ++index) {
            _buttons_mqtt_send_all[index] = getSetting({"btnMqttSendAll", index}, _buttonMqttSendAllEvents(index));
            _buttons_mqtt_retain[index] = getSetting({"btnMqttRetain", index}, _buttonMqttRetain(index));
        }
    #endif
}

// TODO: compatibility proxy, fetch global key before indexed
template<typename T>
unsigned long _buttonGetSetting(const char* key, unsigned char index, T default_value) {
    return getSetting({key, index}, getSetting(key, default_value));
}
>>>>>>> 2dcf1b2b

void buttonSetup() {

    // Backwards compatibility
    moveSetting("btnDelay", "btnRepDel");

    // Special hardware cases
    #if (BUTTON_EVENTS_SOURCE == BUTTON_EVENTS_SOURCE_ITEAD_SONOFF_DUAL) || \
        (BUTTON_EVENTS_SOURCE == BUTTON_EVENTS_SOURCE_FOXEL_LIGHTFOX_DUAL)

        size_t buttons = 0;
        #if BUTTON1_RELAY != RELAY_NONE
            ++buttons;
        #endif
        #if BUTTON2_RELAY != RELAY_NONE
            ++buttons;
        #endif
        #if BUTTON3_RELAY != RELAY_NONE
            ++buttons;
        #endif
        #if BUTTON4_RELAY != RELAY_NONE
            ++buttons;
        #endif

        _buttons.reserve(buttons);

        // Ignore real button delays since we don't use them here
        const auto delays = button_event_delays_t();

        for (unsigned char index = 0; index < buttons; ++index) {
            const button_actions_t actions {
                BUTTON_ACTION_NONE,
                // The only generated event is ::Click
                getSetting({"btnClick", index}, _buttonClick(index)),
                BUTTON_ACTION_NONE,
                BUTTON_ACTION_NONE,
                BUTTON_ACTION_NONE,
                BUTTON_ACTION_NONE
            };
            _buttons.emplace_back(
                getSetting({"btnRelay", index}, _buttonRelay(index)),
                actions,
                delays
            );
        }

    // Generic GPIO input handlers

    #elif BUTTON_EVENTS_SOURCE == BUTTON_EVENTS_SOURCE_GENERIC

        size_t buttons = 0;

        #if BUTTON1_PIN != GPIO_NONE
            ++buttons;
        #endif
        #if BUTTON2_PIN != GPIO_NONE
            ++buttons;
        #endif
        #if BUTTON3_PIN != GPIO_NONE
            ++buttons;
        #endif
        #if BUTTON4_PIN != GPIO_NONE
            ++buttons;
        #endif
        #if BUTTON5_PIN != GPIO_NONE
            ++buttons;
        #endif
        #if BUTTON6_PIN != GPIO_NONE
            ++buttons;
        #endif
        #if BUTTON7_PIN != GPIO_NONE
            ++buttons;
        #endif
        #if BUTTON8_PIN != GPIO_NONE
            ++buttons;
        #endif

        _buttons.reserve(buttons);

<<<<<<< HEAD
        for (unsigned char id = 0; id < buttons; ++id) {
            _buttons.emplace_back(id);
=======
        for (unsigned char index = 0; index < ButtonsMax; ++index) {
            const auto pin = getSetting({"btnGPIO", index}, _buttonPin(index));
            if (!gpioValid(pin)) {
                break;
            }
            const auto relayID = getSetting({"btnRelay", index}, _buttonRelay(index));

            // TODO: compatibility proxy, fetch global key before indexed
            const button_event_delays_t delays {
                _buttonGetSetting("btnDebDel", index, _buttonDebounceDelay(index)),
                _buttonGetSetting("btnRepDel", index, _buttonRepeatDelay(index)),
                _buttonGetSetting("btnLclkDel", index, _buttonLongClickDelay(index)),
                _buttonGetSetting("btnLLclkDel", index, _buttonLongLongClickDelay(index)),
            };

            const button_actions_t actions {
                getSetting({"btnPress", index}, _buttonPress(index)),
                getSetting({"btnClick", index}, _buttonClick(index)),
                getSetting({"btnDclk", index}, _buttonDoubleClick(index)),
                getSetting({"btnLclk", index}, _buttonLongClick(index)),
                getSetting({"btnLLclk", index}, _buttonLongLongClick(index)),
                getSetting({"btnTclk", index}, _buttonTripleClick(index))
            };

            const auto config = _buttonConfig(index);

            // TODO: allow to change GpioPin to something else based on config?
            _buttons.emplace_back(
                std::make_shared<GpioPin>(pin), config,
                relayID, actions, delays
            );
>>>>>>> 2dcf1b2b
        }

    #endif

    _buttonConfigure();

    DEBUG_MSG_P(PSTR("[BUTTON] Number of buttons: %u\n"), _buttons.size());

    // Websocket Callbacks
    #if WEB_SUPPORT
        wsRegister()
            .onConnected(_buttonWebSocketOnVisible)
            .onVisible(_buttonWebSocketOnVisible)
            .onKeyCheck(_buttonWebSocketOnKeyCheck);
    #endif

    // Register system callbacks
    espurnaRegisterLoop(buttonLoop);
    espurnaRegisterReload(_buttonConfigure);

}

// Sonoff Dual does not do real GPIO readings and we
// depend on the external MCU to send us relay / button events
// Lightfox uses the same protocol as Dual, but has slightly different actions
// TODO: move this to a separate 'hardware' setup file?

<<<<<<< HEAD
    #if defined(ITEAD_SONOFF_DUAL)

        if (Serial.available() >= 4) {
            if (Serial.read() == 0xA0) {
                if (Serial.read() == 0x04) {
                    unsigned char value = Serial.read();
                    if (Serial.read() == 0xA1) {

                        // RELAYs and BUTTONs are synchronized in the SIL F330
                        // The on-board BUTTON2 should toggle RELAY0 value
                        // Since we are not passing back RELAY2 value
                        // (in the relayStatus method) it will only be present
                        // here if it has actually been pressed
                        if ((value & 4) == 4) {
                            buttonEvent(2, BUTTON_EVENT_CLICK);
                            return;
                        }

                        // Otherwise check if any of the other two BUTTONs
                        // (in the header) has been pressed, but we should
                        // ensure that we only toggle one of them to avoid
                        // the synchronization going mad
                        // This loop is generic for any PSB-04 module
                        for (unsigned int i=0; i<relayCount(); i++) {

                            bool status = (value & (1 << i)) > 0;

                            // Check if the status for that relay has changed
                            if (relayStatus(i) != status) {
                                buttonEvent(i, BUTTON_EVENT_CLICK);
                                break;
                            }

                        }

                    }
                }
            }
        }
=======
void _buttonLoopSonoffDual() {
>>>>>>> 2dcf1b2b

    if (Serial.available() < 4) {
        return;
    }

    unsigned char bytes[4] = {0};
    Serial.readBytes(bytes, 4);
    if ((bytes[0] != 0xA0) && (bytes[1] != 0x04) && (bytes[3] != 0xA1)) {
        return;
    }

    const unsigned char value [[gnu::unused]] = bytes[2];

#if BUTTON_EVENTS_SOURCE == BUTTON_EVENTS_SOURCE_ITEAD_SONOFF_DUAL

    // RELAYs and BUTTONs are synchonized in the SIL F330
    // The on-board BUTTON2 should toggle RELAY0 value
    // Since we are not passing back RELAY2 value
    // (in the relayStatus method) it will only be present
    // here if it has actually been pressed
    if ((value & 4) == 4) {
        buttonEvent(2, button_event_t::Click);
        return;
    }

    // Otherwise check if any of the other two BUTTONs
    // (in the header) has been pressed, but we should
    // ensure that we only toggle one of them to avoid
    // the synchronization going mad
    // This loop is generic for any PSB-04 module
    for (unsigned int i=0; i<relayCount(); i++) {

        const bool status = (value & (1 << i)) > 0;

        // Check if the status for that relay has changed
        if (relayStatus(i) != status) {
            buttonEvent(i, button_event_t::Click);
            break;
        }

    }

<<<<<<< HEAD
        for (size_t id = 0; id < _buttons.size(); ++id) {
            auto& button = _buttons[id];
            if (auto event = button.event->loop()) {
                buttonEvent(id, _buttonMapEvent(
                    id,
                    event,
                    button.event->getEventCount(),
                    button.event->getEventLength()
                ));
            }
       }
=======
#elif BUTTON_EVENTS_SOURCE == BUTTON_EVENTS_SOURCE_FOXEL_LIGHTFOX_DUAL

    DEBUG_MSG_P(PSTR("[BUTTON] [LIGHTFOX] Received buttons mask: %u\n"), value);

    for (unsigned int i=0; i<_buttons.size(); i++) {
        if ((value & (1 << i)) > 0) {
            buttonEvent(i, button_event_t::Click);
        }
    }

#endif // BUTTON_EVENTS_SOURCE == BUTTON_EVENTS_SOURCE_ITEAD_SONOFF_DUAL
>>>>>>> 2dcf1b2b

}

void _buttonLoopGeneric() {
    for (size_t id = 0; id < _buttons.size(); ++id) {
        auto event = _buttons[id].loop();
        if (event != button_event_t::None) {
            buttonEvent(id, event);
        }
    }
}

void buttonLoop() {

    #if BUTTON_EVENTS_SOURCE == BUTTON_EVENTS_SOURCE_GENERIC
        _buttonLoopGeneric();
    #elif (BUTTON_EVENTS_SOURCE == BUTTON_EVENTS_SOURCE_ITEAD_SONOFF_DUAL) || \
        (BUTTON_EVENTS_SOURCE == BUTTON_EVENTS_SOURCE_FOXEL_LIGHTFOX_DUAL)
        _buttonLoopSonoffDual();
    #else
        #warning "Unknown value for BUTTON_EVENTS_SOURCE"
    #endif

}

#endif // BUTTON_SUPPORT<|MERGE_RESOLUTION|>--- conflicted
+++ resolved
@@ -21,15 +21,6 @@
 #include "button.h"
 #include "button_config.h"
 
-<<<<<<< HEAD
-
-// -----------------------------------------------------------------------------
-
-button_t::button_t(unsigned char pin, unsigned char mode, unsigned long actions, unsigned char relayID, unsigned long int debounceDelay, unsigned long int doubleClickDelay, unsigned long int longClickDelay, unsigned long int longLongClickDelay) :
-    event(new DebounceEvent(pin, mode, debounceDelay, doubleClickDelay)),
-    pin(pin),
-    mode(mode),
-=======
 #include "libs/DebounceEvent.h"
 
 // TODO: if we are using such conversion helpers across the codebase, should convert() be in internal ns?
@@ -82,11 +73,11 @@
         ((bitmask & ButtonMask::Pushbutton)
             ? debounce_event::types::Mode::Pushbutton
             : debounce_event::types::Mode::Switch),
-        ((bitmask & ButtonMask::DefaultHigh) 
+        ((bitmask & ButtonMask::DefaultHigh)
             ? debounce_event::types::PinValue::High
             : debounce_event::types::PinValue::Low),
-        ((bitmask & ButtonMask::SetPullup) 
-            ? debounce_event::types::PinMode::InputPullup : (bitmask & ButtonMask::SetPulldown) 
+        ((bitmask & ButtonMask::SetPullup)
+            ? debounce_event::types::PinMode::InputPullup : (bitmask & ButtonMask::SetPulldown)
             ? debounce_event::types::PinMode::InputPullup : debounce_event::types::PinMode::Input)
     };
 }
@@ -153,34 +144,15 @@
 button_t::button_t(unsigned char relayID, const button_actions_t& actions, const button_event_delays_t& delays) :
     event_emitter(nullptr),
     event_delays(delays),
->>>>>>> 2dcf1b2b
     actions(actions),
-    relayID(relayID),
-    debounceDelay(debounceDelay),
-    doubleClickDelay(doubleClickDelay),
-    longClickDelay(longClickDelay),
-    longLongClickDelay(longLongClickDelay)
+    relayID(relayID)
 {}
 
-<<<<<<< HEAD
-button_t::button_t(unsigned char index) :
-    button_t(
-        getSetting({"btnPin", index}, _buttonPin(index)),
-        getSetting({"btnMode", index}, _buttonMode(index)),
-        _buttonConstructActions(index), //TODO
-        getSetting({"btnRelay", index}, _buttonRelay(index)),
-        getSetting({"btnDbnce", index}, BUTTON_DEBOUNCE_DELAY),
-        getSetting({"btnDblDl", index}, BUTTON_DBLCLICK_DELAY),
-        getSetting({"btnLngDl", index}, BUTTON_LNGCLICK_DELAY),
-        getSetting({"btnLngLngDl", index}, BUTTON_LNGLNGCLICK_DELAY)
-    )
-=======
 button_t::button_t(std::shared_ptr<BasePin> pin, const debounce_event::types::Config& config, unsigned char relayID, const button_actions_t& actions, const button_event_delays_t& delays) :
     event_emitter(std::make_unique<debounce_event::EventEmitter>(pin, config, delays.debounce, delays.repeat)),
     event_delays(delays),
     actions(actions),
     relayID(relayID)
->>>>>>> 2dcf1b2b
 {}
 
 bool button_t::state() {
@@ -226,29 +198,6 @@
     return _buttons.size();
 }
 
-
-
-const uint8_t _buttonMapReleased(unsigned char index, uint8_t count, uint8_t length) {
-    return (
-        (1 == count) ? (
-            (length > _buttons[index].longLongClickDelay) ? BUTTON_EVENT_LNGLNGCLICK :
-            (length > _buttons[index].longClickDelay) ? BUTTON_EVENT_LNGCLICK : BUTTON_EVENT_CLICK
-        ) :
-        (2 == count) ? BUTTON_EVENT_DBLCLICK :
-        (3 == count) ? BUTTON_EVENT_TRIPLECLICK :
-        BUTTON_EVENT_NONE
-    );
-}
-
-const uint8_t _buttonMapEvent(unsigned char index, uint8_t event, uint8_t count, uint16_t length) {
-    return (
-        (event == EVENT_PRESSED) ? BUTTON_EVENT_PRESSED :
-        (event == EVENT_CHANGED) ? BUTTON_EVENT_CLICK :
-        (event == EVENT_RELEASED) ? _buttonMapReleased(index, count, length) :
-        BUTTON_EVENT_NONE
-    );
-}
-
 #if MQTT_SUPPORT
 
 std::bitset<ButtonsMax> _buttons_mqtt_send_all(
@@ -260,23 +209,9 @@
 
 void buttonMQTT(unsigned char id, button_event_t event) {
     char payload[4] = {0};
-<<<<<<< HEAD
-    itoa(event, payload, 10);
-    mqttSend(MQTT_TOPIC_BUTTON, id, payload, false, getSetting({"btnMqttRetain", id}, BUTTON_MQTT_RETAIN)); // 1st bool = force, 2nd = retain
-}
-
-
-bool _buttonMqttSendAllEvents(unsigned char index) {
-    return getSetting({"btnMqttSnd", index}, 1 == BUTTON_MQTT_SEND_ALL_EVENTS);
-}
-
-bool _buttonMqttRetain(unsigned char index) {
-    return getSetting({"btnMqttRetain", index}, 1 == BUTTON_MQTT_RETAIN);
-=======
     itoa(_buttonEventNumber(event), payload, 10);
     // mqttSend(topic, id, payload, force, retain)
     mqttSend(MQTT_TOPIC_BUTTON, id, payload, false, _buttons_mqtt_retain[id]);
->>>>>>> 2dcf1b2b
 }
 
 #endif
@@ -290,55 +225,6 @@
     }
 }
 
-void _buttonWebSocketOnConnected(JsonObject& root) {
-    if (buttonCount() < 1) return;
-
-    JsonObject& module = root.createNestedObject("btn");
-
-    JsonArray& schema = module.createNestedArray("_schema");
-
-    //Serial buttons don't have pins or mode
-    #if !defined(ITEAD_SONOFF_DUAL) && !defined(FOXEL_LIGHTFOX_DUAL)
-        schema.add("pin");
-        schema.add("mode");
-    #endif
-
-    schema.add("relay");
-
-    schema.add("dbnce");
-    schema.add("dblDl");
-    schema.add("lngDl");
-    schema.add("lngLngDl");
-
-    #if MQTT_SUPPORT
-        schema.add("MqttSnd");
-        schema.add("MqttRetain");
-    #endif
-
-
-    JsonArray& buttons = module.createNestedArray("list");
-
-    for (unsigned char i=0; i<buttonCount(); i++) {
-        JsonArray& button = buttons.createNestedArray();
-        #if !defined(ITEAD_SONOFF_DUAL) && !defined(FOXEL_LIGHTFOX_DUAL)
-            button.add(_buttons[i].pin);
-            button.add(_buttons[i].mode);
-        #endif
-        button.add(_buttons[i].relayID);
-        button.add(_buttons[i].debounceDelay);
-        button.add(_buttons[i].doubleClickDelay);
-        button.add(_buttons[i].longClickDelay);
-        button.add(_buttons[i].longLongClickDelay);
-
-        #if MQTT_SUPPORT
-            button.add(_buttonMqttSendAllEvents(i));
-            button.add(_buttonMqttRetain(i));
-        #endif
-    }
-}
-
-<<<<<<< HEAD
-=======
 #if (BUTTON_EVENTS_SOURCE == BUTTON_EVENTS_SOURCE_ITEAD_SONOFF_DUAL) || \
     (BUTTON_EVENTS_SOURCE == BUTTON_EVENTS_SOURCE_FOXEL_LIGHTFOX_DUAL)
 
@@ -433,7 +319,6 @@
 }
 
 #endif // BUTTON_EVENTS_SOURCE == BUTTON_EVENTS_SOURCE_GENERIC
->>>>>>> 2dcf1b2b
 
 bool _buttonWebSocketOnKeyCheck(const char * key, JsonVariant& value) {
     return (strncmp(key, "btn", 3) == 0);
@@ -451,11 +336,6 @@
     return _buttonDecodeEventAction(_buttons[id].actions, event);
 }
 
-<<<<<<< HEAD
-void buttonEvent(unsigned char id, unsigned char event) {
-    DEBUG_MSG_P(PSTR("[BUTTON] Button #%u event %u\n"), id, event);
-    if (event == 0) return;
-=======
 int _buttonEventNumber(button_event_t event) {
     return static_cast<int>(event);
 }
@@ -521,21 +401,14 @@
         id, _buttonEventNumber(event), _buttonEventString(event).c_str()
     );
     if (event == button_event_t::None) return;
->>>>>>> 2dcf1b2b
 
     auto& button = _buttons[id];
     auto action = _buttonDecodeEventAction(button.actions, event);
 
     #if MQTT_SUPPORT
-<<<<<<< HEAD
-       if (action != BUTTON_MODE_NONE || _buttonMqttSendAllEvents(id)) {
-           buttonMQTT(id, event);
-       }
-=======
         if (action || _buttons_mqtt_send_all[id]) {
             buttonMQTT(id, event);
         }
->>>>>>> 2dcf1b2b
     #endif
 
     switch (action) {
@@ -545,27 +418,9 @@
             relayToggle(button.relayID);
             break;
 
-<<<<<<< HEAD
-    if (BUTTON_MODE_OFF == action) {
-        relayStatus(button.relayID, false);
-    }
-
-    if (BUTTON_MODE_AP == action) {
-        if (wifiState() & WIFI_STATE_AP) {
-            wifiStartSTA();
-        } else {
-            wifiStartAP();
-        }
-    }
-
-    if (BUTTON_MODE_RESET == action) {
-        deferredReset(100, CUSTOM_RESET_HARDWARE);
-    }
-=======
         case BUTTON_ACTION_ON:
             relayStatus(button.relayID, true);
             break;
->>>>>>> 2dcf1b2b
 
         case BUTTON_ACTION_OFF:
             relayStatus(button.relayID, false);
@@ -620,30 +475,10 @@
             break;
     #endif
 
-<<<<<<< HEAD
-void buttonAdd(unsigned char pin, unsigned char mode, unsigned long actions, unsigned char relayID) {
-    _buttons.emplace_back(
-        pin,
-        mode,
-        actions,
-        relayID,
-        BUTTON_DEBOUNCE_DELAY,
-        BUTTON_DBLCLICK_DELAY,
-        BUTTON_LNGCLICK_DELAY,
-        BUTTON_LNGLNGCLICK_DELAY
-    );
-}
-=======
-    }
->>>>>>> 2dcf1b2b
-
-}
-
-<<<<<<< HEAD
-    // Special hardware cases
-    // TODO: do we need settings for special hardware buttons?
-    #if defined(ITEAD_SONOFF_DUAL)
-=======
+    }
+
+}
+
 void _buttonConfigure() {
     #if MQTT_SUPPORT
         for (unsigned char index = 0; index < _buttons.size(); ++index) {
@@ -658,7 +493,6 @@
 unsigned long _buttonGetSetting(const char* key, unsigned char index, T default_value) {
     return getSetting({key, index}, getSetting(key, default_value));
 }
->>>>>>> 2dcf1b2b
 
 void buttonSetup() {
 
@@ -738,10 +572,6 @@
 
         _buttons.reserve(buttons);
 
-<<<<<<< HEAD
-        for (unsigned char id = 0; id < buttons; ++id) {
-            _buttons.emplace_back(id);
-=======
         for (unsigned char index = 0; index < ButtonsMax; ++index) {
             const auto pin = getSetting({"btnGPIO", index}, _buttonPin(index));
             if (!gpioValid(pin)) {
@@ -773,7 +603,6 @@
                 std::make_shared<GpioPin>(pin), config,
                 relayID, actions, delays
             );
->>>>>>> 2dcf1b2b
         }
 
     #endif
@@ -801,49 +630,7 @@
 // Lightfox uses the same protocol as Dual, but has slightly different actions
 // TODO: move this to a separate 'hardware' setup file?
 
-<<<<<<< HEAD
-    #if defined(ITEAD_SONOFF_DUAL)
-
-        if (Serial.available() >= 4) {
-            if (Serial.read() == 0xA0) {
-                if (Serial.read() == 0x04) {
-                    unsigned char value = Serial.read();
-                    if (Serial.read() == 0xA1) {
-
-                        // RELAYs and BUTTONs are synchronized in the SIL F330
-                        // The on-board BUTTON2 should toggle RELAY0 value
-                        // Since we are not passing back RELAY2 value
-                        // (in the relayStatus method) it will only be present
-                        // here if it has actually been pressed
-                        if ((value & 4) == 4) {
-                            buttonEvent(2, BUTTON_EVENT_CLICK);
-                            return;
-                        }
-
-                        // Otherwise check if any of the other two BUTTONs
-                        // (in the header) has been pressed, but we should
-                        // ensure that we only toggle one of them to avoid
-                        // the synchronization going mad
-                        // This loop is generic for any PSB-04 module
-                        for (unsigned int i=0; i<relayCount(); i++) {
-
-                            bool status = (value & (1 << i)) > 0;
-
-                            // Check if the status for that relay has changed
-                            if (relayStatus(i) != status) {
-                                buttonEvent(i, BUTTON_EVENT_CLICK);
-                                break;
-                            }
-
-                        }
-
-                    }
-                }
-            }
-        }
-=======
 void _buttonLoopSonoffDual() {
->>>>>>> 2dcf1b2b
 
     if (Serial.available() < 4) {
         return;
@@ -886,19 +673,6 @@
 
     }
 
-<<<<<<< HEAD
-        for (size_t id = 0; id < _buttons.size(); ++id) {
-            auto& button = _buttons[id];
-            if (auto event = button.event->loop()) {
-                buttonEvent(id, _buttonMapEvent(
-                    id,
-                    event,
-                    button.event->getEventCount(),
-                    button.event->getEventLength()
-                ));
-            }
-       }
-=======
 #elif BUTTON_EVENTS_SOURCE == BUTTON_EVENTS_SOURCE_FOXEL_LIGHTFOX_DUAL
 
     DEBUG_MSG_P(PSTR("[BUTTON] [LIGHTFOX] Received buttons mask: %u\n"), value);
@@ -910,7 +684,6 @@
     }
 
 #endif // BUTTON_EVENTS_SOURCE == BUTTON_EVENTS_SOURCE_ITEAD_SONOFF_DUAL
->>>>>>> 2dcf1b2b
 
 }
 
