--- conflicted
+++ resolved
@@ -151,17 +151,13 @@
        }
     #endif
 
-<<<<<<< HEAD
     #if FLOW_SUPPORT
         for (FlowButtonComponent* component : _buttons[id].flow_components) {
             component->buttonEvent(event);
         }
     #endif
 
-    if (action == BUTTON_MODE_TOGGLE) {
-=======
     if (BUTTON_MODE_TOGGLE == action) {
->>>>>>> b7f64de6
         if (_buttons[id].relayID > 0) {
             relayToggle(_buttons[id].relayID - 1);
         }
@@ -178,11 +174,11 @@
             relayStatus(_buttons[id].relayID - 1, false);
         }
     }
-    
+
     if (BUTTON_MODE_AP == action) {
         wifiStartAP();
     }
-    
+
     if (BUTTON_MODE_RESET == action) {
         deferredReset(100, CUSTOM_RESET_HARDWARE);
     }
@@ -198,13 +194,13 @@
             wifiStartWPS();
         }
     #endif // defined(JUSTWIFI_ENABLE_WPS)
-    
+
     #if defined(JUSTWIFI_ENABLE_SMARTCONFIG)
         if (BUTTON_MODE_SMART_CONFIG == action) {
             wifiStartSmartConfig();
         }
     #endif // defined(JUSTWIFI_ENABLE_SMARTCONFIG)
-    
+
     #if LIGHT_PROVIDER != LIGHT_PROVIDER_NONE
     if (BUTTON_MODE_DIM_UP == action) {
         lightBrightnessStep(1);
