/*

BUTTON MODULE

Copyright (C) 2016-2019 by Xose Pérez <xose dot perez at gmail dot com>

*/

#pragma once

#include "libs/BasePin.h"
#include "libs/DebounceEvent.h"

#include <memory>

constexpr size_t ButtonsPresetMax = 8;
constexpr size_t ButtonsMax = 32;

using button_action_t = uint8_t;

enum class button_event_t {
    None = 0,
    Pressed = 1,
    Click = 2,
    DoubleClick = 3,
    LongClick = 4,
    LongLongClick = 5,
    TripleClick = 6
};

struct button_actions_t {
    button_action_t pressed;
    button_action_t click;
    button_action_t dblclick;
    button_action_t lngclick;
    button_action_t lnglngclick;
    button_action_t trplclick;
};

<<<<<<< HEAD
    // Use built-in indexed definitions to configure DebounceEvent
    button_t(unsigned char index);

    // Provide custom DebounceEvent parameters instead
    button_t(unsigned char pin, unsigned char mode, unsigned long actions, unsigned char relayID, unsigned long int dbnceDl, unsigned long int dblDl, unsigned long int lngDl, unsigned long int lngLngDl);
=======
struct button_event_delays_t {
    button_event_delays_t();
    button_event_delays_t(unsigned long debounce, unsigned long repeat, unsigned long lngclick, unsigned long lnglngclick);

    const unsigned long debounce;
    const unsigned long repeat;
    const unsigned long lngclick;
    const unsigned long lnglngclick;
};

struct button_t {

    button_t(unsigned char relayID, const button_actions_t& actions, const button_event_delays_t& delays);
    button_t(std::shared_ptr<BasePin> pin, const debounce_event::types::Config& config, 
        unsigned char relayID, const button_actions_t& actions, const button_event_delays_t& delays);
>>>>>>> 2dcf1b2b

    bool state();
    button_event_t loop();

    std::unique_ptr<debounce_event::EventEmitter> event_emitter;

    const button_event_delays_t event_delays;
    const button_actions_t actions;

    const unsigned char relayID;

<<<<<<< HEAD
    std::unique_ptr<DebounceEvent> event;
    unsigned char pin;
    unsigned char mode;
    unsigned long actions;
    unsigned char relayID;

    unsigned long int debounceDelay;
    unsigned long int doubleClickDelay;
    unsigned long int longClickDelay;
    unsigned long int longLongClickDelay;
=======
>>>>>>> 2dcf1b2b
};

bool buttonState(unsigned char id);
button_action_t buttonAction(unsigned char id, const button_event_t event);

<<<<<<< HEAD
void buttonAdd(unsigned char pin, unsigned char mode, unsigned long actions, unsigned char relayID = RELAY_NONE);
=======
void buttonMQTT(unsigned char id, button_event_t event);
void buttonEvent(unsigned char id, button_event_t event);
>>>>>>> 2dcf1b2b

unsigned char buttonCount();
void buttonSetup();<|MERGE_RESOLUTION|>--- conflicted
+++ resolved
@@ -37,13 +37,6 @@
     button_action_t trplclick;
 };
 
-<<<<<<< HEAD
-    // Use built-in indexed definitions to configure DebounceEvent
-    button_t(unsigned char index);
-
-    // Provide custom DebounceEvent parameters instead
-    button_t(unsigned char pin, unsigned char mode, unsigned long actions, unsigned char relayID, unsigned long int dbnceDl, unsigned long int dblDl, unsigned long int lngDl, unsigned long int lngLngDl);
-=======
 struct button_event_delays_t {
     button_event_delays_t();
     button_event_delays_t(unsigned long debounce, unsigned long repeat, unsigned long lngclick, unsigned long lnglngclick);
@@ -57,9 +50,8 @@
 struct button_t {
 
     button_t(unsigned char relayID, const button_actions_t& actions, const button_event_delays_t& delays);
-    button_t(std::shared_ptr<BasePin> pin, const debounce_event::types::Config& config, 
+    button_t(std::shared_ptr<BasePin> pin, const debounce_event::types::Config& config,
         unsigned char relayID, const button_actions_t& actions, const button_event_delays_t& delays);
->>>>>>> 2dcf1b2b
 
     bool state();
     button_event_t loop();
@@ -71,30 +63,13 @@
 
     const unsigned char relayID;
 
-<<<<<<< HEAD
-    std::unique_ptr<DebounceEvent> event;
-    unsigned char pin;
-    unsigned char mode;
-    unsigned long actions;
-    unsigned char relayID;
-
-    unsigned long int debounceDelay;
-    unsigned long int doubleClickDelay;
-    unsigned long int longClickDelay;
-    unsigned long int longLongClickDelay;
-=======
->>>>>>> 2dcf1b2b
 };
 
 bool buttonState(unsigned char id);
 button_action_t buttonAction(unsigned char id, const button_event_t event);
 
-<<<<<<< HEAD
-void buttonAdd(unsigned char pin, unsigned char mode, unsigned long actions, unsigned char relayID = RELAY_NONE);
-=======
 void buttonMQTT(unsigned char id, button_event_t event);
 void buttonEvent(unsigned char id, button_event_t event);
->>>>>>> 2dcf1b2b
 
 unsigned char buttonCount();
 void buttonSetup();