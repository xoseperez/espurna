// -----------------------------------------------------------------------------
// Configuration HELP
// -----------------------------------------------------------------------------
//
// MANUFACTURER: Name of the manufacturer of the board ("string")
// DEVICE: Name of the device ("string")
// BUTTON#_PIN: GPIO for the n-th button (1-based, up to 4 buttons)
// BUTTON#_RELAY: Relay number that will be bind to the n-th button (1-based)
// BUTTON#_MODE: A mask of options (BUTTON_PUSHBUTTON and BUTTON_SWITCH cannot be together)
//   - BUTTON_PUSHBUTTON: button event is fired when released
//   - BUTTON_SWITCH: button event is fired when pressed or released
//   - BUTTON_DEFAULT_HIGH: there is a pull up in place
//   - BUTTON_SET_PULLUP: set pullup by software
// RELAY#_PIN: GPIO for the n-th relay (1-based, up to 8 relays)
// RELAY#_TYPE: Relay can be RELAY_TYPE_NORMAL, RELAY_TYPE_INVERSE, RELAY_TYPE_LATCHED or RELAY_TYPE_LATCHED_INVERSE
// LED#_PIN: GPIO for the n-th LED (1-based, up to 8 LEDs)
// LED#_PIN_INVERSE: LED has inversed logic (lit when pulled down)
// LED#_MODE: Check types.h for LED_MODE_%
// LED#_RELAY: Linked relay (1-based)
//
// Besides, other hardware specific information should be stated here

// -----------------------------------------------------------------------------
// ESPurna Core
// -----------------------------------------------------------------------------

#if defined(ESPURNA_CORE)

    // This is a special device targeted to generate a light-weight binary image
    // meant to be able to do two-step-updates:
    // https://github.com/xoseperez/espurna/wiki/TwoStepUpdates

    // Info
    #define MANUFACTURER            "ESPRESSIF"
    #define DEVICE                  "ESPURNA_CORE"

    // Disable non-core modules
    #define ALEXA_SUPPORT           0
    #define API_SUPPORT             0
    #define BROKER_SUPPORT          0
    #define DOMOTICZ_SUPPORT        0
    #define DEBUG_SERIAL_SUPPORT    0
    #define DEBUG_TELNET_SUPPORT    0
    #define DEBUG_WEB_SUPPORT       0
    #define HOMEASSISTANT_SUPPORT   0
    #define I2C_SUPPORT             0
    #define MQTT_SUPPORT            0
    #define NTP_SUPPORT             0
    #define SCHEDULER_SUPPORT       0
    #define SENSOR_SUPPORT          0
    #define THINGSPEAK_SUPPORT      0
    #define WEB_SUPPORT             0

    // Extra light-weight image
    //#define BUTTON_SUPPORT          0
    //#define LED_SUPPORT             0
    //#define MDNS_SERVER_SUPPORT     0
    //#define TELNET_SUPPORT          0
    //#define TERMINAL_SUPPORT        0

// -----------------------------------------------------------------------------
// Development boards
// -----------------------------------------------------------------------------

#elif defined(NODEMCU_LOLIN)

    // Info
    #define MANUFACTURER        "NODEMCU"
    #define DEVICE              "LOLIN"

    // Buttons
    #define BUTTON1_PIN         0
    #define BUTTON1_MODE        BUTTON_PUSHBUTTON | BUTTON_DEFAULT_HIGH
    #define BUTTON1_RELAY       1

    // Hidden button will enter AP mode if dblclick and reset the device when long-long-clicked
    #define RELAY1_PIN          12
    #define RELAY1_TYPE         RELAY_TYPE_NORMAL

    // Light
    #define LED1_PIN            2
    #define LED1_PIN_INVERSE    1

#elif defined(NODEMCU_BASIC)
    // Info
    // Generic NodeMCU Board without any buttons or relays connected.
    #define MANUFACTURER        "NODEMCU"
    #define DEVICE              "BASIC"

#elif defined(WEMOS_D1_MINI)

    // Info
    #define MANUFACTURER        "WEMOS"
    #define DEVICE              "D1_MINI"

    // Buttons
    // No buttons on the D1 MINI alone, but defining it without adding a button doen't create problems
    #define BUTTON1_PIN         0   // Connect a pushbutton between D3 and GND,
                                    // it's the same as using a Wemos one button shield
    #define BUTTON1_MODE        BUTTON_PUSHBUTTON | BUTTON_DEFAULT_HIGH
    #define BUTTON1_RELAY       1

    // LEDs
    #define LED1_PIN            2
    #define LED1_PIN_INVERSE    1

    #define I2C_SDA_PIN         4  // D2
    #define I2C_SCL_PIN         5  // D1

#elif defined(WEMOS_D1_MINI_RELAYSHIELD)

    // Info
    #define MANUFACTURER        "WEMOS"
    #define DEVICE              "D1_MINI_RELAYSHIELD"

    // Buttons
    // No buttons on the D1 MINI alone, but defining it without adding a button doen't create problems
    #define BUTTON1_PIN         0   // Connect a pushbutton between D3 and GND,
                                    // it's the same as using a Wemos one button shield
    #define BUTTON1_MODE        BUTTON_PUSHBUTTON | BUTTON_DEFAULT_HIGH
    #define BUTTON1_RELAY       1

    // Relays
    #define RELAY1_PIN          5
    #define RELAY1_TYPE         RELAY_TYPE_NORMAL

    // LED
    #define LED1_PIN            2
    #define LED1_PIN_INVERSE    1

    // When Wemos relay shield is connected GPIO5 (D1) is used for relay,
    // so I2C must be remapped to other pins
    #define I2C_SDA_PIN         12  // D6
    #define I2C_SCL_PIN         14  // D5

#elif defined(WEMOS_D1_TARPUNA_SHIELD)

    // Info
    #define MANUFACTURER        "WEMOS"
    #define DEVICE              "D1_TARPUNA_SHIELD"

// -----------------------------------------------------------------------------
// ESPurna
// -----------------------------------------------------------------------------

#elif defined(TINKERMAN_ESPURNA_H06)

    // Info
    #define MANUFACTURER        "TINKERMAN"
    #define DEVICE              "ESPURNA_H06"

    // Buttons
    #define BUTTON1_PIN         4
    #define BUTTON1_RELAY       1

    // Normal pushbutton
    #define BUTTON1_MODE        BUTTON_PUSHBUTTON | BUTTON_DEFAULT_HIGH

    // Relays
    #define RELAY1_PIN          12
    #define RELAY1_TYPE         RELAY_TYPE_INVERSE

    // LEDs
    #define LED1_PIN            2
    #define LED1_PIN_INVERSE    1

    // HLW8012
    #ifndef HLW8012_SUPPORT
    #define HLW8012_SUPPORT     1
    #endif
    #define HLW8012_SEL_PIN     2
    #define HLW8012_CF1_PIN     13
    #define HLW8012_CF_PIN      14

#elif defined(TINKERMAN_ESPURNA_H08)

    // Info
    #define MANUFACTURER        "TINKERMAN"
    #define DEVICE              "ESPURNA_H08"

    // Buttons
    #define BUTTON1_PIN         4
    #define BUTTON1_RELAY       1

    // Normal pushbutton
    #define BUTTON1_MODE        BUTTON_PUSHBUTTON | BUTTON_DEFAULT_HIGH

    // Relays
    #define RELAY1_PIN          12
    #define RELAY1_TYPE         RELAY_TYPE_NORMAL

    // LEDs
    #define LED1_PIN            2
    #define LED1_PIN_INVERSE    0

    // HLW8012
    #ifndef HLW8012_SUPPORT
    #define HLW8012_SUPPORT     1
    #endif
    #define HLW8012_SEL_PIN     5
    #define HLW8012_CF1_PIN     13
    #define HLW8012_CF_PIN      14

#elif defined(TINKERMAN_ESPURNA_SWITCH)

    // Info
    #define MANUFACTURER        "TINKERMAN"
    #define DEVICE              "ESPURNA_SWITCH"

    // Buttons
    #define BUTTON1_PIN         4
    #define BUTTON1_RELAY       1

    // Touch button
    #define BUTTON1_MODE            BUTTON_PUSHBUTTON
    #define BUTTON1_PRESS           BUTTON_MODE_TOGGLE
    #define BUTTON1_CLICK           BUTTON_MODE_NONE
    #define BUTTON1_DBLCLICK        BUTTON_MODE_NONE
    #define BUTTON1_LNGCLICK        BUTTON_MODE_NONE
    #define BUTTON1_LNGLNGCLICK     BUTTON_MODE_NONE

    // LEDs
    #define LED1_PIN            2
    #define LED1_PIN_INVERSE    0

    // Relays
    #define RELAY1_PIN          12
    #define RELAY1_TYPE         RELAY_TYPE_INVERSE

// Check http://tinkerman.cat/rfm69-wifi-gateway/
#elif defined(TINKERMAN_RFM69GW)

    // Info
    #define MANUFACTURER                "TINKERMAN"
    #define DEVICE                      "RFM69GW"

    // Buttons
    #define BUTTON1_PIN                 0
    #define BUTTON1_MODE                BUTTON_PUSHBUTTON | BUTTON_DEFAULT_HIGH

    // RFM69GW
    #define RFM69_SUPPORT               1

    // Disable non-core modules
    #define ALEXA_SUPPORT               0
    #define DOMOTICZ_SUPPORT            0
    #define HOMEASSISTANT_SUPPORT       0
    #define I2C_SUPPORT                 0
    #define SCHEDULER_SUPPORT           0
    #define SENSOR_SUPPORT              0
    #define THINGSPEAK_SUPPORT          0

// -----------------------------------------------------------------------------
// Itead Studio boards
// -----------------------------------------------------------------------------

#elif defined(ITEAD_SONOFF_BASIC)

    // Info
    #define MANUFACTURER        "ITEAD"
    #define DEVICE              "SONOFF_BASIC"

    // Buttons
    #define BUTTON1_PIN         0
    #define BUTTON1_MODE        BUTTON_PUSHBUTTON | BUTTON_DEFAULT_HIGH
    #define BUTTON1_RELAY       1
    #define BUTTON2_PIN         14
    #define BUTTON2_MODE        BUTTON_SWITCH | BUTTON_SET_PULLUP | BUTTON_DEFAULT_HIGH
    #define BUTTON2_RELAY       1

    // Relays
    #define RELAY1_PIN          12
    #define RELAY1_TYPE         RELAY_TYPE_NORMAL

    // LEDs
    #define LED1_PIN            13
    #define LED1_PIN_INVERSE    1

#elif defined(ITEAD_SONOFF_RF)

    // Info
    #define MANUFACTURER        "ITEAD"
    #define DEVICE              "SONOFF_RF"

    // Buttons
    #define BUTTON1_PIN         0
    #define BUTTON1_MODE        BUTTON_PUSHBUTTON | BUTTON_DEFAULT_HIGH
    #define BUTTON1_RELAY       1
    #define BUTTON2_PIN         14
    #define BUTTON2_MODE        BUTTON_SWITCH | BUTTON_SET_PULLUP | BUTTON_DEFAULT_HIGH
    #define BUTTON2_RELAY       1

    // Relays
    #define RELAY1_PIN          12
    #define RELAY1_TYPE         RELAY_TYPE_NORMAL

    // LEDs
    #define LED1_PIN            13
    #define LED1_PIN_INVERSE    1

#elif defined(ITEAD_SONOFF_TH)

    // Info
    #define MANUFACTURER        "ITEAD"
    #define DEVICE              "SONOFF_TH"

    // Buttons
    #define BUTTON1_PIN         0
    #define BUTTON1_MODE        BUTTON_PUSHBUTTON | BUTTON_DEFAULT_HIGH
    #define BUTTON1_RELAY       1

    // Relays
    #define RELAY1_PIN          12
    #define RELAY1_TYPE         RELAY_TYPE_NORMAL

    // LEDs
    #define LED1_PIN            13
    #define LED1_PIN_INVERSE    1

    // Jack is connected to GPIO14 (and with a small hack to GPIO4)
    #ifndef DALLAS_SUPPORT
    #define DALLAS_SUPPORT      1
    #endif
    #define DALLAS_PIN          14

    #ifndef DHT_SUPPORT
    #define DHT_SUPPORT         1
    #endif
    #define DHT_PIN             14

    //#define I2C_SDA_PIN         4
    //#define I2C_SCL_PIN         14

#elif defined(ITEAD_SONOFF_SV)

    // Info
    #define MANUFACTURER        "ITEAD"
    #define DEVICE              "SONOFF_SV"

    // Buttons
    #define BUTTON1_PIN         0
    #define BUTTON1_MODE        BUTTON_PUSHBUTTON | BUTTON_DEFAULT_HIGH
    #define BUTTON1_RELAY       1

    // Relays
    #define RELAY1_PIN          12
    #define RELAY1_TYPE         RELAY_TYPE_NORMAL

    // LEDs
    #define LED1_PIN            13
    #define LED1_PIN_INVERSE    1

#elif defined(ITEAD_SLAMPHER)

    // Info
    #define MANUFACTURER        "ITEAD"
    #define DEVICE              "SLAMPHER"

    // Buttons
    #define BUTTON1_PIN         0
    #define BUTTON1_MODE        BUTTON_PUSHBUTTON | BUTTON_DEFAULT_HIGH
    #define BUTTON1_RELAY       1

    // Relays
    #define RELAY1_PIN          12
    #define RELAY1_TYPE         RELAY_TYPE_NORMAL

    // LEDs
    #define LED1_PIN            13
    #define LED1_PIN_INVERSE    1

#elif defined(ITEAD_S20)

    // Info
    #define MANUFACTURER        "ITEAD"
    #define DEVICE              "S20"

    // Buttons
    #define BUTTON1_PIN         0
    #define BUTTON1_MODE        BUTTON_PUSHBUTTON | BUTTON_DEFAULT_HIGH
    #define BUTTON1_RELAY       1

    // Relays
    #define RELAY1_PIN          12
    #define RELAY1_TYPE         RELAY_TYPE_NORMAL

    // LEDs
    #define LED1_PIN            13
    #define LED1_PIN_INVERSE    1

#elif defined(ITEAD_SONOFF_TOUCH)

    // Info
    #define MANUFACTURER        "ITEAD"
    #define DEVICE              "SONOFF_TOUCH"

    // Buttons
    #define BUTTON1_PIN         0
    #define BUTTON1_MODE        BUTTON_PUSHBUTTON | BUTTON_DEFAULT_HIGH
    #define BUTTON1_PRESS       BUTTON_MODE_TOGGLE
    #define BUTTON1_CLICK       BUTTON_MODE_NONE
    #define BUTTON1_DBLCLICK    BUTTON_MODE_NONE
    #define BUTTON1_LNGCLICK    BUTTON_MODE_NONE
    #define BUTTON1_LNGLNGCLICK BUTTON_MODE_RESET
    #define BUTTON1_RELAY       1

    // Relays
    #define RELAY1_PIN          12
    #define RELAY1_TYPE         RELAY_TYPE_NORMAL

    // LEDs
    #define LED1_PIN            13
    #define LED1_PIN_INVERSE    1

#elif defined(ITEAD_SONOFF_POW)

    // Info
    #define MANUFACTURER        "ITEAD"
    #define DEVICE              "SONOFF_POW"

    // Buttons
    #define BUTTON1_PIN         0
    #define BUTTON1_MODE        BUTTON_PUSHBUTTON | BUTTON_DEFAULT_HIGH
    #define BUTTON1_RELAY       1

    // Relays
    #define RELAY1_PIN          12
    #define RELAY1_TYPE         RELAY_TYPE_NORMAL

    // LEDs
    #define LED1_PIN            15
    #define LED1_PIN_INVERSE    0

    // HLW8012
    #ifndef HLW8012_SUPPORT
    #define HLW8012_SUPPORT     1
    #endif
    #define HLW8012_SEL_PIN     5
    #define HLW8012_CF1_PIN     13
    #define HLW8012_CF_PIN      14

#elif defined(ITEAD_SONOFF_POW_R2)

    // Info
    #define MANUFACTURER        "ITEAD"
    #define DEVICE              "SONOFF_POW_R2"

    // Buttons
    #define BUTTON1_PIN         0
    #define BUTTON1_MODE        BUTTON_PUSHBUTTON | BUTTON_DEFAULT_HIGH
    #define BUTTON1_RELAY       1

    // Relays
    #define RELAY1_PIN          12
    #define RELAY1_TYPE         RELAY_TYPE_NORMAL

    // LEDs
    #define LED1_PIN            13
    #define LED1_PIN_INVERSE    1

    // Disable UART noise
    #define DEBUG_SERIAL_SUPPORT    0

    // CSE7766
    #ifndef CSE7766_SUPPORT
    #define CSE7766_SUPPORT     1
    #endif
    #define CSE7766_PIN         1

#elif defined(ITEAD_SONOFF_DUAL)

    // Info
    #define MANUFACTURER            "ITEAD"
    #define DEVICE                  "SONOFF_DUAL"
    #define SERIAL_BAUDRATE         19230
    #define RELAY_PROVIDER          RELAY_PROVIDER_DUAL
    #define DUMMY_RELAY_COUNT       2
    #define DEBUG_SERIAL_SUPPORT    0

    // Buttons
    #define BUTTON3_RELAY       1

    // LEDs
    #define LED1_PIN            13
    #define LED1_PIN_INVERSE    1

#elif defined(ITEAD_SONOFF_DUAL_R2)

    #define MANUFACTURER        "ITEAD"
    #define DEVICE              "SONOFF_DUAL_R2"

    // Buttons
    #define BUTTON1_PIN         0       // Button 0 on header
    #define BUTTON2_PIN         9       // Button 1 on header
    #define BUTTON3_PIN         10      // Physical button
    #define BUTTON1_RELAY       1
    #define BUTTON2_RELAY       2
    #define BUTTON3_RELAY       1
    #define BUTTON1_MODE        BUTTON_SWITCH | BUTTON_SET_PULLUP | BUTTON_DEFAULT_HIGH
    #define BUTTON2_MODE        BUTTON_SWITCH | BUTTON_SET_PULLUP | BUTTON_DEFAULT_HIGH
    #define BUTTON3_MODE        BUTTON_PUSHBUTTON | BUTTON_DEFAULT_HIGH

    // Relays
    #define RELAY1_PIN          12
    #define RELAY2_PIN          5
    #define RELAY1_TYPE         RELAY_TYPE_NORMAL
    #define RELAY2_TYPE         RELAY_TYPE_NORMAL

    // LEDs
    #define LED1_PIN            13
    #define LED1_PIN_INVERSE    1

#elif defined(ITEAD_SONOFF_4CH)

    // Info
    #define MANUFACTURER        "ITEAD"
    #define DEVICE              "SONOFF_4CH"

    // Buttons
    #define BUTTON1_PIN         0
    #define BUTTON2_PIN         9
    #define BUTTON3_PIN         10
    #define BUTTON4_PIN         14

    #define BUTTON1_MODE        BUTTON_PUSHBUTTON | BUTTON_DEFAULT_HIGH
    #define BUTTON2_MODE        BUTTON_PUSHBUTTON | BUTTON_DEFAULT_HIGH
    #define BUTTON3_MODE        BUTTON_PUSHBUTTON | BUTTON_DEFAULT_HIGH
    #define BUTTON4_MODE        BUTTON_PUSHBUTTON | BUTTON_DEFAULT_HIGH

    #define BUTTON1_RELAY       1
    #define BUTTON2_RELAY       2
    #define BUTTON3_RELAY       3
    #define BUTTON4_RELAY       4

    // Relays
    #define RELAY1_PIN          12
    #define RELAY2_PIN          5
    #define RELAY3_PIN          4
    #define RELAY4_PIN          15

    #define RELAY1_TYPE         RELAY_TYPE_NORMAL
    #define RELAY2_TYPE         RELAY_TYPE_NORMAL
    #define RELAY3_TYPE         RELAY_TYPE_NORMAL
    #define RELAY4_TYPE         RELAY_TYPE_NORMAL

    // LEDs
    #define LED1_PIN            13
    #define LED1_PIN_INVERSE    1

#elif defined(ITEAD_SONOFF_4CH_PRO)

    // Info
    #define MANUFACTURER        "ITEAD"
    #define DEVICE              "SONOFF_4CH_PRO"

    // Buttons
    #define BUTTON1_PIN         0
    #define BUTTON2_PIN         9
    #define BUTTON3_PIN         10
    #define BUTTON4_PIN         14

    #define BUTTON1_MODE        BUTTON_PUSHBUTTON | BUTTON_DEFAULT_HIGH
    #define BUTTON2_MODE        BUTTON_PUSHBUTTON | BUTTON_DEFAULT_HIGH
    #define BUTTON3_MODE        BUTTON_PUSHBUTTON | BUTTON_DEFAULT_HIGH
    #define BUTTON4_MODE        BUTTON_PUSHBUTTON | BUTTON_DEFAULT_HIGH

    #define BUTTON1_RELAY       1
    #define BUTTON2_RELAY       2
    #define BUTTON3_RELAY       3
    #define BUTTON4_RELAY       4

    // Sonoff 4CH Pro uses a secondary STM32 microcontroller to handle
    // buttons and relays, but it also forwards button presses to the ESP8285.
    // This allows ESPurna to handle button presses -almost- the same way
    // as with other devices except:
    // * Double click seems to break/disable the button on the STM32 side
    // * With S6 switch to 1 (self-locking and inching modes) everything's OK
    // * With S6 switch to 0 (interlock mode) if there is a relay ON
    //    and you click on another relay button, the STM32 sends a "press"
    //    event for the button of the first relay (to turn it OFF) but it
    //    does not send a "release" event. It's like it's holding the
    //    button down since you can see it is still LOW.
    //    Whatever reason the result is that it may actually perform a
    //    long click or long-long click.
    // The configuration below make the button toggle the relay on press events
    // and disables any possibly harmful combination with S6 set to 0.
    // If you are sure you will only use S6 to 1 you can comment the
    // BUTTON1_LNGCLICK and BUTTON1_LNGLNGCLICK options below to recover the
    // reset mode and factory reset functionalities, or link other actions like
    // AP mode in the commented line below.

    #define BUTTON1_PRESS       BUTTON_MODE_TOGGLE
    #define BUTTON1_CLICK       BUTTON_MODE_NONE
    #define BUTTON1_DBLCLICK    BUTTON_MODE_NONE
    #define BUTTON1_LNGCLICK    BUTTON_MODE_NONE
    //#define BUTTON1_LNGCLICK    BUTTON_MODE_AP
    #define BUTTON1_LNGLNGCLICK BUTTON_MODE_NONE
    #define BUTTON2_PRESS       BUTTON_MODE_TOGGLE
    #define BUTTON2_CLICK       BUTTON_MODE_NONE
    #define BUTTON3_PRESS       BUTTON_MODE_TOGGLE
    #define BUTTON3_CLICK       BUTTON_MODE_NONE
    #define BUTTON4_PRESS       BUTTON_MODE_TOGGLE
    #define BUTTON4_CLICK       BUTTON_MODE_NONE

    // Relays
    #define RELAY1_PIN          12
    #define RELAY2_PIN          5
    #define RELAY3_PIN          4
    #define RELAY4_PIN          15

    #define RELAY1_TYPE         RELAY_TYPE_NORMAL
    #define RELAY2_TYPE         RELAY_TYPE_NORMAL
    #define RELAY3_TYPE         RELAY_TYPE_NORMAL
    #define RELAY4_TYPE         RELAY_TYPE_NORMAL

    // LEDs
    #define LED1_PIN            13
    #define LED1_PIN_INVERSE    1

#elif defined(ITEAD_1CH_INCHING)

    // The inching functionality is managed by a misterious IC in the board.
    // You cannot control the inching button and functionality from the ESP8266
    // Besides, enabling the inching functionality using the hardware button
    // will result in the relay switching on and off continuously.
    // Fortunately the unkown IC keeps memory of the hardware inching status
    // so you can just disable it and forget. The inching LED must be lit.
    // You can still use the pulse options from the web interface
    // without problem.

    // Info
    #define MANUFACTURER        "ITEAD"
    #define DEVICE              "1CH_INCHING"

    // Buttons
    #define BUTTON1_PIN         0
    #define BUTTON1_MODE        BUTTON_PUSHBUTTON | BUTTON_DEFAULT_HIGH
    #define BUTTON1_RELAY       1

    // Relays
    #define RELAY1_PIN          12
    #define RELAY1_TYPE         RELAY_TYPE_NORMAL

    // LEDs
    #define LED1_PIN            13
    #define LED1_PIN_INVERSE    1

#elif defined(ITEAD_MOTOR)

    // Info
    #define MANUFACTURER        "ITEAD"
    #define DEVICE              "MOTOR"

    // Buttons
    #define BUTTON1_PIN         0
    #define BUTTON1_RELAY       1
    #define BUTTON1_MODE        BUTTON_PUSHBUTTON | BUTTON_DEFAULT_HIGH

    // Relays
    #define RELAY1_PIN          12
    #define RELAY1_TYPE         RELAY_TYPE_NORMAL

    // LEDs
    #define LED1_PIN            13
    #define LED1_PIN_INVERSE    1

#elif defined(ITEAD_BNSZ01)

    // Info
    #define MANUFACTURER        "ITEAD"
    #define DEVICE              "BNSZ01"
    #define RELAY_PROVIDER      RELAY_PROVIDER_LIGHT
    #define LIGHT_PROVIDER      LIGHT_PROVIDER_DIMMER
    #define DUMMY_RELAY_COUNT   1

    // LEDs
    #define LED1_PIN            13
    #define LED1_PIN_INVERSE    1

    // Light
    #define LIGHT_CHANNELS      1
    #define LIGHT_CH1_PIN       12
    #define LIGHT_CH1_INVERSE   0

#elif defined(ITEAD_SONOFF_RFBRIDGE)

    // Info
    #define MANUFACTURER        "ITEAD"
    #define DEVICE              "SONOFF_RFBRIDGE"
    #define RELAY_PROVIDER      RELAY_PROVIDER_RFBRIDGE

    // Number of virtual switches
    #ifndef DUMMY_RELAY_COUNT
    #define DUMMY_RELAY_COUNT   8
    #endif

    // Buttons
    #define BUTTON1_PIN         0
    #define BUTTON1_MODE        BUTTON_PUSHBUTTON | BUTTON_DEFAULT_HIGH

    // LEDs
    #define LED1_PIN            13
    #define LED1_PIN_INVERSE    1

    #define RF_SUPPORT          1

    // Only used when RFB_DIRECT=1
    #define RFB_RX_PIN          4
    #define RFB_TX_PIN          5

    // When using un-modified harware, ESPurna communicates with the secondary
    // MCU EFM8BB1 via UART at 19200 bps so we need to change the speed of
    // the port and remove UART noise on serial line
    #if not RFB_DIRECT
    #define SERIAL_BAUDRATE         19200
    #define DEBUG_SERIAL_SUPPORT    0
    #endif

#elif defined(ITEAD_SONOFF_B1)

    // Info
    #define MANUFACTURER        "ITEAD"
    #define DEVICE              "SONOFF_B1"
    #define RELAY_PROVIDER      RELAY_PROVIDER_LIGHT
    #define LIGHT_PROVIDER      LIGHT_PROVIDER_MY92XX
    #define DUMMY_RELAY_COUNT   1

    // Light
    #define LIGHT_CHANNELS      5
    #define MY92XX_MODEL        MY92XX_MODEL_MY9231
    #define MY92XX_CHIPS        2
    #define MY92XX_DI_PIN       12
    #define MY92XX_DCKI_PIN     14
    #define MY92XX_COMMAND      MY92XX_COMMAND_DEFAULT
    #define MY92XX_MAPPING      4, 3, 5, 0, 1
    #define LIGHT_WHITE_FACTOR  (0.1)                    // White LEDs are way more bright in the B1

#elif defined(ITEAD_SONOFF_LED)

    // Info
    #define MANUFACTURER        "ITEAD"
    #define DEVICE              "SONOFF_LED"
    #define RELAY_PROVIDER      RELAY_PROVIDER_LIGHT
    #define LIGHT_PROVIDER      LIGHT_PROVIDER_DIMMER
    #define DUMMY_RELAY_COUNT   1

    // LEDs
    #define LED1_PIN            13
    #define LED1_PIN_INVERSE    1

    // Light
    #define LIGHT_CHANNELS      2
    #define LIGHT_CH1_PIN       12  // Cold white
    #define LIGHT_CH2_PIN       14  // Warm white
    #define LIGHT_CH1_INVERSE   0
    #define LIGHT_CH2_INVERSE   0

#elif defined(ITEAD_SONOFF_T1_1CH)

    // Info
    #define MANUFACTURER        "ITEAD"
    #define DEVICE              "SONOFF_T1_1CH"

    // Buttons
    #define BUTTON1_PIN         0
    #define BUTTON1_MODE        BUTTON_PUSHBUTTON | BUTTON_DEFAULT_HIGH
    #define BUTTON1_PRESS       BUTTON_MODE_TOGGLE
    #define BUTTON1_CLICK       BUTTON_MODE_NONE
    #define BUTTON1_DBLCLICK    BUTTON_MODE_NONE
    #define BUTTON1_LNGCLICK    BUTTON_MODE_NONE
    #define BUTTON1_LNGLNGCLICK BUTTON_MODE_RESET
    #define BUTTON1_RELAY       1

    // Relays
    #define RELAY1_PIN          12
    #define RELAY1_TYPE         RELAY_TYPE_NORMAL

    // LEDs
    #define LED1_PIN            13
    #define LED1_PIN_INVERSE    1

#elif defined(ITEAD_SONOFF_T1_2CH)

    // Info
    #define MANUFACTURER        "ITEAD"
    #define DEVICE              "SONOFF_T1_2CH"

    // Buttons
    #define BUTTON1_PIN         0
    #define BUTTON2_PIN         9

    #define BUTTON1_MODE        BUTTON_PUSHBUTTON | BUTTON_DEFAULT_HIGH
    #define BUTTON1_PRESS       BUTTON_MODE_TOGGLE
    #define BUTTON1_CLICK       BUTTON_MODE_NONE
    #define BUTTON1_DBLCLICK    BUTTON_MODE_NONE
    #define BUTTON1_LNGCLICK    BUTTON_MODE_NONE
    #define BUTTON1_LNGLNGCLICK BUTTON_MODE_RESET

    #define BUTTON2_MODE        BUTTON_PUSHBUTTON | BUTTON_DEFAULT_HIGH
    #define BUTTON2_PRESS       BUTTON_MODE_TOGGLE
    #define BUTTON2_CLICK       BUTTON_MODE_NONE
    #define BUTTON2_DBLCLICK    BUTTON_MODE_NONE
    #define BUTTON2_LNGCLICK    BUTTON_MODE_NONE
    #define BUTTON2_LNGLNGCLICK BUTTON_MODE_RESET

    #define BUTTON1_RELAY       1
    #define BUTTON2_RELAY       2

    // Relays
    #define RELAY1_PIN          12
    #define RELAY2_PIN          5

    #define RELAY1_TYPE         RELAY_TYPE_NORMAL
    #define RELAY2_TYPE         RELAY_TYPE_NORMAL

    // LEDs
    #define LED1_PIN            13
    #define LED1_PIN_INVERSE    1

#elif defined(ITEAD_SONOFF_T1_3CH)

    // Info
    #define MANUFACTURER        "ITEAD"
    #define DEVICE              "SONOFF_T1_3CH"

    // Buttons
    #define BUTTON1_PIN         0
    #define BUTTON2_PIN         9
    #define BUTTON3_PIN         10

    #define BUTTON1_MODE        BUTTON_PUSHBUTTON | BUTTON_DEFAULT_HIGH
    #define BUTTON1_PRESS       BUTTON_MODE_TOGGLE
    #define BUTTON1_CLICK       BUTTON_MODE_NONE
    #define BUTTON1_DBLCLICK    BUTTON_MODE_NONE
    #define BUTTON1_LNGCLICK    BUTTON_MODE_NONE
    #define BUTTON1_LNGLNGCLICK BUTTON_MODE_RESET

    #define BUTTON2_MODE        BUTTON_PUSHBUTTON | BUTTON_DEFAULT_HIGH
    #define BUTTON2_PRESS       BUTTON_MODE_TOGGLE
    #define BUTTON2_CLICK       BUTTON_MODE_NONE
    #define BUTTON2_DBLCLICK    BUTTON_MODE_NONE
    #define BUTTON2_LNGCLICK    BUTTON_MODE_NONE
    #define BUTTON2_LNGLNGCLICK BUTTON_MODE_RESET

    #define BUTTON3_MODE        BUTTON_PUSHBUTTON | BUTTON_DEFAULT_HIGH
    #define BUTTON3_PRESS       BUTTON_MODE_TOGGLE
    #define BUTTON3_CLICK       BUTTON_MODE_NONE
    #define BUTTON3_DBLCLICK    BUTTON_MODE_NONE
    #define BUTTON3_LNGCLICK    BUTTON_MODE_NONE
    #define BUTTON3_LNGLNGCLICK BUTTON_MODE_RESET

    #define BUTTON1_RELAY       1
    #define BUTTON2_RELAY       2
    #define BUTTON3_RELAY       3

    // Relays
    #define RELAY1_PIN          12
    #define RELAY2_PIN          5
    #define RELAY3_PIN          4

    #define RELAY1_TYPE         RELAY_TYPE_NORMAL
    #define RELAY2_TYPE         RELAY_TYPE_NORMAL
    #define RELAY3_TYPE         RELAY_TYPE_NORMAL

    // LEDs
    #define LED1_PIN            13
    #define LED1_PIN_INVERSE    1

#elif defined(ITEAD_SONOFF_S31)

    // Info
    #define MANUFACTURER            "ITEAD"
    #define DEVICE                  "SONOFF_S31"

    // Buttons
    #define BUTTON1_PIN             0
    #define BUTTON1_MODE            BUTTON_PUSHBUTTON | BUTTON_DEFAULT_HIGH
    #define BUTTON1_RELAY           1

    // Relays
    #define RELAY1_PIN              12
    #define RELAY1_TYPE             RELAY_TYPE_NORMAL

    // LEDs
    #define LED1_PIN                13
    #define LED1_PIN_INVERSE        1

    // Disable UART noise
    #define DEBUG_SERIAL_SUPPORT    0

    // CSE7766
    #define CSE7766_SUPPORT         1
    #define CSE7766_PIN             1

#elif defined(ITEAD_SONOFF_IFAN02)

    // Info
    #define MANUFACTURER            "ITEAD"
    #define DEVICE                  "SONOFF_IFAN02"

    // These are virtual buttons triggered by the remote
    #define BUTTON1_PIN             0
    #define BUTTON2_PIN             9
    #define BUTTON3_PIN             10
    #define BUTTON4_PIN             14
    #define BUTTON1_MODE            BUTTON_PUSHBUTTON | BUTTON_DEFAULT_HIGH
    #define BUTTON2_MODE            BUTTON_PUSHBUTTON | BUTTON_DEFAULT_HIGH
    #define BUTTON3_MODE            BUTTON_PUSHBUTTON | BUTTON_DEFAULT_HIGH
    #define BUTTON4_MODE            BUTTON_PUSHBUTTON | BUTTON_DEFAULT_HIGH

    // Relays
    #define RELAY1_PIN              12
    #define RELAY2_PIN              5
    #define RELAY3_PIN              4
    #define RELAY4_PIN              15
    #define RELAY1_TYPE             RELAY_TYPE_NORMAL
    #define RELAY2_TYPE             RELAY_TYPE_NORMAL
    #define RELAY3_TYPE             RELAY_TYPE_NORMAL
    #define RELAY4_TYPE             RELAY_TYPE_NORMAL

    // LEDs
    #define LED1_PIN                13
    #define LED1_PIN_INVERSE        1

// -----------------------------------------------------------------------------
// ORVIBO
// -----------------------------------------------------------------------------

#elif defined(ORVIBO_B25)

    // Info
    #define MANUFACTURER        "ORVIBO"
    #define DEVICE              "B25"

    // Buttons
    #define BUTTON1_PIN         14
    #define BUTTON1_MODE        BUTTON_PUSHBUTTON | BUTTON_DEFAULT_HIGH
    #define BUTTON1_RELAY       1

    // Relays
    #define RELAY1_PIN          5
    #define RELAY1_TYPE         RELAY_TYPE_NORMAL

    // LEDs
    #define LED1_PIN            12   // 4 blue led
    #define LED1_PIN_INVERSE    1
    #define LED2_PIN            4  // 12 red led
    #define LED2_PIN_INVERSE    1

// -----------------------------------------------------------------------------
// YJZK
// -----------------------------------------------------------------------------

#elif defined(YJZK_SWITCH_1CH)

    // Info
    #define MANUFACTURER        "YJZK"
    #define DEVICE              "SWITCH_1CH"

    // Buttons
    #define BUTTON1_PIN         0

    #define BUTTON1_MODE        BUTTON_PUSHBUTTON | BUTTON_DEFAULT_HIGH
    #define BUTTON1_PRESS       BUTTON_MODE_TOGGLE
    #define BUTTON1_CLICK       BUTTON_MODE_NONE
    #define BUTTON1_DBLCLICK    BUTTON_MODE_NONE
    #define BUTTON1_LNGCLICK    BUTTON_MODE_NONE
    #define BUTTON1_LNGLNGCLICK BUTTON_MODE_RESET

    #define BUTTON1_RELAY       1

    // Relays
    #define RELAY1_PIN          12
    #define RELAY1_TYPE         RELAY_TYPE_NORMAL

    // LEDs
    #define LED1_PIN            13
    #define LED1_PIN_INVERSE    0

#elif defined(YJZK_SWITCH_2CH)

    // Info
    #define MANUFACTURER        "YJZK"
    #define DEVICE              "SWITCH_2CH"

    // Buttons
    #define BUTTON1_PIN         0
    #define BUTTON2_PIN         9

    #define BUTTON1_MODE        BUTTON_PUSHBUTTON | BUTTON_DEFAULT_HIGH
    #define BUTTON1_PRESS       BUTTON_MODE_TOGGLE
    #define BUTTON1_CLICK       BUTTON_MODE_NONE
    #define BUTTON1_DBLCLICK    BUTTON_MODE_NONE
    #define BUTTON1_LNGCLICK    BUTTON_MODE_NONE
    #define BUTTON1_LNGLNGCLICK BUTTON_MODE_RESET

    #define BUTTON2_MODE        BUTTON_PUSHBUTTON | BUTTON_DEFAULT_HIGH
    #define BUTTON2_PRESS       BUTTON_MODE_TOGGLE
    #define BUTTON2_CLICK       BUTTON_MODE_NONE
    #define BUTTON2_DBLCLICK    BUTTON_MODE_NONE
    #define BUTTON2_LNGCLICK    BUTTON_MODE_NONE
    #define BUTTON2_LNGLNGCLICK BUTTON_MODE_RESET

    #define BUTTON1_RELAY       1
    #define BUTTON2_RELAY       2

    // Relays
    #define RELAY1_PIN          12
    #define RELAY2_PIN          5

    #define RELAY1_TYPE         RELAY_TYPE_NORMAL
    #define RELAY2_TYPE         RELAY_TYPE_NORMAL

    // LEDs
    #define LED1_PIN            13
    #define LED1_PIN_INVERSE    0

// YJZK 3CH switch
// Also Lixin Touch Wifi 3M

#elif defined(YJZK_SWITCH_3CH)

    // Info
    #define MANUFACTURER        "YJZK"
    #define DEVICE              "SWITCH_3CH"

    // Buttons
    #define BUTTON1_PIN         0
    #define BUTTON2_PIN         9
    #define BUTTON3_PIN         10

    #define BUTTON1_MODE        BUTTON_PUSHBUTTON | BUTTON_DEFAULT_HIGH
    #define BUTTON1_PRESS       BUTTON_MODE_TOGGLE
    #define BUTTON1_CLICK       BUTTON_MODE_NONE
    #define BUTTON1_DBLCLICK    BUTTON_MODE_NONE
    #define BUTTON1_LNGCLICK    BUTTON_MODE_NONE
    #define BUTTON1_LNGLNGCLICK BUTTON_MODE_RESET

    #define BUTTON2_MODE        BUTTON_PUSHBUTTON | BUTTON_DEFAULT_HIGH
    #define BUTTON2_PRESS       BUTTON_MODE_TOGGLE
    #define BUTTON2_CLICK       BUTTON_MODE_NONE
    #define BUTTON2_DBLCLICK    BUTTON_MODE_NONE
    #define BUTTON2_LNGCLICK    BUTTON_MODE_NONE
    #define BUTTON2_LNGLNGCLICK BUTTON_MODE_RESET

    #define BUTTON3_MODE        BUTTON_PUSHBUTTON | BUTTON_DEFAULT_HIGH
    #define BUTTON3_PRESS       BUTTON_MODE_TOGGLE
    #define BUTTON3_CLICK       BUTTON_MODE_NONE
    #define BUTTON3_DBLCLICK    BUTTON_MODE_NONE
    #define BUTTON3_LNGCLICK    BUTTON_MODE_NONE
    #define BUTTON3_LNGLNGCLICK BUTTON_MODE_RESET

    #define BUTTON1_RELAY       1
    #define BUTTON2_RELAY       2
    #define BUTTON3_RELAY       3

    // Relays
    #define RELAY1_PIN          12
    #define RELAY2_PIN          5
    #define RELAY3_PIN          4

    #define RELAY1_TYPE         RELAY_TYPE_NORMAL
    #define RELAY2_TYPE         RELAY_TYPE_NORMAL
    #define RELAY3_TYPE         RELAY_TYPE_NORMAL

    // LEDs
    #define LED1_PIN            13
    #define LED1_PIN_INVERSE    0

// -----------------------------------------------------------------------------
// Electrodragon boards
// -----------------------------------------------------------------------------

#elif defined(ELECTRODRAGON_WIFI_IOT)

    // Info
    #define MANUFACTURER        "ELECTRODRAGON"
    #define DEVICE              "WIFI_IOT"

    // Buttons
    #define BUTTON1_PIN         0
    #define BUTTON2_PIN         2

    #define BUTTON1_MODE        BUTTON_PUSHBUTTON | BUTTON_DEFAULT_HIGH
    #define BUTTON2_MODE        BUTTON_PUSHBUTTON | BUTTON_DEFAULT_HIGH

    #define BUTTON1_RELAY       1
    #define BUTTON2_RELAY       2

    // Relays
    #define RELAY1_PIN          12
    #define RELAY2_PIN          13

    #define RELAY1_TYPE         RELAY_TYPE_NORMAL
    #define RELAY2_TYPE         RELAY_TYPE_NORMAL

    // LEDs
    #define LED1_PIN            16
    #define LED1_PIN_INVERSE    0

// -----------------------------------------------------------------------------
// WorkChoice ecoPlug
// -----------------------------------------------------------------------------

#elif defined(WORKCHOICE_ECOPLUG)

    // Info
    #define MANUFACTURER        "WORKCHOICE"
    #define DEVICE              "ECOPLUG"

    // Buttons
    #define BUTTON1_PIN         13
    #define BUTTON1_MODE        BUTTON_PUSHBUTTON | BUTTON_DEFAULT_HIGH
    #define BUTTON1_RELAY       1

    // Relays
    #define RELAY1_PIN          15
    #define RELAY1_TYPE         RELAY_TYPE_NORMAL

    // LEDs
    #define LED1_PIN            2
    #define LED1_PIN_INVERSE    0

// -----------------------------------------------------------------------------
// AI Thinker
// -----------------------------------------------------------------------------

#elif defined(AITHINKER_AI_LIGHT)

    // Info
    #define MANUFACTURER        "AITHINKER"
    #define DEVICE              "AI_LIGHT"
    #define RELAY_PROVIDER      RELAY_PROVIDER_LIGHT
    #define LIGHT_PROVIDER      LIGHT_PROVIDER_MY92XX
    #define DUMMY_RELAY_COUNT   1

    // Light
    #define LIGHT_CHANNELS      4
    #define MY92XX_MODEL        MY92XX_MODEL_MY9291
    #define MY92XX_CHIPS        1
    #define MY92XX_DI_PIN       13
    #define MY92XX_DCKI_PIN     15
    #define MY92XX_COMMAND      MY92XX_COMMAND_DEFAULT
    #define MY92XX_MAPPING      0, 1, 2, 3

// -----------------------------------------------------------------------------
// Lyasi LED
// -----------------------------------------------------------------------------

#elif defined(LYASI_LIGHT)

    // Info
    #define MANUFACTURER        "LYASI"
    #define DEVICE              "RGB-LED"
    #define RELAY_PROVIDER      RELAY_PROVIDER_LIGHT
    #define LIGHT_PROVIDER      LIGHT_PROVIDER_MY92XX
    #define DUMMY_RELAY_COUNT   1

    // Light
    #define LIGHT_CHANNELS      4
    #define MY92XX_MODEL        MY92XX_MODEL_MY9291
    #define MY92XX_CHIPS        1
    #define MY92XX_DI_PIN       4
    #define MY92XX_DCKI_PIN     5
    #define MY92XX_COMMAND      MY92XX_COMMAND_DEFAULT
    #define MY92XX_MAPPING      0, 1, 2, 3

// -----------------------------------------------------------------------------
// LED Controller
// -----------------------------------------------------------------------------

#elif defined(MAGICHOME_LED_CONTROLLER)

    // Info
    #define MANUFACTURER        "MAGICHOME"
    #define DEVICE              "LED_CONTROLLER"
    #define RELAY_PROVIDER      RELAY_PROVIDER_LIGHT
    #define LIGHT_PROVIDER      LIGHT_PROVIDER_DIMMER
    #define DUMMY_RELAY_COUNT   1

    // LEDs
    #define LED1_PIN            2
    #define LED1_PIN_INVERSE    1

    // Light
    #define LIGHT_CHANNELS      4
    #define LIGHT_CH1_PIN       14      // RED
    #define LIGHT_CH2_PIN       5       // GREEN
    #define LIGHT_CH3_PIN       12      // BLUE
    #define LIGHT_CH4_PIN       13      // WHITE
    #define LIGHT_CH1_INVERSE   0
    #define LIGHT_CH2_INVERSE   0
    #define LIGHT_CH3_INVERSE   0
    #define LIGHT_CH4_INVERSE   0

    // IR
    #define IR_SUPPORT          1
    #define IR_RX_PIN           4
    #define IR_BUTTON_SET       1

#elif defined(MAGICHOME_LED_CONTROLLER_20)

    // Info
    #define MANUFACTURER        "MAGICHOME"
    #define DEVICE              "LED_CONTROLLER_20"
    #define RELAY_PROVIDER      RELAY_PROVIDER_LIGHT
    #define LIGHT_PROVIDER      LIGHT_PROVIDER_DIMMER
    #define DUMMY_RELAY_COUNT   1

    // LEDs
    #define LED1_PIN            2
    #define LED1_PIN_INVERSE    1

    // Light
    #define LIGHT_CHANNELS      4
    #define LIGHT_CH1_PIN       5       // RED
    #define LIGHT_CH2_PIN       12      // GREEN
    #define LIGHT_CH3_PIN       13      // BLUE
    #define LIGHT_CH4_PIN       15      // WHITE
    #define LIGHT_CH1_INVERSE   0
    #define LIGHT_CH2_INVERSE   0
    #define LIGHT_CH3_INVERSE   0
    #define LIGHT_CH4_INVERSE   0

    // IR
    #define IR_SUPPORT          1
    #define IR_RX_PIN           4
    #define IR_BUTTON_SET       1

#elif defined(MAGICHOME_ZJ_WFMN_A_11)

    // Info
    #define MANUFACTURER        "MAGICHOME"
    #define DEVICE              "ZJ_WFMN_A_11"
    #define RELAY_PROVIDER      RELAY_PROVIDER_LIGHT
    #define LIGHT_PROVIDER      LIGHT_PROVIDER_DIMMER
    #define DUMMY_RELAY_COUNT   1

    // LEDs
    #define LED1_PIN            2
    #define LED1_PIN_INVERSE    1
    #define LED2_PIN            15
    #define LED2_PIN_INVERSE    1

    // Light
    #define LIGHT_CHANNELS      4
    #define LIGHT_CH1_PIN       12      // RED
    #define LIGHT_CH2_PIN       5       // GREEN
    #define LIGHT_CH3_PIN       13      // BLUE
    #define LIGHT_CH4_PIN       14      // WHITE
    #define LIGHT_CH1_INVERSE   0
    #define LIGHT_CH2_INVERSE   0
    #define LIGHT_CH3_INVERSE   0
    #define LIGHT_CH4_INVERSE   0

    // IR
    #define IR_SUPPORT          1
    #define IR_RX_PIN           4
    #define IR_BUTTON_SET       1

#elif defined(MAGICHOME_ZJ_WFMN_B_11)

    // Info
    #define MANUFACTURER        "MAGICHOME"
    #define DEVICE              "ZJ_WFMN_B_11"
    #define RELAY_PROVIDER      RELAY_PROVIDER_LIGHT
    #define LIGHT_PROVIDER      LIGHT_PROVIDER_DIMMER
    #define DUMMY_RELAY_COUNT   1

    // LEDs
    #define LED1_PIN            2
    #define LED1_PIN_INVERSE    1
    #define LED2_PIN            15
    #define LED2_PIN_INVERSE    1

    // Light
    #define LIGHT_CHANNELS      4
    #define LIGHT_CH1_PIN       14      // RED
    #define LIGHT_CH2_PIN       5       // GREEN
    #define LIGHT_CH3_PIN       12      // BLUE
    #define LIGHT_CH4_PIN       13      // WHITE
    #define LIGHT_CH1_INVERSE   0
    #define LIGHT_CH2_INVERSE   0
    #define LIGHT_CH3_INVERSE   0
    #define LIGHT_CH4_INVERSE   0

    // RF
    #define RF_SUPPORT          1
    #define RFB_DIRECT          1
    #define RFB_RX_PIN          4

#elif defined(MAGICHOME_ZJ_ESPM_5CH_B_13)

    // Info
    #define MANUFACTURER        "MAGICHOME"
    #define DEVICE              "ZJ_ESPM_5CH_B_13"
    #define RELAY_PROVIDER      RELAY_PROVIDER_LIGHT
    #define LIGHT_PROVIDER      LIGHT_PROVIDER_DIMMER
    #define DUMMY_RELAY_COUNT   1

    // Buttons
    #define BUTTON1_PIN         0
    #define BUTTON1_MODE        BUTTON_PUSHBUTTON | BUTTON_DEFAULT_HIGH
    #define BUTTON1_RELAY       1

    // LEDs
    #define LED1_PIN            2
    #define LED1_PIN_INVERSE    1

    // Light
    #define LIGHT_CHANNELS      5
    #define LIGHT_CH1_PIN       14      // RED
    #define LIGHT_CH2_PIN       12      // GREEN
    #define LIGHT_CH3_PIN       13      // BLUE
    #define LIGHT_CH4_PIN       5       // COLD WHITE
    #define LIGHT_CH5_PIN       15      // WARM WHITE
    #define LIGHT_CH1_INVERSE   0
    #define LIGHT_CH2_INVERSE   0
    #define LIGHT_CH3_INVERSE   0
    #define LIGHT_CH4_INVERSE   0
    #define LIGHT_CH5_INVERSE   0

// -----------------------------------------------------------------------------
// HUACANXING H801 & H802
// -----------------------------------------------------------------------------

#elif defined(HUACANXING_H801)

    // Info
    #define MANUFACTURER        "HUACANXING"
    #define DEVICE              "H801"
    #define RELAY_PROVIDER      RELAY_PROVIDER_LIGHT
    #define LIGHT_PROVIDER      LIGHT_PROVIDER_DIMMER
    #define DUMMY_RELAY_COUNT   1
    #define DEBUG_PORT          Serial1
    #define SERIAL_RX_ENABLED   1

    // LEDs
    #define LED1_PIN            5
    #define LED1_PIN_INVERSE    1

    // Light
    #define LIGHT_CHANNELS      5
    #define LIGHT_CH1_PIN       15      // RED
    #define LIGHT_CH2_PIN       13      // GREEN
    #define LIGHT_CH3_PIN       12      // BLUE
    #define LIGHT_CH4_PIN       14      // WHITE1
    #define LIGHT_CH5_PIN       4       // WHITE2
    #define LIGHT_CH1_INVERSE   0
    #define LIGHT_CH2_INVERSE   0
    #define LIGHT_CH3_INVERSE   0
    #define LIGHT_CH4_INVERSE   0
    #define LIGHT_CH5_INVERSE   0

#elif defined(HUACANXING_H802)

    // Info
    #define MANUFACTURER        "HUACANXING"
    #define DEVICE              "H802"
    #define RELAY_PROVIDER      RELAY_PROVIDER_LIGHT
    #define LIGHT_PROVIDER      LIGHT_PROVIDER_DIMMER
    #define DUMMY_RELAY_COUNT   1
    #define DEBUG_PORT          Serial1
    #define SERIAL_RX_ENABLED   1

    // Light
    #define LIGHT_CHANNELS      4
    #define LIGHT_CH1_PIN       12      // RED
    #define LIGHT_CH2_PIN       14      // GREEN
    #define LIGHT_CH3_PIN       13      // BLUE
    #define LIGHT_CH4_PIN       15      // WHITE
    #define LIGHT_CH1_INVERSE   0
    #define LIGHT_CH2_INVERSE   0
    #define LIGHT_CH3_INVERSE   0
    #define LIGHT_CH4_INVERSE   0

// -----------------------------------------------------------------------------
// Jan Goedeke Wifi Relay
// https://github.com/JanGoe/esp8266-wifi-relay
// -----------------------------------------------------------------------------

#elif defined(JANGOE_WIFI_RELAY_NC)

    // Info
    #define MANUFACTURER        "JANGOE"
    #define DEVICE              "WIFI_RELAY_NC"

    // Buttons
    #define BUTTON1_PIN         12
    #define BUTTON2_PIN         13

    #define BUTTON1_MODE        BUTTON_PUSHBUTTON | BUTTON_DEFAULT_HIGH
    #define BUTTON2_MODE        BUTTON_PUSHBUTTON | BUTTON_DEFAULT_HIGH

    #define BUTTON1_RELAY       1
    #define BUTTON2_RELAY       2

    // Relays
    #define RELAY1_PIN          2
    #define RELAY2_PIN          14

    #define RELAY1_TYPE         RELAY_TYPE_INVERSE
    #define RELAY2_TYPE         RELAY_TYPE_INVERSE

#elif defined(JANGOE_WIFI_RELAY_NO)

    // Info
    #define MANUFACTURER        "JANGOE"
    #define DEVICE              "WIFI_RELAY_NO"

    // Buttons
    #define BUTTON1_PIN         12
    #define BUTTON2_PIN         13

    #define BUTTON1_MODE        BUTTON_PUSHBUTTON | BUTTON_DEFAULT_HIGH
    #define BUTTON2_MODE        BUTTON_PUSHBUTTON | BUTTON_DEFAULT_HIGH

    #define BUTTON1_RELAY       1
    #define BUTTON2_RELAY       2

    // Relays
    #define RELAY1_PIN          2
    #define RELAY2_PIN          14

    #define RELAY1_TYPE         RELAY_TYPE_NORMAL
    #define RELAY2_TYPE         RELAY_TYPE_NORMAL

// -----------------------------------------------------------------------------
// Jorge García Wifi+Relays Board Kit
// https://www.tindie.com/products/jorgegarciadev/wifi--relays-board-kit
// https://github.com/jorgegarciadev/wifikit
// -----------------------------------------------------------------------------

#elif defined(JORGEGARCIA_WIFI_RELAYS)

    // Info
    #define MANUFACTURER        "JORGEGARCIA"
    #define DEVICE              "WIFI_RELAYS"

    // Relays
    #define RELAY1_PIN          0
    #define RELAY2_PIN          2

    #define RELAY1_TYPE         RELAY_TYPE_INVERSE
    #define RELAY2_TYPE         RELAY_TYPE_INVERSE

// -----------------------------------------------------------------------------
// WiFi MQTT Relay / Thermostat
// -----------------------------------------------------------------------------

#elif defined(OPENENERGYMONITOR_MQTT_RELAY)

    // Info
    #define MANUFACTURER        "OPENENERGYMONITOR"
    #define DEVICE              "MQTT_RELAY"

    // Buttons
    #define BUTTON1_PIN         0
    #define BUTTON1_RELAY       1
    #define BUTTON1_MODE        BUTTON_PUSHBUTTON | BUTTON_DEFAULT_HIGH

    // Relays
    #define RELAY1_PIN          12
    #define RELAY1_TYPE         RELAY_TYPE_NORMAL

    // LEDs
    #define LED1_PIN            16
    #define LED1_PIN_INVERSE    0

// -----------------------------------------------------------------------------
// WiOn 50055 Indoor Wi-Fi Wall Outlet & Tap
// https://rover.ebay.com/rover/1/711-53200-19255-0/1?icep_id=114&ipn=icep&toolid=20004&campid=5338044841&mpre=http%3A%2F%2Fwww.ebay.com%2Fitm%2FWiOn-50050-Indoor-Wi-Fi-Outlet-Wireless-Switch-Programmable-Timer-%2F263112281551
// https://rover.ebay.com/rover/1/711-53200-19255-0/1?icep_id=114&ipn=icep&toolid=20004&campid=5338044841&mpre=http%3A%2F%2Fwww.ebay.com%2Fitm%2FWiOn-50055-Indoor-Wi-Fi-Wall-Tap-Monitor-Energy-Usage-Wireless-Smart-Switch-%2F263020837777
// -----------------------------------------------------------------------------

#elif defined(WION_50055)

    // Currently untested, does not support energy monitoring

    // Info
    #define MANUFACTURER        "WION"
    #define DEVICE              "50055"

    // Buttons
    #define BUTTON1_PIN         13
    #define BUTTON1_RELAY       1
    #define BUTTON1_MODE        BUTTON_PUSHBUTTON | BUTTON_DEFAULT_HIGH

    // Relays
    #define RELAY1_PIN          15
    #define RELAY1_TYPE         RELAY_TYPE_NORMAL

    // LEDs
    #define LED1_PIN            2
    #define LED1_PIN_INVERSE    0

// -----------------------------------------------------------------------------
// EX-Store Wifi Relay v3.1
// https://ex-store.de/ESP8266-WiFi-Relay-V31
// -----------------------------------------------------------------------------

#elif defined(EXS_WIFI_RELAY_V31)

    // Untested

    // Info
    #define MANUFACTURER        "EXS"
    #define DEVICE              "WIFI_RELAY_V31"

    // Buttons
    #define BUTTON1_PIN         0
    #define BUTTON1_RELAY       1
    #define BUTTON1_MODE        BUTTON_PUSHBUTTON | BUTTON_DEFAULT_HIGH

    // Relays
    #define RELAY1_PIN          13
    #define RELAY1_TYPE         RELAY_TYPE_LATCHED
    #define RELAY1_RESET_PIN    12

// -----------------------------------------------------------------------------
// EX-Store Wifi Relay v5.0
// -----------------------------------------------------------------------------

#elif defined(EXS_WIFI_RELAY_V50)

    // Info
    #define MANUFACTURER        "EXS"
    #define DEVICE              "WIFI_RELAY_V50"

    // Buttons
    #define BUTTON1_PIN         5
    #define BUTTON2_PIN         4
    #define BUTTON1_RELAY       1
    #define BUTTON2_RELAY       2
    #define BUTTON1_MODE        BUTTON_SWITCH | BUTTON_DEFAULT_HIGH | BUTTON_SET_PULLUP
    #define BUTTON2_MODE        BUTTON_SWITCH | BUTTON_DEFAULT_HIGH | BUTTON_SET_PULLUP

    // Relays
    #define RELAY1_PIN          14
    #define RELAY1_TYPE         RELAY_TYPE_LATCHED
    #define RELAY1_RESET_PIN    16
    #define RELAY2_PIN          13
    #define RELAY2_TYPE         RELAY_TYPE_LATCHED
    #define RELAY2_RESET_PIN    12

    // LEDs
    #define LED1_PIN            15
    #define LED1_PIN_INVERSE    0

// -----------------------------------------------------------------------------
// V9261F
// -----------------------------------------------------------------------------

#elif defined(GENERIC_V9261F)

    // Info
    #define MANUFACTURER        "GENERIC"
    #define DEVICE              "V9261F"
    #define ALEXA_SUPPORT       0

    // V9261F
    #define V9261F_SUPPORT      1
    #define V9261F_PIN          2
    #define V9261F_PIN_INVERSE  1

// -----------------------------------------------------------------------------
// ECH1560
// -----------------------------------------------------------------------------

#elif defined(GENERIC_ECH1560)

    // Info
    #define MANUFACTURER        "GENERIC"
    #define DEVICE              "ECH1560"
    #define ALEXA_SUPPORT       0

    // ECH1560
    #define ECH1560_SUPPORT     1
    #define ECH1560_CLK_PIN     4
    #define ECH1560_MISO_PIN    5
    #define ECH1560_INVERTED    0

// -----------------------------------------------------------------------------
// ESPLive
// https://github.com/ManCaveMade/ESP-Live
// -----------------------------------------------------------------------------

#elif defined(MANCAVEMADE_ESPLIVE)

    // Info
    #define MANUFACTURER        "MANCAVEMADE"
    #define DEVICE              "ESPLIVE"

    // Buttons
    #define BUTTON1_PIN         4
    #define BUTTON2_PIN         5

    #define BUTTON1_MODE        BUTTON_PUSHBUTTON | BUTTON_DEFAULT_HIGH
    #define BUTTON2_MODE        BUTTON_PUSHBUTTON | BUTTON_DEFAULT_HIGH

    #define BUTTON1_RELAY       1
    #define BUTTON2_RELAY       2

    // Relays
    #define RELAY1_PIN          12
    #define RELAY2_PIN          13

    #define RELAY1_TYPE         RELAY_TYPE_NORMAL
    #define RELAY2_TYPE         RELAY_TYPE_NORMAL

    // DS18B20
    #ifndef DALLAS_SUPPORT
    #define DALLAS_SUPPORT             	1
    #endif
    #define DALLAS_PIN                 	2
    #define DALLAS_UPDATE_INTERVAL     	5000
    #define TEMPERATURE_MIN_CHANGE      1.0

// -----------------------------------------------------------------------------
// QuinLED
// http://blog.quindorian.org/2017/02/esp8266-led-lighting-quinled-v2-6-pcb.html
// -----------------------------------------------------------------------------

#elif defined(INTERMITTECH_QUINLED)

    // Info
    #define MANUFACTURER        "INTERMITTECH"
    #define DEVICE              "QUINLED"
    #define RELAY_PROVIDER      RELAY_PROVIDER_LIGHT
    #define LIGHT_PROVIDER      LIGHT_PROVIDER_DIMMER
    #define DUMMY_RELAY_COUNT   1

    // LEDs
    #define LED1_PIN            5
    #define LED1_PIN_INVERSE    1

    // Light
    #define LIGHT_CHANNELS      2
    #define LIGHT_CH1_PIN       0
    #define LIGHT_CH2_PIN       2
    #define LIGHT_CH1_INVERSE   0
    #define LIGHT_CH2_INVERSE   0

// -----------------------------------------------------------------------------
// Arilux AL-LC06
// -----------------------------------------------------------------------------

#elif defined(ARILUX_AL_LC01)

    // Info
    #define MANUFACTURER        "ARILUX"
    #define DEVICE              "AL_LC01"
    #define RELAY_PROVIDER      RELAY_PROVIDER_LIGHT
    #define LIGHT_PROVIDER      LIGHT_PROVIDER_DIMMER
    #define DUMMY_RELAY_COUNT   1

    // Light
    #define LIGHT_CHANNELS      3
    #define LIGHT_CH1_PIN       5       // RED
    #define LIGHT_CH2_PIN       12      // GREEN
    #define LIGHT_CH3_PIN       13      // BLUE
    #define LIGHT_CH1_INVERSE   0
    #define LIGHT_CH2_INVERSE   0
    #define LIGHT_CH3_INVERSE   0

#elif defined(ARILUX_AL_LC02)

    // Info
    #define MANUFACTURER        "ARILUX"
    #define DEVICE              "AL_LC02"
    #define RELAY_PROVIDER      RELAY_PROVIDER_LIGHT
    #define LIGHT_PROVIDER      LIGHT_PROVIDER_DIMMER
    #define DUMMY_RELAY_COUNT   1

    // Light
    #define LIGHT_CHANNELS      4
    #define LIGHT_CH1_PIN       12      // RED
    #define LIGHT_CH2_PIN       5       // GREEN
    #define LIGHT_CH3_PIN       13      // BLUE
    #define LIGHT_CH4_PIN       15      // WHITE1
    #define LIGHT_CH1_INVERSE   0
    #define LIGHT_CH2_INVERSE   0
    #define LIGHT_CH3_INVERSE   0
    #define LIGHT_CH4_INVERSE   0

#elif defined(ARILUX_AL_LC02_V14)

    // Info
    #define MANUFACTURER        "ARILUX"
    #define DEVICE              "AL_LC02_V14"
    #define RELAY_PROVIDER      RELAY_PROVIDER_LIGHT
    #define LIGHT_PROVIDER      LIGHT_PROVIDER_DIMMER
    #define DUMMY_RELAY_COUNT   1

    // Light
    #define LIGHT_CHANNELS      4
    #define LIGHT_CH1_PIN       14      // RED
    #define LIGHT_CH2_PIN       5       // GREEN
    #define LIGHT_CH3_PIN       12      // BLUE
    #define LIGHT_CH4_PIN       13      // WHITE1
    #define LIGHT_CH1_INVERSE   0
    #define LIGHT_CH2_INVERSE   0
    #define LIGHT_CH3_INVERSE   0
    #define LIGHT_CH4_INVERSE   0

#elif defined(ARILUX_AL_LC06)

    // Info
    #define MANUFACTURER        "ARILUX"
    #define DEVICE              "AL_LC06"
    #define RELAY_PROVIDER      RELAY_PROVIDER_LIGHT
    #define LIGHT_PROVIDER      LIGHT_PROVIDER_DIMMER
    #define DUMMY_RELAY_COUNT   1

    // Buttons
    #define BUTTON1_PIN         0
    #define BUTTON1_MODE        BUTTON_PUSHBUTTON | BUTTON_DEFAULT_HIGH
    #define BUTTON1_RELAY       1

    // Light
    #define LIGHT_CHANNELS      5
    #define LIGHT_CH1_PIN       14      // RED
    #define LIGHT_CH2_PIN       12      // GREEN
    #define LIGHT_CH3_PIN       13      // BLUE
    #define LIGHT_CH4_PIN       15      // WHITE1
    #define LIGHT_CH5_PIN       5       // WHITE2
    #define LIGHT_CH1_INVERSE   0
    #define LIGHT_CH2_INVERSE   0
    #define LIGHT_CH3_INVERSE   0
    #define LIGHT_CH4_INVERSE   0
    #define LIGHT_CH5_INVERSE   0

#elif defined(ARILUX_AL_LC11)

    // Info
    #define MANUFACTURER        "ARILUX"
    #define DEVICE              "AL_LC11"
    #define RELAY_PROVIDER      RELAY_PROVIDER_LIGHT
    #define LIGHT_PROVIDER      LIGHT_PROVIDER_DIMMER
    #define DUMMY_RELAY_COUNT   1

    // Light
    #define LIGHT_CHANNELS      5
    #define LIGHT_CH1_PIN       5       // RED
    #define LIGHT_CH2_PIN       4       // GREEN
    #define LIGHT_CH3_PIN       14      // BLUE
    #define LIGHT_CH4_PIN       13      // WHITE1
    #define LIGHT_CH5_PIN       12      // WHITE1
    #define LIGHT_CH1_INVERSE   0
    #define LIGHT_CH2_INVERSE   0
    #define LIGHT_CH3_INVERSE   0
    #define LIGHT_CH4_INVERSE   0
    #define LIGHT_CH5_INVERSE   0

#elif defined(ARILUX_E27)

    // Info
    #define MANUFACTURER        "ARILUX"
    #define DEVICE              "E27"
    #define RELAY_PROVIDER      RELAY_PROVIDER_LIGHT
    #define LIGHT_PROVIDER      LIGHT_PROVIDER_MY92XX
    #define DUMMY_RELAY_COUNT   1

    // Light
    #define LIGHT_CHANNELS      4
    #define MY92XX_MODEL        MY92XX_MODEL_MY9291
    #define MY92XX_CHIPS        1
    #define MY92XX_DI_PIN       13
    #define MY92XX_DCKI_PIN     15
    #define MY92XX_COMMAND      MY92XX_COMMAND_DEFAULT
    #define MY92XX_MAPPING      0, 1, 2, 3

// -----------------------------------------------------------------------------
// XENON SM-PW701U
// -----------------------------------------------------------------------------

#elif defined(XENON_SM_PW702U)

    // Info
    #define MANUFACTURER        "XENON"
    #define DEVICE              "SM_PW702U"

    // Buttons
    #define BUTTON1_PIN         13
    #define BUTTON1_MODE        BUTTON_PUSHBUTTON | BUTTON_DEFAULT_HIGH
    #define BUTTON1_RELAY       1

    // Relays
    #define RELAY1_PIN          12
    #define RELAY1_TYPE         RELAY_TYPE_NORMAL

    // LEDs
    #define LED1_PIN            4
    #define LED1_PIN_INVERSE    1

// -----------------------------------------------------------------------------
// AUTHOMETION LYT8266
// https://authometion.com/shop/en/home/13-lyt8266.html
// -----------------------------------------------------------------------------

#elif defined(AUTHOMETION_LYT8266)

    // Info
    #define MANUFACTURER        "AUTHOMETION"
    #define DEVICE              "LYT8266"
    #define RELAY_PROVIDER      RELAY_PROVIDER_LIGHT
    #define LIGHT_PROVIDER      LIGHT_PROVIDER_DIMMER
    #define DUMMY_RELAY_COUNT   1

    // Light
    #define LIGHT_CHANNELS      4
    #define LIGHT_CH1_PIN       13      // RED
    #define LIGHT_CH2_PIN       12      // GREEN
    #define LIGHT_CH3_PIN       14      // BLUE
    #define LIGHT_CH4_PIN       2       // WHITE
    #define LIGHT_CH1_INVERSE   0
    #define LIGHT_CH2_INVERSE   0
    #define LIGHT_CH3_INVERSE   0
    #define LIGHT_CH4_INVERSE   0

    #define LIGHT_ENABLE_PIN    15

#elif defined(GIZWITS_WITTY_CLOUD)

    // Info
    #define MANUFACTURER        "GIZWITS"
    #define DEVICE              "WITTY_CLOUD"
    #define RELAY_PROVIDER      RELAY_PROVIDER_LIGHT
    #define LIGHT_PROVIDER      LIGHT_PROVIDER_DIMMER
    #define DUMMY_RELAY_COUNT   1

    // Buttons
    #define BUTTON1_PIN         4
    #define BUTTON1_MODE        BUTTON_PUSHBUTTON | BUTTON_DEFAULT_HIGH
    #define BUTTON1_PRESS       BUTTON_MODE_TOGGLE
    #define BUTTON1_CLICK       BUTTON_MODE_NONE
    #define BUTTON1_DBLCLICK    BUTTON_MODE_NONE
    #define BUTTON1_LNGCLICK    BUTTON_MODE_NONE
    #define BUTTON1_LNGLNGCLICK BUTTON_MODE_RESET

    #define ANALOG_SUPPORT      1

    // LEDs
    #define LED1_PIN            2      // BLUE build-in
    #define LED1_PIN_INVERSE    1

    // Light
    #define LIGHT_CHANNELS      3
    #define LIGHT_CH1_PIN       15       // RED
    #define LIGHT_CH2_PIN       12       // GREEN
    #define LIGHT_CH3_PIN       13      // BLUE
    #define LIGHT_CH1_INVERSE   0
    #define LIGHT_CH2_INVERSE   0
    #define LIGHT_CH3_INVERSE   0

// -----------------------------------------------------------------------------
// KMC 70011
// https://www.amazon.com/KMC-Monitoring-Required-Control-Compatible/dp/B07313TH7B
// -----------------------------------------------------------------------------

#elif defined(KMC_70011)

    // Info
    #define MANUFACTURER        "KMC"
    #define DEVICE              "70011"

    // Buttons
    #define BUTTON1_PIN         0
    #define BUTTON1_MODE        BUTTON_PUSHBUTTON | BUTTON_DEFAULT_HIGH
    #define BUTTON1_RELAY       1

    // Relays
    #define RELAY1_PIN          14
    #define RELAY1_TYPE         RELAY_TYPE_NORMAL

    // LEDs
    #define LED1_PIN            13
    #define LED1_PIN_INVERSE    1

    // HLW8012
    #ifndef HLW8012_SUPPORT
    #define HLW8012_SUPPORT     1
    #endif
    #define HLW8012_SEL_PIN     12
    #define HLW8012_CF1_PIN     5
    #define HLW8012_CF_PIN      4

    #define HLW8012_VOLTAGE_R_UP            ( 2 * 1000000 )  // Upstream voltage resistor

// -----------------------------------------------------------------------------
// Euromate (?) Wifi Stecker Schuko
// https://www.obi.de/hausfunksteuerung/wifi-stecker-schuko/p/2291706
// Thanks to @Geitde
// -----------------------------------------------------------------------------

#elif defined(EUROMATE_WIFI_STECKER_SCHUKO)

    // Info
    #define MANUFACTURER        "EUROMATE"
    #define DEVICE              "WIFI_STECKER_SCHUKO"

    // Buttons
    #define BUTTON1_PIN         14
    #define BUTTON1_MODE        BUTTON_PUSHBUTTON | BUTTON_SET_PULLUP | BUTTON_DEFAULT_HIGH
    #define BUTTON1_RELAY       1

    // The relay in the device is not a bistable (latched) relay.
    // The device is reported to have a flip-flop circuit to drive the relay
    // So @Geitde hack is still the only possible

    // Hack: drive GPIO12 low and use GPIO5 as normal relay pin:
    #define RELAY1_PIN          5
    #define RELAY1_TYPE         RELAY_TYPE_NORMAL
    #define LED2_PIN            12 /* DUMMY: exploit default off state for GPIO12=low */
    #define LED2_PIN_INVERSE    0

    // LEDs
    #define LED1_PIN            4
    #define LED1_PIN_INVERSE    0

// -----------------------------------------------------------------------------
// Euromate (?) Wifi Stecker Schuko Version 2
// This configuration is for the second generation of devices sold by OBI.
// https://www.obi.de/hausfunksteuerung/wifi-stecker-schuko-weiss/p/4077806
// -----------------------------------------------------------------------------
#elif defined(EUROMATE_WIFI_STECKER_SCHUKO_V2)

    // Info
    #define MANUFACTURER        "EUROMATE"
    #define DEVICE              "WIFI_STECKER_SCHUKO_V2"

    // Buttons
    #define BUTTON1_PIN         5
    #define BUTTON1_MODE        BUTTON_PUSHBUTTON | BUTTON_SET_PULLUP | BUTTON_DEFAULT_HIGH
    #define BUTTON1_RELAY       1

    // Relays
    #define RELAY1_PIN          4
    #define RELAY1_TYPE         RELAY_TYPE_NORMAL

    // Green
    #define LED1_PIN            12
    #define LED1_MODE           LED_MODE_WIFI
    #define LED1_PIN_INVERSE    0

    // Red
    #define LED2_PIN            13
    #define LED2_MODE           LED_MODE_RELAY
    #define LED2_PIN_INVERSE    0

// -----------------------------------------------------------------------------
// Generic 8CH
// -----------------------------------------------------------------------------

#elif defined(GENERIC_8CH)

    // Info
    #define MANUFACTURER        "GENERIC"
    #define DEVICE              "8CH"

    // Relays
    #define RELAY1_PIN          0
    #define RELAY1_TYPE         RELAY_TYPE_NORMAL
    #define RELAY2_PIN          2
    #define RELAY2_TYPE         RELAY_TYPE_NORMAL
    #define RELAY3_PIN          4
    #define RELAY3_TYPE         RELAY_TYPE_NORMAL
    #define RELAY4_PIN          5
    #define RELAY4_TYPE         RELAY_TYPE_NORMAL
    #define RELAY5_PIN          12
    #define RELAY5_TYPE         RELAY_TYPE_NORMAL
    #define RELAY6_PIN          13
    #define RELAY6_TYPE         RELAY_TYPE_NORMAL
    #define RELAY7_PIN          14
    #define RELAY7_TYPE         RELAY_TYPE_NORMAL
    #define RELAY8_PIN          15
    #define RELAY8_TYPE         RELAY_TYPE_NORMAL

// -----------------------------------------------------------------------------
// STM RELAY
// -----------------------------------------------------------------------------

#elif defined(STM_RELAY)

    // Info
    #define MANUFACTURER            "STM_RELAY"
    #define DEVICE                  "2CH"

    // Relays
    #define DUMMY_RELAY_COUNT       2
    #define RELAY_PROVIDER          RELAY_PROVIDER_STM

    // Remove UART noise on serial line
    #define DEBUG_SERIAL_SUPPORT    0

// -----------------------------------------------------------------------------
// Tonbux Powerstrip02
// -----------------------------------------------------------------------------

#elif defined(TONBUX_POWERSTRIP02)

    // Info
    #define MANUFACTURER        "TONBUX"
    #define DEVICE              "POWERSTRIP02"

    // Buttons
    #define BUTTON1_PIN         5
    #define BUTTON1_MODE        BUTTON_PUSHBUTTON | BUTTON_DEFAULT_HIGH
    #define BUTTON1_RELAY       0

    // Relays
    #define RELAY1_PIN          4
    #define RELAY1_TYPE         RELAY_TYPE_INVERSE
    #define RELAY2_PIN          13
    #define RELAY2_TYPE         RELAY_TYPE_INVERSE
    #define RELAY3_PIN          12
    #define RELAY3_TYPE         RELAY_TYPE_INVERSE
    #define RELAY4_PIN          14
    #define RELAY4_TYPE         RELAY_TYPE_INVERSE
    // Not a relay. USB ports on/off
    #define RELAY5_PIN          16
    #define RELAY5_TYPE         RELAY_TYPE_NORMAL

    // LEDs
    #define LED1_PIN            0   // 1 blue led
    #define LED1_PIN_INVERSE    1
    #define LED2_PIN            3   // 3 red leds
    #define LED2_PIN_INVERSE    1

// -----------------------------------------------------------------------------
// Lingan SWA1
// -----------------------------------------------------------------------------

#elif defined(LINGAN_SWA1)

    // Info
    #define MANUFACTURER        "LINGAN"
    #define DEVICE              "SWA1"

    // Buttons
    #define BUTTON1_PIN         13
    #define BUTTON1_MODE        BUTTON_PUSHBUTTON | BUTTON_SET_PULLUP | BUTTON_DEFAULT_HIGH
    #define BUTTON1_RELAY       1

    // Relays
    #define RELAY1_PIN          5
    #define RELAY1_TYPE         RELAY_TYPE_NORMAL

    // LEDs
    #define LED1_PIN            4
    #define LED1_PIN_INVERSE    1

// -----------------------------------------------------------------------------
// HEYGO HY02
// -----------------------------------------------------------------------------

#elif defined(HEYGO_HY02)

    // Info
    #define MANUFACTURER		"HEYGO"
    #define DEVICE				"HY02"

    // Buttons
    #define BUTTON1_PIN			13
    #define BUTTON1_MODE		BUTTON_PUSHBUTTON | BUTTON_DEFAULT_HIGH
    #define BUTTON1_RELAY		1

    // Relays
    #define RELAY1_PIN			12
    #define RELAY1_TYPE			RELAY_TYPE_NORMAL

    // LEDs
    #define LED1_PIN			4
    #define LED1_PIN_INVERSE	0

// -----------------------------------------------------------------------------
// Maxcio W-US002S
// -----------------------------------------------------------------------------

#elif defined(MAXCIO_WUS002S)

    // Info
    #define MANUFACTURER		"MAXCIO"
    #define DEVICE				"WUS002S"

    // Buttons
    #define BUTTON1_PIN			2
    #define BUTTON1_MODE		BUTTON_PUSHBUTTON | BUTTON_DEFAULT_HIGH
    #define BUTTON1_RELAY		1

    // Relays
    #define RELAY1_PIN			13
    #define RELAY1_TYPE			RELAY_TYPE_NORMAL

    // LEDs
    #define LED1_PIN			3
    #define LED1_PIN_INVERSE	0

    // HLW8012
    #ifndef HLW8012_SUPPORT
    #define HLW8012_SUPPORT		1
    #endif
    #define HLW8012_SEL_PIN		12
    #define HLW8012_CF1_PIN		5
    #define HLW8012_CF_PIN		4

    #define HLW8012_CURRENT_R               0.002            // Current resistor
    #define HLW8012_VOLTAGE_R_UP            ( 2 * 1000000 )  // Upstream voltage resistor

    // LED1 on RX pin
    #define DEBUG_SERIAL_SUPPORT            1

// -----------------------------------------------------------------------------
// Maxcio W-DE004
// -----------------------------------------------------------------------------

#elif defined(MAXCIO_WDE004)

    // Info
    #define MANUFACTURER		"MAXCIO"
    #define DEVICE				"WDE004"

    // Buttons
    #define BUTTON1_PIN			1
    #define BUTTON1_MODE		BUTTON_PUSHBUTTON | BUTTON_DEFAULT_HIGH
    #define BUTTON1_RELAY		1

    // Relays
    #define RELAY1_PIN			14
    #define RELAY1_TYPE			RELAY_TYPE_NORMAL

    // LEDs
    #define LED1_PIN			13
    #define LED1_PIN_INVERSE	1

// -----------------------------------------------------------------------------
// Oukitel P1 Smart Plug
// https://www.amazon.com/Docooler-OUKITEL-Control-Wireless-Adaptor/dp/B07J3BYFJX/ref=sr_1_fkmrnull_2?keywords=oukitel+p1+smart+switch&qid=1550424399&s=gateway&sr=8-2-fkmrnull
// -----------------------------------------------------------------------------
#elif defined(OUKITEL_P1)

    // Info
    #define MANUFACTURER		"Oukitel"
    #define DEVICE				"P1"

    // Buttons
    #define BUTTON1_PIN			13
    #define BUTTON1_MODE		BUTTON_PUSHBUTTON | BUTTON_DEFAULT_HIGH
    #define BUTTON1_RELAY		1

    // Relays
    // Right
    #define RELAY1_PIN			12
    #define RELAY1_TYPE			RELAY_TYPE_NORMAL
    // Left
    #define RELAY2_PIN			15
    #define RELAY2_TYPE			RELAY_TYPE_NORMAL

    // LEDs
    #define LED1_PIN			0  // blue
    #define LED1_PIN_INVERSE	1
    #define LED1_MODE           LED_MODE_WIFI

// -----------------------------------------------------------------------------
// YiDian XS-SSA05
// -----------------------------------------------------------------------------

#elif defined(YIDIAN_XSSSA05)

    // Info
    #define MANUFACTURER		"YIDIAN"
    #define DEVICE				"XSSSA05"

    // Buttons
    #define BUTTON1_PIN			13
    #define BUTTON1_MODE		BUTTON_PUSHBUTTON | BUTTON_DEFAULT_HIGH
    #define BUTTON1_RELAY		1

    // Relays
    #define RELAY1_PIN			12
    #define RELAY1_TYPE			RELAY_TYPE_NORMAL

    // LEDs
    #define LED1_PIN			0  // red
    #define LED1_PIN_INVERSE	1
    #define LED1_MODE           LED_MODE_WIFI

    #define LED2_PIN			15  // blue
    #define LED2_PIN_INVERSE	1
    #define LED2_MODE           LED_MODE_RELAY

    // HLW8012
    #ifndef HLW8012_SUPPORT
    #define HLW8012_SUPPORT     1
    #endif
    #define HLW8012_SEL_PIN     3
    #define HLW8012_CF1_PIN     14
    #define HLW8012_CF_PIN      5

    #define HLW8012_SEL_CURRENT         LOW
    #define HLW8012_CURRENT_RATIO       25740
    #define HLW8012_VOLTAGE_RATIO       313400
    #define HLW8012_POWER_RATIO         3414290
    #define HLW8012_INTERRUPT_ON        FALLING

// -----------------------------------------------------------------------------
// TONBUX XS-SSA01
// -----------------------------------------------------------------------------

#elif defined(TONBUX_XSSSA01)

    // Info
    #define MANUFACTURER        "TONBUX"
    #define DEVICE              "XSSSA01"

    // Buttons
    #define BUTTON1_PIN         4
    #define BUTTON1_MODE        BUTTON_PUSHBUTTON | BUTTON_DEFAULT_HIGH
    #define BUTTON1_RELAY       1

    // Relays
    #define RELAY1_PIN          14
    #define RELAY1_TYPE         RELAY_TYPE_NORMAL

    // LEDs
    #define LED1_PIN            13
    #define LED1_PIN_INVERSE    0

// -----------------------------------------------------------------------------
// TONBUX XS-SSA06
// -----------------------------------------------------------------------------

#elif defined(TONBUX_XSSSA06)

    // Info
    #define MANUFACTURER        "TONBUX"
    #define DEVICE              "XSSSA06"

    // Buttons
    #define BUTTON1_PIN         13
    #define BUTTON1_MODE        BUTTON_PUSHBUTTON | BUTTON_DEFAULT_HIGH
    #define BUTTON1_RELAY       1

    // Relays
    #define RELAY1_PIN          15
    #define RELAY1_TYPE         RELAY_TYPE_NORMAL

    // LEDs
    #define LED1_PIN            0   // R - 8 rgb led ring
    #define LED1_PIN_INVERSE    0
    #define LED2_PIN            5   // G
    #define LED2_PIN_INVERSE    0
    #define LED3_PIN            2   // B
    #define LED3_PIN_INVERSE    0

// -----------------------------------------------------------------------------
// GREEN ESP8266 RELAY MODULE
// https://www.aliexpress.com/wholesale?catId=0&initiative_id=SB_20180323113846&SearchText=Green+ESP8266
// -----------------------------------------------------------------------------

#elif defined(GREEN_ESP8266RELAY)

    // Info
    #define MANUFACTURER        "GREEN"
    #define DEVICE              "ESP8266RELAY"

    // Buttons
    // Not a button but input via Optocoupler
    #define BUTTON1_PIN         5
    #define BUTTON1_MODE        BUTTON_PUSHBUTTON | BUTTON_SET_PULLUP | BUTTON_DEFAULT_HIGH
    #define BUTTON1_RELAY       1

    // Relays
    #define RELAY1_PIN          4
    #define RELAY1_TYPE         RELAY_TYPE_NORMAL

    // LEDs
    #define LED1_PIN            2
    #define LED1_PIN_INVERSE    1

// -----------------------------------------------------------------------------
// Henrique Gravina ESPIKE
// https://github.com/Henriquegravina/Espike
// -----------------------------------------------------------------------------

#elif defined(IKE_ESPIKE)

    #define MANUFACTURER            "IKE"
    #define DEVICE                  "ESPIKE"

    #define BUTTON1_LNGLNGCLICK     BUTTON_MODE_NONE
    #define BUTTON1_LNGCLICK        BUTTON_MODE_NONE
    #define BUTTON1_DBLCLICK        BUTTON_MODE_NONE

    #define BUTTON1_PIN             13
    #define BUTTON1_RELAY           1
    #define BUTTON1_MODE            BUTTON_PUSHBUTTON | BUTTON_DEFAULT_HIGH

    #define BUTTON2_PIN             12
    #define BUTTON2_RELAY           2
    #define BUTTON2_MODE            BUTTON_PUSHBUTTON | BUTTON_DEFAULT_HIGH

    #define BUTTON3_PIN             14
    #define BUTTON3_RELAY           3
    #define BUTTON3_MODE            BUTTON_PUSHBUTTON | BUTTON_DEFAULT_HIGH

    #define RELAY1_PIN              4
    #define RELAY1_TYPE             RELAY_TYPE_NORMAL

    #define RELAY2_PIN              5
    #define RELAY2_TYPE             RELAY_TYPE_NORMAL

    #define RELAY3_PIN              16
    #define RELAY3_TYPE             RELAY_TYPE_NORMAL

    #define LED1_PIN                2
    #define LED1_PIN_INVERSE        1

// -----------------------------------------------------------------------------
// SWIFITCH
// https://github.com/ArnieX/swifitch
// -----------------------------------------------------------------------------

#elif defined(ARNIEX_SWIFITCH)

    // Info
    #define MANUFACTURER          "ARNIEX"
    #define DEVICE                "SWIFITCH"

    // Buttons
    #define BUTTON1_PIN           4 // D2
    #define BUTTON1_MODE          BUTTON_SWITCH | BUTTON_SET_PULLUP | BUTTON_DEFAULT_HIGH
    #define BUTTON1_RELAY         1

    #define BUTTON1_PRESS         BUTTON_MODE_NONE
    #define BUTTON1_CLICK         BUTTON_MODE_TOGGLE
    #define BUTTON1_DBLCLICK      BUTTON_MODE_NONE
    #define BUTTON1_LNGCLICK      BUTTON_MODE_NONE
    #define BUTTON1_LNGLNGCLICK   BUTTON_MODE_NONE

    // Relays
    #define RELAY1_PIN            5 // D1
    #define RELAY1_TYPE           RELAY_TYPE_INVERSE

    // LEDs
    #define LED1_PIN              12 // D6
    #define LED1_PIN_INVERSE      1

// -----------------------------------------------------------------------------
// ESP-01S RELAY v4.0
// https://www.aliexpress.com/wholesale?catId=0&initiative_id=SB_20180404024035&SearchText=esp-01s+relay
// -----------------------------------------------------------------------------

#elif defined(GENERIC_ESP01S_RELAY_V40)

    // Info
    #define MANUFACTURER        "GENERIC"
    #define DEVICE              "ESP01S_RELAY_40"

    // Relays
    #define RELAY1_PIN          0
    #ifndef RELAY1_TYPE
    #define RELAY1_TYPE         RELAY_TYPE_NORMAL   // See #1504 and #1554
    #endif

    // LEDs
    #define LED1_PIN            2
    #define LED1_PIN_INVERSE    0

// -----------------------------------------------------------------------------
// ESP-01S RGB LED v1.0 (some sold with ws2818)
// https://www.aliexpress.com/wholesale?catId=0&initiative_id=SB_20180404023816&SearchText=esp-01s+led+controller
// -----------------------------------------------------------------------------

#elif defined(GENERIC_ESP01S_RGBLED_V10)

    // Info
    #define MANUFACTURER        "GENERIC"
    #define DEVICE              "ESP01S_RGBLED_10"

    // This board is sold as RGB LED module BUT it has on board 3 pin ph2.0 connector (VCC, GPIO2, GND)
    // so, if you wish, you may connect LED, BUTTON, RELAY, SENSOR etc.

    // Buttons
    //#define BUTTON1_PIN         2

    // Relays
    //#define RELAY1_PIN          2

    // LEDs
    #define LED1_PIN            2
    #define LED1_PIN_INVERSE    0


// -----------------------------------------------------------------------------
// ESP-01S DHT11 v1.0
// https://www.aliexpress.com/wholesale?catId=0&initiative_id=SB_20180410105907&SearchText=esp-01s+dht11
// -----------------------------------------------------------------------------

#elif defined(GENERIC_ESP01S_DHT11_V10)

    // Info
    #define MANUFACTURER        "GENERIC"
    #define DEVICE              "ESP01S_DHT11_10"

    // DHT11
    #ifndef DHT_SUPPORT
    #define DHT_SUPPORT         1
    #endif
    #define DHT_PIN             2
    #define DHT_TYPE            DHT_CHIP_DHT11

// -----------------------------------------------------------------------------
// ESP-01S DS18B20 v1.0
// https://www.aliexpress.com/wholesale?catId=0&initiative_id=SB_20180410105933&SearchText=esp-01s+ds18b20
// -----------------------------------------------------------------------------

#elif defined(GENERIC_ESP01S_DS18B20_V10)

    // Info
    #define MANUFACTURER        "GENERIC"
    #define DEVICE              "ESP01S_DS18B20_10"

    // DB18B20
    #ifndef DALLAS_SUPPORT
    #define DALLAS_SUPPORT      1
    #endif
    #define DALLAS_PIN          2

// -----------------------------------------------------------------------------
// ESP-DIN relay board V1
// https://github.com/pilotak/esp_din
// -----------------------------------------------------------------------------

#elif defined(PILOTAK_ESP_DIN_V1)

    // Info
    #define MANUFACTURER        "PILOTAK"
    #define DEVICE              "ESP_DIN_V1"

    // Buttons
    #define BUTTON1_PIN         0
    #define BUTTON1_RELAY       1
    #define BUTTON1_MODE        BUTTON_PUSHBUTTON | BUTTON_DEFAULT_HIGH

    // Relays
    #define RELAY1_PIN          4
    #define RELAY1_TYPE         RELAY_TYPE_NORMAL

    #define RELAY2_PIN          5
    #define RELAY2_TYPE         RELAY_TYPE_NORMAL

    // LEDs
    #define LED1_PIN            15
    #define LED1_PIN_INVERSE    0

    #define I2C_SDA_PIN         12
    #define I2C_SCL_PIN         13

    #ifndef DALLAS_SUPPORT
    #define DALLAS_SUPPORT      1
    #endif
    #define DALLAS_PIN          2

    #define RF_SUPPORT          1
    #define RFB_DIRECT          1
    #define RFB_RX_PIN          14

    #ifndef DIGITAL_SUPPORT
    #define DIGITAL_SUPPORT      1
    #endif
    #define DIGITAL_PIN          16
    #define DIGITAL_PIN_MODE     INPUT

// -----------------------------------------------------------------------------
// Heltec Touch Relay
// https://www.aliexpress.com/wholesale?catId=0&initiative_id=SB_20180408043114&SearchText=esp8266+touch+relay
// -----------------------------------------------------------------------------

#elif defined(HELTEC_TOUCHRELAY)

    // Info
    #define MANUFACTURER        "HELTEC"
    #define DEVICE              "TOUCH_RELAY"

    // Buttons
    #define BUTTON1_PIN         14
    #define BUTTON1_RELAY       1
    #define BUTTON1_MODE        BUTTON_PUSHBUTTON

    // Relays
    #define RELAY1_PIN          12
    #define RELAY1_TYPE         RELAY_TYPE_NORMAL


// -----------------------------------------------------------------------------
// Zhilde ZLD-EU44-W
// http://www.zhilde.com/product/60705150109-805652505/EU_WiFi_Surge_Protector_Extension_Socket_4_Outlets_works_with_Amazon_Echo_Smart_Power_Strip.html
// -----------------------------------------------------------------------------

#elif defined(ZHILDE_EU44_W)

    // Info
    #define MANUFACTURER            "ZHILDE"
    #define DEVICE                  "EU44_W"

    // Based on the reporter, this product uses GPIO1 and 3 for the button
    // and onboard LED, so hardware serial should be disabled...
    #define DEBUG_SERIAL_SUPPORT    0

    // Buttons
    #define BUTTON1_PIN             3
    #define BUTTON1_MODE            BUTTON_PUSHBUTTON | BUTTON_DEFAULT_HIGH

    // Relays
    #define RELAY1_PIN              5
    #define RELAY2_PIN              4
    #define RELAY3_PIN              12
    #define RELAY4_PIN              13
    #define RELAY5_PIN              14
    #define RELAY1_TYPE             RELAY_TYPE_NORMAL
    #define RELAY2_TYPE             RELAY_TYPE_NORMAL
    #define RELAY3_TYPE             RELAY_TYPE_NORMAL
    #define RELAY4_TYPE             RELAY_TYPE_NORMAL
    #define RELAY5_TYPE             RELAY_TYPE_NORMAL

    // LEDs
    #define LED1_PIN                1
    #define LED1_PIN_INVERSE        1

// -----------------------------------------------------------------------------
// Allnet 4duino ESP8266-UP-Relais
// http://www.allnet.de/de/allnet-brand/produkte/neuheiten/p/allnet-4duino-iot-wlan-relais-unterputz-esp8266-up-relais/
// https://shop.allnet.de/fileadmin/transfer/products/148814.pdf
// -----------------------------------------------------------------------------

#elif defined(ALLNET_4DUINO_IOT_WLAN_RELAIS)

    // Info
    #define MANUFACTURER            "ALLNET"
    #define DEVICE                  "4DUINO_IOT_WLAN_RELAIS"

    // Relays
    #define RELAY1_PIN              14
    #define RELAY1_RESET_PIN        12
    #define RELAY1_TYPE             RELAY_TYPE_LATCHED

    // LEDs
    #define LED1_PIN                0
    #define LED1_PIN_INVERSE        1

    // Buttons
    //#define BUTTON1_PIN             0
    //#define BUTTON1_MODE            BUTTON_PUSHBUTTON | BUTTON_DEFAULT_HIGH

    // Using pins labelled as SDA & SCL as buttons
    #define BUTTON2_PIN             4
    #define BUTTON2_MODE            BUTTON_PUSHBUTTON
    #define BUTTON2_PRESS           BUTTON_MODE_TOGGLE
    #define BUTTON2_CLICK           BUTTON_MODE_NONE
    #define BUTTON2_DBLCLICK        BUTTON_MODE_NONE
    #define BUTTON2_LNGCLICK        BUTTON_MODE_NONE
    #define BUTTON2_LNGLNGCLICK     BUTTON_MODE_NONE

    #define BUTTON3_PIN             5
    #define BUTTON3_MODE            BUTTON_PUSHBUTTON

    // Using pins labelled as SDA & SCL for I2C
    //#define I2C_SDA_PIN             4
    //#define I2C_SCL_PIN             5


// -----------------------------------------------------------------------------
// Luani HVIO
// https://luani.de/projekte/esp8266-hvio/
// https://luani.de/blog/esp8266-230v-io-modul/
// -----------------------------------------------------------------------------

#elif defined(LUANI_HVIO)

    // Info
    #define MANUFACTURER            "LUANI"
    #define DEVICE                  "HVIO"

    // Buttons
    #define BUTTON1_PIN             12
    #define BUTTON1_RELAY           1
    #define BUTTON1_MODE            BUTTON_SWITCH | BUTTON_DEFAULT_HIGH //Hardware Pullup

    #define BUTTON1_PRESS           BUTTON_MODE_NONE
    #define BUTTON1_CLICK           BUTTON_MODE_TOGGLE
    #define BUTTON1_DBLCLICK        BUTTON_MODE_NONE
    #define BUTTON1_LNGCLICK        BUTTON_MODE_NONE
    #define BUTTON1_LNGLNGCLICK     BUTTON_MODE_NONE

    #define BUTTON2_PIN             13
    #define BUTTON2_RELAY           2
    #define BUTTON2_MODE            BUTTON_SWITCH | BUTTON_DEFAULT_HIGH //Hardware Pullup

    #define BUTTON2_CLICK          BUTTON_MODE_TOGGLE

    // Relays
    #define RELAY1_PIN              4
    #define RELAY2_PIN              5
    #define RELAY1_TYPE             RELAY_TYPE_NORMAL
    #define RELAY2_TYPE             RELAY_TYPE_NORMAL

    // LEDs
    #define LED1_PIN                15
    #define LED1_PIN_INVERSE        0

// -----------------------------------------------------------------------------
// Tonbux 50-100M Smart Mosquito Killer USB
// https://www.aliexpress.com/item/Original-Tonbux-50-100M-Smart-Mosquito-Killer-USB-Plug-No-Noise-Repellent-App-Smart-Module/32859330820.html
// -----------------------------------------------------------------------------

#elif defined(TONBUX_MOSQUITO_KILLER)

    // Info
    #define MANUFACTURER        "TONBUX"
    #define DEVICE              "MOSQUITO_KILLER"

    // Buttons
    #define BUTTON1_PIN         2
    #define BUTTON1_MODE        BUTTON_PUSHBUTTON | BUTTON_DEFAULT_HIGH
    #define BUTTON1_RELAY       1

    // Relays
    #define RELAY1_PIN          5   // not a relay, fan
    #define RELAY1_TYPE         RELAY_TYPE_NORMAL

    // LEDs
    #define LED1_PIN            15  // blue led
    #define LED1_PIN_INVERSE    1
    #define LED1_MODE           LED_MODE_WIFI
    #define LED2_PIN            14  // red led
    #define LED2_PIN_INVERSE    1
    #define LED2_MODE           LED_MODE_RELAY

    #define LED3_PIN            12  // UV leds (1-2-3-4-5-6-7-8)
    #define LED3_PIN_INVERSE    0
    #define LED3_RELAY          1
    #define LED4_PIN            16  // UV leds (9-10-11)
    #define LED4_PIN_INVERSE    0
    #define LED4_RELAY          1

// -----------------------------------------------------------------------------
// NEO Coolcam NAS-WR01W Wifi Smart Power Plug
// https://es.aliexpress.com/item/-/32854589733.html?spm=a219c.12010608.0.0.6d084e68xX0y5N
// https://www.fasttech.com/product/9649426-neo-coolcam-nas-wr01w-wifi-smart-power-plug-eu
// -----------------------------------------------------------------------------

#elif defined(NEO_COOLCAM_NAS_WR01W)

    // Info
    #define MANUFACTURER        "NEO_COOLCAM"
    #define DEVICE              "NAS_WR01W"

    // Buttons
    #define BUTTON1_PIN         13
    #define BUTTON1_MODE        BUTTON_PUSHBUTTON | BUTTON_DEFAULT_HIGH
    #define BUTTON1_RELAY       1

    // Relays
    #define RELAY1_PIN          12
    #define RELAY1_TYPE         RELAY_TYPE_NORMAL

    // LEDs
    #define LED1_PIN            4
    #define LED1_PIN_INVERSE    1


// ------------------------------------------------------------------------------
// Fornorm Wi-Fi USB Extension Socket (ZLD-34EU)
// https://www.aliexpress.com/item/Fornorm-WiFi-Extension-Socket-with-Surge-Protector-Smart-Power-Strip-3-Outlets-and-4-USB-Charging/32849743948.html
// Also: Estink Wifi Power Strip
// -----------------------------------------------------------------------------

#elif defined(FORNORM_ZLD_34EU)

    // Info
    #define MANUFACTURER        "FORNORM"
    #define DEVICE              "ZLD_34EU"

    // Disable UART noise since this board uses GPIO3
    #define DEBUG_SERIAL_SUPPORT    0

    // Buttons
    #define BUTTON1_PIN         16
    #define BUTTON1_MODE        BUTTON_PUSHBUTTON | BUTTON_DEFAULT_HIGH
    #define BUTTON1_RELAY       4

    // Relays
    #define RELAY1_PIN          14  // USB power
    #define RELAY2_PIN          13  // power plug 1
    #define RELAY3_PIN          4   // power plug 2
    #define RELAY4_PIN          15  // power plug 3

    #define RELAY1_TYPE         RELAY_TYPE_NORMAL
    #define RELAY2_TYPE         RELAY_TYPE_NORMAL
    #define RELAY3_TYPE         RELAY_TYPE_NORMAL
    #define RELAY4_TYPE         RELAY_TYPE_NORMAL

    // LEDs
    #define LED1_PIN            0   // power led
    #define LED2_PIN            12  // power plug 1
    #define LED3_PIN            3   // power plug 2
    #define LED4_PIN            5   // power plug 3

    #define LED1_PIN_INVERSE    1
    #define LED2_PIN_INVERSE    1
    #define LED3_PIN_INVERSE    1
    #define LED4_PIN_INVERSE    1

    #define LED1_MODE           LED_MODE_FINDME
    #define LED2_MODE           LED_MODE_FOLLOW
    #define LED3_MODE           LED_MODE_FOLLOW
    #define LED4_MODE           LED_MODE_FOLLOW

    #define LED2_RELAY          2
    #define LED3_RELAY          3
    #define LED4_RELAY          4


// -----------------------------------------------------------------------------
// Bruno Horta's OnOfre
// https://www.bhonofre.pt/
// https://github.com/brunohorta82/BH_OnOfre/
// -----------------------------------------------------------------------------

#elif defined(BH_ONOFRE)

    // Info
    #define MANUFACTURER        "BH"
    #define DEVICE              "ONOFRE"

    // Buttons
    #define BUTTON1_PIN         12
    #define BUTTON1_MODE        BUTTON_PUSHBUTTON | BUTTON_DEFAULT_HIGH | BUTTON_SET_PULLUP
    #define BUTTON1_RELAY       1
    #define BUTTON2_PIN         13
    #define BUTTON2_MODE        BUTTON_PUSHBUTTON | BUTTON_DEFAULT_HIGH | BUTTON_SET_PULLUP
    #define BUTTON2_RELAY       2

    // Relays
    #define RELAY1_PIN          4
    #define RELAY1_TYPE         RELAY_TYPE_NORMAL
    #define RELAY2_PIN          5
    #define RELAY2_TYPE         RELAY_TYPE_NORMAL

// -----------------------------------------------------------------------------
// BlitzWolf SHP2 and SHP6
// Also several boards under different names uing a power chip labelled BL0937 or HJL-01
// * Blitzwolf (https://www.amazon.es/Inteligente-Temporización-Dispositivos-Cualquier-BlitzWolf/dp/B07BMQP142)
// * HomeCube (https://www.amazon.de/Steckdose-Homecube-intelligente-Verbrauchsanzeige-funktioniert/dp/B076Q2LKHG)
// * Coosa (https://www.amazon.com/COOSA-Monitoring-Function-Campatible-Assiatant/dp/B0788W9TDR)
// * Gosund (http://www.gosund.com/?m=content&c=index&a=show&catid=6&id=5)
// * Ablue (https://www.amazon.de/Intelligente-Steckdose-Ablue-Funktioniert-Assistant/dp/B076DRFRZC)
// -----------------------------------------------------------------------------

#elif defined(BLITZWOLF_BWSHPX)

    // Info
    #define MANUFACTURER                "BLITZWOLF"
    #define DEVICE                      "BWSHPX"

    // Buttons
    #define BUTTON1_PIN                 13
    #define BUTTON1_MODE                BUTTON_PUSHBUTTON | BUTTON_DEFAULT_HIGH
    #define BUTTON1_RELAY               1

    // Relays
    #define RELAY1_PIN                  15
    #define RELAY1_TYPE                 RELAY_TYPE_NORMAL

    // LEDs
    #define LED1_PIN                    2
    #define LED1_PIN_INVERSE            1
    #define LED2_PIN                    0
    #define LED2_PIN_INVERSE            1
    #define LED2_MODE                   LED_MODE_FINDME
    #define LED2_RELAY                  1

    // HJL01 / BL0937
    #ifndef HLW8012_SUPPORT
    #define HLW8012_SUPPORT             1
    #endif
    #define HLW8012_SEL_PIN             12
    #define HLW8012_CF1_PIN             14
    #define HLW8012_CF_PIN              5

    #define HLW8012_SEL_CURRENT         LOW
    #define HLW8012_CURRENT_RATIO       25740
    #define HLW8012_VOLTAGE_RATIO       313400
    #define HLW8012_POWER_RATIO         3414290
    #define HLW8012_INTERRUPT_ON        FALLING

// -----------------------------------------------------------------------------
// Same as the above but new board version marked V2.3
// BlitzWolf SHP2 V2.3
// Gosund SP1 V2.3
// -----------------------------------------------------------------------------

#elif defined(BLITZWOLF_BWSHPX_V23)

    // Info
    #define MANUFACTURER                "BLITZWOLF"
    #define DEVICE                      "BWSHPX_V23"

    // Buttons
    #define BUTTON1_PIN                 3
    #define BUTTON1_MODE                BUTTON_PUSHBUTTON | BUTTON_DEFAULT_HIGH
    #define BUTTON1_RELAY               1

    // Relays
    #define RELAY1_PIN                  14
    #define RELAY1_TYPE                 RELAY_TYPE_NORMAL

    // LEDs
    #define LED1_PIN                    1
    #define LED1_PIN_INVERSE            1
    #define LED2_PIN                    13
    #define LED2_PIN_INVERSE            1
    #define LED2_MODE                   LED_MODE_FINDME
    #define LED2_RELAY                  1

    // HJL01 / BL0937
    #ifndef HLW8012_SUPPORT
    #define HLW8012_SUPPORT             1
    #endif
    #define HLW8012_SEL_PIN             12
    #define HLW8012_CF1_PIN             5
    #define HLW8012_CF_PIN              4

    #define HLW8012_SEL_CURRENT         LOW
    #define HLW8012_CURRENT_RATIO       25740
    #define HLW8012_VOLTAGE_RATIO       313400
    #define HLW8012_POWER_RATIO         3414290
    #define HLW8012_INTERRUPT_ON        FALLING

    // BUTTON1 and LED1 are using Serial pins
    #define DEBUG_SERIAL_SUPPORT        0

// -----------------------------------------------------------------------------
// Teckin SP22 v1.4 - v1.6
// -----------------------------------------------------------------------------

#elif defined(TECKIN_SP22_V14)

    // Info
    #define MANUFACTURER                "TECKIN"
    #define DEVICE                      "SP22_V14"

    // Buttons
    #define BUTTON1_PIN                 1
    #define BUTTON1_MODE                BUTTON_PUSHBUTTON | BUTTON_DEFAULT_HIGH
    #define BUTTON1_RELAY               1

    // Relays
    #define RELAY1_PIN                  14
    #define RELAY1_TYPE                 RELAY_TYPE_NORMAL

    // LEDs
    #define LED1_PIN                    3
    #define LED1_PIN_INVERSE            1
    #define LED2_PIN                    13
    #define LED2_PIN_INVERSE            1
    #define LED2_MODE                   LED_MODE_FINDME
    #define LED2_RELAY                  1

    // HJL01 / BL0937
    #ifndef HLW8012_SUPPORT
    #define HLW8012_SUPPORT             1
    #endif
    #define HLW8012_SEL_PIN             12
    #define HLW8012_CF1_PIN             5
    #define HLW8012_CF_PIN              4

    #define HLW8012_SEL_CURRENT         LOW
    #define HLW8012_CURRENT_RATIO       20730
    #define HLW8012_VOLTAGE_RATIO       264935
    #define HLW8012_POWER_RATIO         2533110
    #define HLW8012_INTERRUPT_ON        FALLING

    // BUTTON1 and LED1 are using Serial pins
    #define DEBUG_SERIAL_SUPPORT        0

// -----------------------------------------------------------------------------
// Several boards under different names uing a power chip labelled BL0937 or HJL-01
// Also model number KS-602S
// -----------------------------------------------------------------------------

#elif defined(GOSUND_WS1)

    // Info
    #define MANUFACTURER        "GOSUND"
    #define DEVICE              "WS1"

    // Buttons
    #define BUTTON1_PIN         0
    #define BUTTON1_MODE        BUTTON_PUSHBUTTON | BUTTON_DEFAULT_HIGH
    #define BUTTON1_RELAY       1

    // Relays
    #define RELAY1_PIN          14
    #define RELAY1_TYPE         RELAY_TYPE_NORMAL

    // LEDs
    #define LED1_PIN            1
    #define LED1_PIN_INVERSE    1

    // LED1 is using TX pin
    #define DEBUG_SERIAL_SUPPORT 0

// ----------------------------------------------------------------------------------------
//  Homecube 16A is similar but some pins differ and it also has RGB LEDs
//  https://www.amazon.de/gp/product/B07D7RVF56/ref=oh_aui_detailpage_o00_s01?ie=UTF8&psc=1
// ----------------------------------------------------------------------------------------

#elif defined(HOMECUBE_16A)

    // Info
    #define MANUFACTURER                "HOMECUBE"
    #define DEVICE                      "16A"

    // Buttons
    #define BUTTON1_PIN                 13
    #define BUTTON1_MODE                BUTTON_PUSHBUTTON | BUTTON_DEFAULT_HIGH
    #define BUTTON1_RELAY               1

    // Relays
    #define RELAY1_PIN                  15
    #define RELAY1_TYPE                 RELAY_TYPE_NORMAL

    // LEDs
    //LED Pin 4 - ESP8266 onboard LED
    //Red   LED: 0
    //Green LED: 12
    //Blue  LED: 2

    // Blue
    #define LED1_PIN                    2
    #define LED1_PIN_INVERSE            0

    // Green
    #define LED2_PIN                    12
    #define LED2_PIN_INVERSE            1
    #define LED2_MODE                   LED_MODE_RELAY

    // Red
    #define LED3_PIN                    0
    #define LED3_PIN_INVERSE            0
    #define LED3_MODE                   LED_MODE_OFF

    // HJL01 / BL0937
    #ifndef HLW8012_SUPPORT
    #define HLW8012_SUPPORT             1
    #endif
    #define HLW8012_SEL_PIN             16
    #define HLW8012_CF1_PIN             14
    #define HLW8012_CF_PIN              5

    #define HLW8012_SEL_CURRENT         LOW
    #define HLW8012_CURRENT_RATIO       25740
    #define HLW8012_VOLTAGE_RATIO       313400
    #define HLW8012_POWER_RATIO         3414290
    #define HLW8012_INTERRUPT_ON        FALLING

// -----------------------------------------------------------------------------
// VANZAVANZU Smart Outlet Socket (based on BL0937 or HJL-01)
// https://www.amazon.com/Smart-Plug-Wifi-Mini-VANZAVANZU/dp/B078PHD6S5
// -----------------------------------------------------------------------------

#elif defined(VANZAVANZU_SMART_WIFI_PLUG_MINI)

    // Info
    #define MANUFACTURER                "VANZAVANZU"
    #define DEVICE                      "SMART_WIFI_PLUG_MINI"

    // Buttons
    #define BUTTON1_PIN                 13
    #define BUTTON1_MODE                BUTTON_PUSHBUTTON | BUTTON_DEFAULT_HIGH
    #define BUTTON1_RELAY               1

    // Relays
    #define RELAY1_PIN                  15
    #define RELAY1_TYPE                 RELAY_TYPE_NORMAL

    // LEDs
    #define LED1_PIN                    2
    #define LED1_PIN_INVERSE            1
    #define LED2_PIN                    0
    #define LED2_PIN_INVERSE            1
    #define LED2_MODE                   LED_MODE_FINDME
    #define LED2_RELAY                  1

    // Disable UART noise
    #define DEBUG_SERIAL_SUPPORT        0

    // HJL01 / BL0937
    #ifndef HLW8012_SUPPORT
    #define HLW8012_SUPPORT             1
    #endif
    #define HLW8012_SEL_PIN             3
    #define HLW8012_CF1_PIN             14
    #define HLW8012_CF_PIN              5

    #define HLW8012_SEL_CURRENT         LOW
    #define HLW8012_CURRENT_RATIO       25740
    #define HLW8012_VOLTAGE_RATIO       313400
    #define HLW8012_POWER_RATIO         3414290
    #define HLW8012_INTERRUPT_ON        FALLING

// -----------------------------------------------------------------------------

#elif defined(GENERIC_AG_L4)

    // Info
    #define MANUFACTURER                "GENERIC"
    #define DEVICE                      "AG_L4"
    #define RELAY_PROVIDER              RELAY_PROVIDER_LIGHT
    #define LIGHT_PROVIDER              LIGHT_PROVIDER_DIMMER
    #define DUMMY_RELAY_COUNT           1

    // button 1: "power" button
    #define BUTTON1_PIN                 4
    #define BUTTON1_RELAY               1
    #define BUTTON1_MODE                BUTTON_PUSHBUTTON | BUTTON_SET_PULLUP | BUTTON_DEFAULT_HIGH
    #define BUTTON1_PRESS               BUTTON_MODE_TOGGLE
    #define BUTTON1_CLICK               BUTTON_MODE_NONE
    #define BUTTON1_DBLCLICK            BUTTON_MODE_NONE
    #define BUTTON1_LNGCLICK            BUTTON_MODE_NONE
    #define BUTTON1_LNGLNGCLICK         BUTTON_MODE_RESET

    // button 2: "wifi" button
    #define BUTTON2_PIN                 2
    #define BUTTON2_MODE                BUTTON_PUSHBUTTON | BUTTON_DEFAULT_HIGH
    #define BUTTON2_PRESS               BUTTON_MODE_TOGGLE
    #define BUTTON2_CLICK               BUTTON_MODE_NONE
    #define BUTTON2_DBLCLICK            BUTTON_MODE_NONE
    #define BUTTON2_LNGCLICK            BUTTON_MODE_NONE
    #define BUTTON2_LNGLNGCLICK         BUTTON_MODE_NONE

    // LEDs
    #define LED1_PIN                    5      // red status led
    #define LED1_PIN_INVERSE            0

    #define LED2_PIN                    16      // master light power
    #define LED2_PIN_INVERSE            1
    #define LED2_MODE                   LED_MODE_RELAY

    // Light
    #define LIGHT_CHANNELS              3
    #define LIGHT_CH1_PIN               14       // RED
    #define LIGHT_CH2_PIN               13       // GREEN
    #define LIGHT_CH3_PIN               12      // BLUE
    #define LIGHT_CH1_INVERSE           0
    #define LIGHT_CH2_INVERSE           0
    #define LIGHT_CH3_INVERSE           0

// -----------------------------------------------------------------------------

#elif defined(ALLTERCO_SHELLY1)

    // Info
    #define MANUFACTURER        "ALLTERCO"
    #define DEVICE              "SHELLY1"

    // Buttons
    #define BUTTON1_PIN         5
    #define BUTTON1_MODE        BUTTON_SWITCH
    #define BUTTON1_RELAY       1

    // Relays
    #define RELAY1_PIN          4
    #define RELAY1_TYPE         RELAY_TYPE_NORMAL

#elif defined(ALLTERCO_SHELLY2)

    // Info
    #define MANUFACTURER        "ALLTERCO"
    #define DEVICE              "SHELLY2"

    // Buttons
    #define BUTTON1_PIN         12
    #define BUTTON2_PIN         14
    #define BUTTON1_MODE        BUTTON_SWITCH
    #define BUTTON2_MODE        BUTTON_SWITCH
    #define BUTTON1_RELAY       1
    #define BUTTON2_RELAY       2

    // Relays
    #define RELAY1_PIN          4
    #define RELAY1_TYPE         RELAY_TYPE_NORMAL
    #define RELAY2_PIN          5
    #define RELAY2_TYPE         RELAY_TYPE_NORMAL

// -----------------------------------------------------------------------------

#elif defined(LOHAS_9W)

    // Info
    #define MANUFACTURER        "LOHAS"
    #define DEVICE              "E27_9W"
    #define RELAY_PROVIDER      RELAY_PROVIDER_LIGHT
    #define LIGHT_PROVIDER      LIGHT_PROVIDER_MY92XX
    #define DUMMY_RELAY_COUNT   1

    // Light
    #define LIGHT_CHANNELS      5
    #define MY92XX_MODEL        MY92XX_MODEL_MY9231
    #define MY92XX_CHIPS        2
    #define MY92XX_DI_PIN       13
    #define MY92XX_DCKI_PIN     15
    #define MY92XX_COMMAND      MY92XX_COMMAND_DEFAULT
    #define MY92XX_MAPPING      0, 1, 2, 3, 4
    #define LIGHT_WHITE_FACTOR  (0.1)                    // White LEDs are way more bright in the B1

// -----------------------------------------------------------------------------

#elif defined(XIAOMI_SMART_DESK_LAMP)

    // Info
    #define MANUFACTURER        "XIAOMI"
    #define DEVICE              "SMART_DESK_LAMP"

    // Buttons
    #define BUTTON1_PIN         2
    #define BUTTON2_PIN         14

    #define BUTTON1_MODE        BUTTON_PUSHBUTTON | BUTTON_DEFAULT_HIGH | BUTTON_SET_PULLUP
    #define BUTTON2_MODE        BUTTON_PUSHBUTTON | BUTTON_DEFAULT_HIGH | BUTTON_SET_PULLUP

    // This button doubles as switch here and as encoder mode switch below
    // Clicking it (for less than 500ms) will turn the light on and off
    // Double and Long clicks will not work as these are used to modify the encoder action
    #define BUTTON1_RELAY           1
    #define BUTTON_LNGCLICK_DELAY   500
    #define BUTTON1_DBLCLICK        BUTTON_MODE_NONE
    #define BUTTON1_LNGCLICK        BUTTON_MODE_NONE
    #define BUTTON1_LNGLNGCLICK     BUTTON_MODE_NONE

    // Hidden button will enter AP mode if dblclick and reset the device when long-long-clicked
    #define BUTTON2_DBLCLICK        BUTTON_MODE_AP
    #define BUTTON2_LNGLNGCLICK     BUTTON_MODE_RESET

    // Light
    #define RELAY_PROVIDER      RELAY_PROVIDER_LIGHT
    #define LIGHT_PROVIDER      LIGHT_PROVIDER_DIMMER
    #define DUMMY_RELAY_COUNT   1
    #define LIGHT_STEP          8
    #define LIGHT_CHANNELS      2
    #define LIGHT_CH1_PIN       5   // warm white
    #define LIGHT_CH1_INVERSE   0
    #define LIGHT_CH2_PIN       4   // cold white
    #define LIGHT_CH2_INVERSE   0

    // Encoder
    // If mode is ENCODER_MODE_RATIO, the value ratio between both channels is changed
    // when the button is not pressed, and the overall brightness when pressed
    // If mode is ENCODER_MODE_CHANNEL, the first channel value is changed
    // when the button is not pressed, and the second channel when pressed
    // If no ENCODERX_BUTTON_PIN defined it will only change the value of the first defined channel
    #define ENCODER_SUPPORT     1
    #define ENCODER1_PIN1       12
    #define ENCODER1_PIN2       13
    #define ENCODER1_BUTTON_PIN 2   // active low by default, with software pullup
    #define ENCODER1_CHANNEL1   0   // please note this value is 0-based (LIGHT_CH1 above)
    #define ENCODER1_CHANNEL2   1   // please note this value is 0-based (LIGHT_CH2 above)
    #define ENCODER1_MODE       ENCODER_MODE_RATIO

#elif defined(PHYX_ESP12_RGB)

    // Info
    #define MANUFACTURER        "PHYX"
    #define DEVICE              "ESP12_RGB"
    #define RELAY_PROVIDER      RELAY_PROVIDER_LIGHT
    #define LIGHT_PROVIDER      LIGHT_PROVIDER_DIMMER
    #define DUMMY_RELAY_COUNT   1

    // Light
    #define LIGHT_CHANNELS      3
    #define LIGHT_CH1_PIN       4       // RED
    #define LIGHT_CH2_PIN       14      // GREEN
    #define LIGHT_CH3_PIN       12      // BLUE
    #define LIGHT_CH1_INVERSE   0
    #define LIGHT_CH2_INVERSE   0
    #define LIGHT_CH3_INVERSE   0

// -----------------------------------------------------------------------------
// iWoole LED Table Lamp
// http://iwoole.com/newst-led-smart-night-light-7w-smart-table-light-rgbw-wifi-app-remote-control-110v-220v-us-eu-plug-smart-lamp-google-home-decore-p00022p1.html
// -----------------------------------------------------------------------------

#elif defined(IWOOLE_LED_TABLE_LAMP)

    // Info
    #define MANUFACTURER        "IWOOLE"
    #define DEVICE              "LED_TABLE_LAMP"
    #define RELAY_PROVIDER      RELAY_PROVIDER_LIGHT
    #define LIGHT_PROVIDER      LIGHT_PROVIDER_DIMMER
    #define DUMMY_RELAY_COUNT   1

    // Light
    #define LIGHT_CHANNELS      4
    #define LIGHT_CH1_PIN       12      // RED
    #define LIGHT_CH2_PIN       5       // GREEN
    #define LIGHT_CH3_PIN       14      // BLUE
    #define LIGHT_CH4_PIN       4       // WHITE
    #define LIGHT_CH1_INVERSE   0
    #define LIGHT_CH2_INVERSE   0
    #define LIGHT_CH3_INVERSE   0
    #define LIGHT_CH4_INVERSE   0

// -----------------------------------------------------------------------------
// Generic GU10
// https://www.ebay.com/itm/1-10PC-GU10-RGB-Smart-Bulb-Wireless-WiFi-App-Remote-Ctrl-Light-for-Alexa-Google/173724116351
// -----------------------------------------------------------------------------

#elif defined(GENERIC_GU10)

    // Info
    #define MANUFACTURER        "GENERIC"
    #define DEVICE              "GU10"
    #define RELAY_PROVIDER      RELAY_PROVIDER_LIGHT
    #define LIGHT_PROVIDER      LIGHT_PROVIDER_DIMMER
    #define DUMMY_RELAY_COUNT   1

    // Light
    #define LIGHT_CHANNELS      4
    #define LIGHT_CH1_PIN       14      // RED
    #define LIGHT_CH2_PIN       12      // GREEN
    #define LIGHT_CH3_PIN       13      // BLUE
    #define LIGHT_CH4_PIN       4       // WHITE
    #define LIGHT_CH1_INVERSE   0
    #define LIGHT_CH2_INVERSE   0
    #define LIGHT_CH3_INVERSE   0
    #define LIGHT_CH4_INVERSE   0

// -----------------------------------------------------------------------------
// Lombex Lux Nova 2 Tunable White
// https://www.amazon.com/Lombex-Compatible-Equivalent-Dimmable-2700K-6500K/dp/B07B8K72PR
// -----------------------------------------------------------------------------
#elif defined(LOMBEX_LUX_NOVA2_TUNABLE_WHITE)

    // Info
    #define MANUFACTURER        "LOMBEX"
    #define DEVICE              "LUX_NOVA2_TUNABLE_WHITE"
    #define RELAY_PROVIDER      RELAY_PROVIDER_LIGHT
    #define LIGHT_PROVIDER      LIGHT_PROVIDER_MY92XX
    #define DUMMY_RELAY_COUNT   1

    // Light
    #define LIGHT_CHANNELS      5
    #define MY92XX_MODEL        MY92XX_MODEL_MY9291
    #define MY92XX_CHIPS        1
    #define MY92XX_DI_PIN       4
    #define MY92XX_DCKI_PIN     5
    #define MY92XX_COMMAND      MY92XX_COMMAND_DEFAULT
    // No RGB on this bulb. Warm white on channel 0, cool white on channel 3
    #define MY92XX_MAPPING      255, 255, 255, 3, 0

// -----------------------------------------------------------------------------
// Lombex Lux Nova 2 White and Color
// https://www.amazon.com/Lombex-Compatible-Equivalent-Dimmable-2700K-6500K/dp/B07B8K72PR
// -----------------------------------------------------------------------------
#elif defined(LOMBEX_LUX_NOVA2_WHITE_COLOR)

    // Info
    #define MANUFACTURER        "LOMBEX"
    #define DEVICE              "LUX_NOVA2_WHITE_COLOR"
    #define RELAY_PROVIDER      RELAY_PROVIDER_LIGHT
    #define LIGHT_PROVIDER      LIGHT_PROVIDER_MY92XX
    #define DUMMY_RELAY_COUNT   1

    // Light
    #define LIGHT_CHANNELS      4
    #define MY92XX_MODEL        MY92XX_MODEL_MY9291
    #define MY92XX_CHIPS        1
    #define MY92XX_DI_PIN       4
    #define MY92XX_DCKI_PIN     5
    #define MY92XX_COMMAND      MY92XX_COMMAND_DEFAULT
    // RGB on channels 0/1/2, either cool or warm white on channel 3
    // The bulb *should* have cool leds, but could also have warm leds as a common defect
    #define MY92XX_MAPPING      0, 1, 2, 3

// -----------------------------------------------------------------------------
// Bestek Smart Plug with 2 USB ports
// https://www.bestekcorp.com/bestek-smart-plug-works-with-amazon-alexa-google-assistant-and-ifttt-with-2-usb
// -----------------------------------------------------------------------------

#elif defined(BESTEK_MRJ1011)

    // Info
    #define MANUFACTURER        "BESTEK"
    #define DEVICE              "MRJ1011"

    // Buttons
    #define BUTTON1_PIN         13
    #define BUTTON1_MODE        BUTTON_PUSHBUTTON | BUTTON_SET_PULLUP | BUTTON_DEFAULT_HIGH
    #define BUTTON1_RELAY       1

    // Relay
    #define RELAY1_PIN          12
    #define RELAY1_TYPE         RELAY_TYPE_NORMAL

    // LED
    #define LED1_PIN            4
    #define LED1_PIN_INVERSE    1

// -----------------------------------------------------------------------------
// GBLIFE RGBW SOCKET
// -----------------------------------------------------------------------------

#elif defined(GBLIFE_RGBW_SOCKET)

    // Info
    #define MANUFACTURER        "GBLIFE"
    #define DEVICE              "RGBW_SOCKET"

    // Buttons
    #define BUTTON1_PIN         13
    #define BUTTON1_MODE        BUTTON_PUSHBUTTON | BUTTON_DEFAULT_HIGH
    #define BUTTON1_RELAY       1

    // Relays
    #define RELAY1_PIN          15
    #define RELAY1_TYPE         RELAY_TYPE_NORMAL 
 
    // Light RGBW 
    #define RELAY_PROVIDER      RELAY_PROVIDER_LIGHT
    #define LIGHT_PROVIDER      LIGHT_PROVIDER_DIMMER
    #define DUMMY_RELAY_COUNT   1

    #define LIGHT_CHANNELS      4
    #define LIGHT_CH1_PIN       5       // RED
    #define LIGHT_CH2_PIN       14      // GREEN
    #define LIGHT_CH3_PIN       12      // BLUE
    #define LIGHT_CH4_PIN       4       // WHITE
    #define LIGHT_CH1_INVERSE   0
    #define LIGHT_CH2_INVERSE   0
    #define LIGHT_CH3_INVERSE   0
    #define LIGHT_CH4_INVERSE   0	
    
// ----------------------------------------------------------------------------------------
// Smart life Mini Smart Socket is similar Homecube 16A but some GPIOs differ
// https://www.ebay.de/itm/Smart-Steckdose-WIFI-WLAN-Amazon-Alexa-Fernbedienung-Home-Socket-Zeitschaltuh-DE/123352026749?hash=item1cb85a8e7d:g:IasAAOSwk6dbj390
// Also labeled NETVIP
// https://www.amazon.es/Inteligente-NETVIP-Inal%C3%A1mbrico-Interruptor-Funciona/dp/B07KH8YWS5
// ----------------------------------------------------------------------------------------

#elif defined(SMARTLIFE_MINI_SMART_SOCKET)

    // Info
    #define MANUFACTURER                "SMARTLIFE"
    #define DEVICE                      "MINI_SMART_SOCKET"

    // Buttons
    #define BUTTON1_PIN                 13
    #define BUTTON1_MODE                BUTTON_PUSHBUTTON | BUTTON_DEFAULT_HIGH
    #define BUTTON1_RELAY               1

    // Relays
    #define RELAY1_PIN                  15
    #define RELAY1_TYPE                 RELAY_TYPE_NORMAL

    // LEDs
    //Red   LED: 0
    //Green LED: 4
    //Blue  LED: 2

    // Light
    #define RELAY_PROVIDER              RELAY_PROVIDER_LIGHT
    #define LIGHT_PROVIDER              LIGHT_PROVIDER_DIMMER
    #define DUMMY_RELAY_COUNT           1
    #define LIGHT_CHANNELS              3
    #define LIGHT_CH1_PIN               0       // RED
    #define LIGHT_CH2_PIN               4       // GREEN
    #define LIGHT_CH3_PIN               2       // BLUE
    #define LIGHT_CH1_INVERSE           0
    #define LIGHT_CH2_INVERSE           0
    #define LIGHT_CH3_INVERSE           0

    // HJL01 / BL0937
    #ifndef HLW8012_SUPPORT
    #define HLW8012_SUPPORT             1
    #endif
    #define HLW8012_SEL_PIN             12
    #define HLW8012_CF1_PIN             14
    #define HLW8012_CF_PIN              5

    #define HLW8012_SEL_CURRENT         LOW
    #define HLW8012_CURRENT_RATIO       25740
    #define HLW8012_VOLTAGE_RATIO       313400
    #define HLW8012_POWER_RATIO         3414290
    #define HLW8012_INTERRUPT_ON        FALLING

// ----------------------------------------------------------------------------------------
// Hama WiFi Steckdose (00176533)
// https://at.hama.com/00176533/hama-wifi-steckdose-3500w-16a
// ----------------------------------------------------------------------------------------

#elif defined(HAMA_WIFI_STECKDOSE_00176533)

    // Info
    #define MANUFACTURER        "HAMA"
    #define DEVICE              "WIFI_STECKDOSE_00176533"

    // Buttons
    #define BUTTON1_PIN         13
    #define BUTTON1_MODE        BUTTON_PUSHBUTTON | BUTTON_SET_PULLUP | BUTTON_DEFAULT_HIGH
    #define BUTTON1_RELAY       1

    // Relays
    #define RELAY1_PIN          12
    #define RELAY1_TYPE         RELAY_TYPE_NORMAL

    // LEDs
    #define LED1_PIN            4
    #define LED1_PIN_INVERSE    1

// -----------------------------------------------------------------------------
// Oxaoxe NX-SP202
// Digoo NX-SP202 (not tested)
// Digoo DG-SP202 (not tested)
// https://github.com/xoseperez/espurna/issues/1502
// -----------------------------------------------------------------------------

#elif defined(DIGOO_NX_SP202)

    // Info
    #define MANUFACTURER                "DIGOO"
    #define DEVICE                      "NX_SP202"

    // Buttons
    #define BUTTON1_PIN                 0
    #define BUTTON1_MODE                BUTTON_PUSHBUTTON | BUTTON_DEFAULT_HIGH
    #define BUTTON1_RELAY               1
    #define BUTTON2_PIN                 16
    #define BUTTON2_MODE                BUTTON_PUSHBUTTON | BUTTON_SET_PULLUP | BUTTON_DEFAULT_HIGH
    #define BUTTON2_RELAY               2

    // Relays
    #define RELAY1_PIN                  15
    #define RELAY1_TYPE                 RELAY_TYPE_NORMAL
    #define RELAY2_PIN                  14
    #define RELAY2_TYPE                 RELAY_TYPE_NORMAL

    // LEDs
    #define LED1_PIN                    13
    #define LED1_PIN_INVERSE            1

    // HJL01 / BL0937
    #ifndef HLW8012_SUPPORT
    #define HLW8012_SUPPORT             1
    #endif
    #define HLW8012_SEL_PIN             12
    #define HLW8012_CF1_PIN             5
    #define HLW8012_CF_PIN              4

    #define HLW8012_SEL_CURRENT         LOW
    #define HLW8012_CURRENT_RATIO       23296
    #define HLW8012_VOLTAGE_RATIO       310085
    #define HLW8012_POWER_RATIO         3368471
    #define HLW8012_INTERRUPT_ON        FALLING

// -----------------------------------------------------------------------------
// Foxel's LightFox dual
// https://github.com/foxel/esp-dual-rf-switch
// -----------------------------------------------------------------------------

#elif defined(FOXEL_LIGHTFOX_DUAL)

    // Info
    #define MANUFACTURER            "FOXEL"
    #define DEVICE                  "LIGHTFOX_DUAL"
    #define SERIAL_BAUDRATE         19200
    #define RELAY_PROVIDER          RELAY_PROVIDER_DUAL
    #define DUMMY_RELAY_COUNT       2
    #define DEBUG_SERIAL_SUPPORT    0

    // Buttons
    #define BUTTON1_RELAY           1
    #define BUTTON2_RELAY           2
    #define BUTTON3_RELAY           2
    #define BUTTON4_RELAY           1

// -----------------------------------------------------------------------------
// Teckin SP20
// -----------------------------------------------------------------------------

#elif defined(TECKIN_SP20)

     // Info
    #define MANUFACTURER                "TECKIN"
    #define DEVICE                      "SP20"

     // Buttons
    #define BUTTON1_PIN                 13
    #define BUTTON1_MODE                BUTTON_PUSHBUTTON | BUTTON_DEFAULT_HIGH
    #define BUTTON1_RELAY               1

     // Relays
    #define RELAY1_PIN                  4
    #define RELAY1_TYPE                 RELAY_TYPE_NORMAL

     // LEDs
    #define LED1_PIN                    2
    #define LED1_PIN_INVERSE            1
    #define LED2_PIN                    0
    #define LED2_PIN_INVERSE            1
    #define LED2_MODE                   LED_MODE_FINDME
    #define LED2_RELAY                  0

     // HJL01 / BL0937
    #ifndef HLW8012_SUPPORT
    #define HLW8012_SUPPORT             1
    #endif
    #define HLW8012_SEL_PIN             12
    #define HLW8012_CF1_PIN             14
    #define HLW8012_CF_PIN              5

     #define HLW8012_SEL_CURRENT         LOW
    #define HLW8012_CURRENT_RATIO       25740
    #define HLW8012_VOLTAGE_RATIO       313400
    #define HLW8012_POWER_RATIO         3414290
    #define HLW8012_INTERRUPT_ON        FALLING

// -----------------------------------------------------------------------------
// Charging Essentials / LITESUN LA-WF3
// -----------------------------------------------------------------------------

#elif defined(LITESUN_LA_WF3)

    // Info
    #define MANUFACTURER        "LITESUN"
    #define DEVICE              "LA_WF3"

    // Buttons
    #define BUTTON1_PIN         13
    #define BUTTON1_MODE        BUTTON_PUSHBUTTON | BUTTON_DEFAULT_HIGH
    #define BUTTON1_RELAY       1

    // Relays
    #define RELAY1_PIN          12
    #define RELAY1_TYPE         RELAY_TYPE_NORMAL

    // LEDs
    #define LED1_PIN            4  // 4 blue led
    #define LED1_MODE           LED_MODE_WIFI
    #define LED1_PIN_INVERSE    1
    
    #define LED2_PIN            5  // 5 red led
    #define LED2_MODE           LED_MODE_RELAY
    #define LED2_PIN_INVERSE    1

// -----------------------------------------------------------------------------
// PSH
// -----------------------------------------------------------------------------

#elif defined(PSH_WIFI_PLUG)
 
    // Info
    #define MANUFACTURER        "PSH"
    #define DEVICE              "WIFI_PLUG"
 
    // Relays
    #define RELAY1_PIN          2
    #define RELAY1_TYPE         RELAY_TYPE_NORMAL
 
    // LEDs
    #define LED1_PIN            0
    #define LED1_PIN_INVERSE    0
 
#elif defined(PSH_RGBW_CONTROLLER)
 
    // Info
    #define MANUFACTURER        "PSH"
    #define DEVICE              "RGBW_CONTROLLER"
    #define RELAY_PROVIDER      RELAY_PROVIDER_LIGHT
    #define LIGHT_PROVIDER      LIGHT_PROVIDER_DIMMER
    #define DUMMY_RELAY_COUNT   1
 
    // LEDs
    #define LED1_PIN            13
    #define LED1_PIN_INVERSE    1
 
    // Light
    #define LIGHT_CHANNELS      4
    #define LIGHT_CH1_PIN       5      // RED
    #define LIGHT_CH2_PIN       4      // GREEN
    #define LIGHT_CH3_PIN       12     // BLUE
    #define LIGHT_CH4_PIN       14     // WHITE1
    #define LIGHT_CH1_INVERSE   0
    #define LIGHT_CH2_INVERSE   0
    #define LIGHT_CH3_INVERSE   0
    #define LIGHT_CH4_INVERSE   0
 
#elif defined(PSH_WIFI_SENSOR)
 
    // Info
    #define MANUFACTURER        "PSH"
    #define DEVICE              "WIFI_SENSOR"

    // DHT12 Sensor
    #define DHT_SUPPORT         1
    #define DHT_PIN             14
    #define DHT_TYPE            DHT_CHIP_DHT12

    // LDR Sensor
    #define LDR_SUPPORT         1
    #define LDR_TYPE            LDR_GL5528
    #define LDR_ON_GROUND       false
    #define LDR_RESISTOR        10000

<<<<<<< HEAD
#elif defined(TUYA_GENERIC_DIMMER)

    #define MANUFACTURER        "TUYA"
    #define DEVICE              "GENERIC_DIMMER"

    #define LIGHT_PROVIDER      LIGHT_PROVIDER_TUYA
    #define LIGHT_CHANNELS      0
    #define RELAY_PROVIDER      RELAY_PROVIDER_LIGHT
    #define DUMMY_RELAY_COUNT   0
=======
#elif defined(JINVOO_VALVE_SM_AW713)

    // Reflashing from original Tuya firmware
    // to thirdparty firmware like espurna by:
    // https://github.com/ct-Open-Source/tuya-convert

    // Info
    #define MANUFACTURER        "JINVOO"
    #define DEVICE              "VALVE_SM_AW713"

    // Buttons
    #define BUTTON1_PIN         13
    #define BUTTON1_MODE        BUTTON_PUSHBUTTON | BUTTON_DEFAULT_HIGH
    #define BUTTON1_RELAY       1

    // Relays
    #define RELAY1_PIN          12
    #define RELAY1_TYPE         RELAY_TYPE_NORMAL

    // LED
    #define LED1_PIN            5  // 5 red led
    #define LED1_PIN_INVERSE    0
    #define LED1_RELAY          1
    #define LED1_MODE           LED_MODE_RELAY

    #define LED2_PIN            4  // 4 blue led
    #define LED2_PIN_INVERSE    0
    #define LED2_RELAY          1
    #define LED2_MODE           LED_MODE_FINDME_WIFI
>>>>>>> 9bae101e

// -----------------------------------------------------------------------------
// TEST boards (do not use!!)
// -----------------------------------------------------------------------------

#elif defined(TRAVIS01)

    // Info
    #define MANUFACTURER            "TravisCI"
    #define DEVICE                  "Virtual board 01"

    // Some buttons - pin 0
    #define BUTTON1_PIN         0
    #define BUTTON1_MODE        BUTTON_PUSHBUTTON | BUTTON_DEFAULT_HIGH
    #define BUTTON1_RELAY       1

    // Some relays - pin 1
    #define RELAY1_PIN          1
    #define RELAY1_TYPE         RELAY_TYPE_NORMAL

    // Some LEDs - pin 2
    #define LED1_PIN            2
    #define LED1_PIN_INVERSE    1

    // A bit of I2C - pins 3,4
    #define I2C_SDA_PIN         3
    #define I2C_SCL_PIN         4

    // And, as they say in "From Dusk till Dawn":
    // This is a sensor blow out!
    // Alright, we got white sensor, black sensor, spanish sensor, yellow sensor. We got hot sensor, cold sensor.
    // We got wet sensor. We got smelly sensor. We got hairy sensor, bloody sensor. We got snapping sensor.
    // We got silk sensor, velvet sensor, naugahyde sensor. We even got horse sensor, dog sensor, chicken sensor.
    // C'mon, you want sensor, come on in sensor lovers!
    // If we don’t got it, you don't want it!
    #define AM2320_SUPPORT        1
    #define BH1750_SUPPORT        1
    #define BMP180_SUPPORT        1
    #define BMX280_SUPPORT        1
    #define SHT3X_I2C_SUPPORT     1
    #define EMON_ADC121_SUPPORT   1
    #define EMON_ADS1X15_SUPPORT  1
    #define SHT3X_I2C_SUPPORT     1
    #define SI7021_SUPPORT        1
    #define PMSX003_SUPPORT       1
    #define SENSEAIR_SUPPORT      1
    #define VL53L1X_SUPPORT       1
    #define MAX6675_SUPPORT       1

    // A bit of lights - pin 5
    #define RELAY_PROVIDER      RELAY_PROVIDER_LIGHT
    #define LIGHT_PROVIDER      LIGHT_PROVIDER_DIMMER
    #define DUMMY_RELAY_COUNT   1
    #define LIGHT_CHANNELS      1
    #define LIGHT_CH1_PIN       5
    #define LIGHT_CH1_INVERSE   0
    #define ENCODER_SUPPORT     1

    // A bit of HLW8012 - pins 6,7,8
    #ifndef HLW8012_SUPPORT
    #define HLW8012_SUPPORT     1
    #endif
    #define HLW8012_SEL_PIN     6
    #define HLW8012_CF1_PIN     7
    #define HLW8012_CF_PIN      8

    // A bit of Dallas - pin 9
    #ifndef DALLAS_SUPPORT
    #define DALLAS_SUPPORT      1
    #endif
    #define DALLAS_PIN          9

    // A bit of ECH1560 - pins 10,11, 12
    #ifndef ECH1560_SUPPORT
    #define ECH1560_SUPPORT     1
    #endif
    #define ECH1560_CLK_PIN     10
    #define ECH1560_MISO_PIN    11
    #define ECH1560_INVERTED    12

    // MICS-2710 & MICS-5525 test
    #define MICS2710_SUPPORT    1
    #define MICS5525_SUPPORT    1

   // MAX6675  14 11 10
   #ifndef MAX6675_SUPPORT
   #define MAX6675_SUPPORT 1
   #endif
   #define MAX6675_CS_PIN 	14
   #define MAX6675_SO_PIN	11
   #define MAX6675_SCK_PIN	10

#elif defined(TRAVIS02)

    // Relay provider dual
    #define MANUFACTURER            "TravisCI"
    #define DEVICE                  "Virtual board 02"

    // Some buttons - pin 0
    #define BUTTON1_PIN         0
    #define BUTTON1_MODE        BUTTON_PUSHBUTTON | BUTTON_DEFAULT_HIGH
    #define BUTTON1_RELAY       1

    // A bit of CSE7766 - pin 1
    #ifndef CSE7766_SUPPORT
    #define CSE7766_SUPPORT     1
    #endif
    #define CSE7766_PIN         1

    // Relay type dual  - pins 2,3
    #define RELAY_PROVIDER      RELAY_PROVIDER_DUAL
    #define RELAY1_PIN          2
    #define RELAY2_PIN          3
    #define RELAY1_TYPE         RELAY_TYPE_NORMAL
    #define RELAY2_TYPE         RELAY_TYPE_NORMAL

    // IR - pin 4
    #define IR_SUPPORT          1
    #define IR_RX_PIN           4
    #define IR_BUTTON_SET       1

    // A bit of DHT - pin 5
    #ifndef DHT_SUPPORT
    #define DHT_SUPPORT         1
    #endif
    #define DHT_PIN             5

    // A bit of TMP3X (analog)
    #define TMP3X_SUPPORT       1

    // A bit of EVENTS - pin 10
    #define EVENTS_SUPPORT      1
    #define EVENTS_PIN          6

    // Sonar
    #define SONAR_SUPPORT       1
    #define SONAR_TRIGGER       7
    #define SONAR_ECHO          8

    // MHZ19
    #define MHZ19_SUPPORT       1
    #define MHZ19_RX_PIN        9
    #define MHZ19_TX_PIN        10

    // PZEM004T
    #define PZEM004T_SUPPORT    1
    #define PZEM004T_RX_PIN     11
    #define PZEM004T_TX_PIN     12

    // V9261F
    #define V9261F_SUPPORT      1
    #define V9261F_PIN          13

    // GUVAS12SD
    #define GUVAS12SD_SUPPORT   1
    #define GUVAS12SD_PIN       14

    // Test non-default modules
    #define MDNS_CLIENT_SUPPORT 1
    #define NOFUSS_SUPPORT      1
    #define UART_MQTT_SUPPORT   1
    #define INFLUXDB_SUPPORT    1
    #define IR_SUPPORT          1
    #define RF_SUPPORT          1

    #define RFB_DIRECT          1
    #define RFB_RX_PIN          4

    #define LIGHT_PROVIDER      LIGHT_PROVIDER_TUYA
    #define LIGHT_CHANNELS      1

#elif defined(TRAVIS03)

    // Relay provider light/my92XX
    #define MANUFACTURER            "TravisCI"
    #define DEVICE                  "Virtual board 03"

    // Some buttons - pin 0
    #define BUTTON1_PIN         0
    #define BUTTON1_MODE        BUTTON_PUSHBUTTON | BUTTON_DEFAULT_HIGH
    #define BUTTON1_RELAY       1

    // MY9231 Light - pins 1,2
    #define RELAY_PROVIDER      RELAY_PROVIDER_LIGHT
    #define LIGHT_PROVIDER      LIGHT_PROVIDER_MY92XX
    #define DUMMY_RELAY_COUNT   1
    #define LIGHT_CHANNELS      5
    #define MY92XX_MODEL        MY92XX_MODEL_MY9231
    #define MY92XX_CHIPS        2
    #define MY92XX_DI_PIN       1
    #define MY92XX_DCKI_PIN     2
    #define MY92XX_COMMAND      MY92XX_COMMAND_DEFAULT
    #define MY92XX_MAPPING      4, 3, 5, 0, 1

    // A bit of analog, 
    // will not work on real life since they all share GPIO
    // but it's OK to test build
    #define EMON_ANALOG_SUPPORT 1
    #define NTC_SUPPORT         1
    #define LDR_SUPPORT         1

    #define PULSEMETER_SUPPORT  1

    // Test non-default modules
    #define LLMNR_SUPPORT       1
    #define NETBIOS_SUPPORT     1
    #define SSDP_SUPPORT        1
    #define RF_SUPPORT          1

#endif

// -----------------------------------------------------------------------------
// Check definitions
// -----------------------------------------------------------------------------

#if not defined(MANUFACTURER) || not defined(DEVICE)
    #error "UNSUPPORTED HARDWARE!!"
#endif<|MERGE_RESOLUTION|>--- conflicted
+++ resolved
@@ -3613,17 +3613,6 @@
     #define LDR_ON_GROUND       false
     #define LDR_RESISTOR        10000
 
-<<<<<<< HEAD
-#elif defined(TUYA_GENERIC_DIMMER)
-
-    #define MANUFACTURER        "TUYA"
-    #define DEVICE              "GENERIC_DIMMER"
-
-    #define LIGHT_PROVIDER      LIGHT_PROVIDER_TUYA
-    #define LIGHT_CHANNELS      0
-    #define RELAY_PROVIDER      RELAY_PROVIDER_LIGHT
-    #define DUMMY_RELAY_COUNT   0
-=======
 #elif defined(JINVOO_VALVE_SM_AW713)
 
     // Reflashing from original Tuya firmware
@@ -3653,7 +3642,16 @@
     #define LED2_PIN_INVERSE    0
     #define LED2_RELAY          1
     #define LED2_MODE           LED_MODE_FINDME_WIFI
->>>>>>> 9bae101e
+
+#elif defined(TUYA_GENERIC_DIMMER)
+
+    #define MANUFACTURER        "TUYA"
+    #define DEVICE              "GENERIC_DIMMER"
+
+    #define LIGHT_PROVIDER      LIGHT_PROVIDER_TUYA
+    #define LIGHT_CHANNELS      0
+    #define RELAY_PROVIDER      RELAY_PROVIDER_LIGHT
+    #define DUMMY_RELAY_COUNT   0
 
 // -----------------------------------------------------------------------------
 // TEST boards (do not use!!)
