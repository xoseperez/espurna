// -----------------------------------------------------------------------------
// Configuration HELP
// -----------------------------------------------------------------------------
//
// MANUFACTURER: Name of the manufacturer of the board ("string")
// DEVICE: Name of the device ("string")
// BUTTON#_PIN: GPIO for the n-th button (1-based, up to 4 buttons)
// BUTTON#_RELAY: Relay number that will be bind to the n-th button (1-based)
// BUTTON#_MODE: A mask of options (BUTTON_PUSHBUTTON and BUTTON_SWITCH cannot be together)
//   - BUTTON_PUSHBUTTON: button event is fired when released
//   - BUTTON_SWITCH: button event is fired when pressed or released
//   - BUTTON_DEFAULT_HIGH: there is a pull up in place
//   - BUTTON_SET_PULLUP: set pullup by software
// RELAY#_PIN: GPIO for the n-th relay (1-based, up to 8 relays)
// RELAY#_TYPE: Relay can be RELAY_TYPE_NORMAL, RELAY_TYPE_INVERSE, RELAY_TYPE_LATCHED or RELAY_TYPE_LATCHED_INVERSE
// LED#_PIN: GPIO for the n-th LED (1-based, up to 8 LEDs)
// LED#_PIN_INVERSE: LED has inversed logic (lit when pulled down)
// LED#_MODE: Check types.h for LED_MODE_%
// LED#_RELAY: Linked relay (1-based)
//
// Besides, other hardware specific information should be stated here

// -----------------------------------------------------------------------------
// Custom hardware
// -----------------------------------------------------------------------------

#if defined(MANUFACTURER) and defined(DEVICE)

    // user has defined custom hardware, no need to check anything else

// -----------------------------------------------------------------------------
// ESPurna Core
// -----------------------------------------------------------------------------

#elif defined(ESPURNA_CORE)

    // This is a special device targeted to generate a light-weight binary image
    // meant to be able to do two-step-updates:
    // https://github.com/xoseperez/espurna/wiki/TwoStepUpdates

    // Info
    #define MANUFACTURER            "ESPURNA"
    #define DEVICE                  "ESPURNA_CORE"

    // Disable non-core modules
    #define ALEXA_SUPPORT           0
    #define API_SUPPORT             0
    #define BROKER_SUPPORT          0
    #define DOMOTICZ_SUPPORT        0
    #define DEBUG_SERIAL_SUPPORT    0
    #define DEBUG_TELNET_SUPPORT    0
    #define DEBUG_WEB_SUPPORT       0
    #define HOMEASSISTANT_SUPPORT   0
    #define I2C_SUPPORT             0
    #define MQTT_SUPPORT            0
    #define NTP_SUPPORT             0
    #define RPN_RULES_SUPPORT       0
    #define SCHEDULER_SUPPORT       0
    #define SENSOR_SUPPORT          0
    #define THINGSPEAK_SUPPORT      0
    #define WEB_SUPPORT             0

    // Extra light-weight image
    //#define BUTTON_SUPPORT          0
    //#define LED_SUPPORT             0
    //#define MDNS_SERVER_SUPPORT     0
    //#define TELNET_SUPPORT          0
    //#define TERMINAL_SUPPORT        0

#elif defined(ESPURNA_BASE)

    // This is a special device with no specific hardware 
    // with the basics to easily upgrade it to a device-specific image

    // Info
    #define MANUFACTURER            "ESPURNA"
    #define DEVICE                  "ESPURNA_BASE"

    // Disable non-core modules
    #define ALEXA_SUPPORT           0
    #define API_SUPPORT             0
    #define BROKER_SUPPORT          0
    #define DOMOTICZ_SUPPORT        0
    #define DEBUG_SERIAL_SUPPORT    0
    //#define DEBUG_TELNET_SUPPORT    0
    //#define DEBUG_WEB_SUPPORT       0
    #define HOMEASSISTANT_SUPPORT   0
    #define I2C_SUPPORT             0
    #define MQTT_SUPPORT            0
    #define NTP_SUPPORT             0
    #define SCHEDULER_SUPPORT       0
    #define SENSOR_SUPPORT          0
    #define THINGSPEAK_SUPPORT      0
    //#define WEB_SUPPORT             0

    // Extra light-weight image
    #define BUTTON_SUPPORT          0
    #define LED_SUPPORT             0
    //#define MDNS_SERVER_SUPPORT     0
    //#define TELNET_SUPPORT          0
    //#define TERMINAL_SUPPORT        0

// -----------------------------------------------------------------------------
// Development boards
// -----------------------------------------------------------------------------

#elif defined(NODEMCU_LOLIN)

    // Info
    #define MANUFACTURER        "NODEMCU"
    #define DEVICE              "LOLIN"

    // Buttons
    #define BUTTON1_PIN         0
    #define BUTTON1_MODE        BUTTON_PUSHBUTTON | BUTTON_DEFAULT_HIGH
    #define BUTTON1_RELAY       1

    // Hidden button will enter AP mode if dblclick and reset the device when long-long-clicked
    #define RELAY1_PIN          12
    #define RELAY1_TYPE         RELAY_TYPE_NORMAL

    // Light
    #define LED1_PIN            2
    #define LED1_PIN_INVERSE    1

#elif defined(NODEMCU_BASIC)
    // Info
    // Generic NodeMCU Board without any buttons or relays connected.
    #define MANUFACTURER        "NODEMCU"
    #define DEVICE              "BASIC"

#elif defined(WEMOS_D1_MINI)

    // Info
    #define MANUFACTURER        "WEMOS"
    #define DEVICE              "D1_MINI"

    // Buttons
    // No buttons on the D1 MINI alone, but defining it without adding a button doen't create problems
    #define BUTTON1_PIN         0   // Connect a pushbutton between D3 and GND,
                                    // it's the same as using a Wemos one button shield
    #define BUTTON1_MODE        BUTTON_PUSHBUTTON | BUTTON_DEFAULT_HIGH
    #define BUTTON1_RELAY       1

    // LEDs
    #define LED1_PIN            2
    #define LED1_PIN_INVERSE    1

    #define I2C_SDA_PIN         4  // D2
    #define I2C_SCL_PIN         5  // D1

#elif defined(WEMOS_D1_MINI_RELAYSHIELD)

    // Info
    #define MANUFACTURER        "WEMOS"
    #define DEVICE              "D1_MINI_RELAYSHIELD"

    // Buttons
    // No buttons on the D1 MINI alone, but defining it without adding a button doen't create problems
    #define BUTTON1_PIN         0   // Connect a pushbutton between D3 and GND,
                                    // it's the same as using a Wemos one button shield
    #define BUTTON1_MODE        BUTTON_PUSHBUTTON | BUTTON_DEFAULT_HIGH
    #define BUTTON1_RELAY       1

    // Relays
    #define RELAY1_PIN          5
    #define RELAY1_TYPE         RELAY_TYPE_NORMAL

    // LED
    #define LED1_PIN            2
    #define LED1_PIN_INVERSE    1

    // When Wemos relay shield is connected GPIO5 (D1) is used for relay,
    // so I2C must be remapped to other pins
    #define I2C_SDA_PIN         12  // D6
    #define I2C_SCL_PIN         14  // D5

#elif defined(WEMOS_D1_TARPUNA_SHIELD)

    // Info
    #define MANUFACTURER        "WEMOS"
    #define DEVICE              "D1_TARPUNA_SHIELD"

    // Relays
    #define RELAY1_PIN          5
    #define RELAY1_TYPE         RELAY_TYPE_NORMAL

    #define DHT_SUPPORT         1
    #define DHT_PIN             12

// -----------------------------------------------------------------------------
// ESPurna
// -----------------------------------------------------------------------------

#elif defined(TINKERMAN_ESPURNA_H06)

    // Info
    #define MANUFACTURER        "TINKERMAN"
    #define DEVICE              "ESPURNA_H06"

    // Buttons
    #define BUTTON1_PIN         4
    #define BUTTON1_RELAY       1

    // Normal pushbutton
    #define BUTTON1_MODE        BUTTON_PUSHBUTTON | BUTTON_DEFAULT_HIGH

    // Relays
    #define RELAY1_PIN          12
    #define RELAY1_TYPE         RELAY_TYPE_INVERSE

    // LEDs
    #define LED1_PIN            2
    #define LED1_PIN_INVERSE    1

    // HLW8012
    #ifndef HLW8012_SUPPORT
    #define HLW8012_SUPPORT     1
    #endif
    #define HLW8012_SEL_PIN     2
    #define HLW8012_CF1_PIN     13
    #define HLW8012_CF_PIN      14

#elif defined(TINKERMAN_ESPURNA_H08)

    // Info
    #define MANUFACTURER        "TINKERMAN"
    #define DEVICE              "ESPURNA_H08"

    // Buttons
    #define BUTTON1_PIN         4
    #define BUTTON1_RELAY       1

    // Normal pushbutton
    #define BUTTON1_MODE        BUTTON_PUSHBUTTON | BUTTON_DEFAULT_HIGH

    // Relays
    #define RELAY1_PIN          12
    #define RELAY1_TYPE         RELAY_TYPE_NORMAL

    // LEDs
    #define LED1_PIN            2
    #define LED1_PIN_INVERSE    0

    // HLW8012
    #ifndef HLW8012_SUPPORT
    #define HLW8012_SUPPORT     1
    #endif
    #define HLW8012_SEL_PIN     5
    #define HLW8012_CF1_PIN     13
    #define HLW8012_CF_PIN      14

#elif defined(TINKERMAN_ESPURNA_SWITCH)

    // Info
    #define MANUFACTURER        "TINKERMAN"
    #define DEVICE              "ESPURNA_SWITCH"

    // Buttons
    #define BUTTON1_PIN         4
    #define BUTTON1_RELAY       1

    // Touch button
    #define BUTTON1_MODE            BUTTON_PUSHBUTTON
    #define BUTTON1_PRESS           BUTTON_MODE_TOGGLE
    #define BUTTON1_CLICK           BUTTON_MODE_NONE
    #define BUTTON1_DBLCLICK        BUTTON_MODE_NONE
    #define BUTTON1_LNGCLICK        BUTTON_MODE_NONE
    #define BUTTON1_LNGLNGCLICK     BUTTON_MODE_NONE

    // LEDs
    #define LED1_PIN            2
    #define LED1_PIN_INVERSE    0

    // Relays
    #define RELAY1_PIN          12
    #define RELAY1_TYPE         RELAY_TYPE_INVERSE

// Check http://tinkerman.cat/rfm69-wifi-gateway/
#elif defined(TINKERMAN_RFM69GW)

    // Info
    #define MANUFACTURER                "TINKERMAN"
    #define DEVICE                      "RFM69GW"

    // Buttons
    #define BUTTON1_PIN                 0
    #define BUTTON1_MODE                BUTTON_PUSHBUTTON | BUTTON_DEFAULT_HIGH

    // RFM69GW
    #define RFM69_SUPPORT               1

    // Disable non-core modules
    #define ALEXA_SUPPORT               0
    #define DOMOTICZ_SUPPORT            0
    #define HOMEASSISTANT_SUPPORT       0
    #define I2C_SUPPORT                 0
    #define SCHEDULER_SUPPORT           0
    #define SENSOR_SUPPORT              0
    #define THINGSPEAK_SUPPORT          0

// -----------------------------------------------------------------------------
// Itead Studio boards
// -----------------------------------------------------------------------------

#elif defined(ITEAD_SONOFF_BASIC)

    // Info
    #define MANUFACTURER        "ITEAD"
    #define DEVICE              "SONOFF_BASIC"

    // Buttons
    #define BUTTON1_PIN         0
    #define BUTTON1_MODE        BUTTON_PUSHBUTTON | BUTTON_DEFAULT_HIGH
    #define BUTTON1_RELAY       1
    #define BUTTON2_PIN         14
    #define BUTTON2_MODE        BUTTON_SWITCH | BUTTON_SET_PULLUP | BUTTON_DEFAULT_HIGH
    #define BUTTON2_RELAY       1

    // Relays
    #define RELAY1_PIN          12
    #define RELAY1_TYPE         RELAY_TYPE_NORMAL

    // LEDs
    #define LED1_PIN            13
    #define LED1_PIN_INVERSE    1

#elif defined(ITEAD_SONOFF_RF)

    // Info
    #define MANUFACTURER        "ITEAD"
    #define DEVICE              "SONOFF_RF"

    // Buttons
    #define BUTTON1_PIN         0
    #define BUTTON1_MODE        BUTTON_PUSHBUTTON | BUTTON_DEFAULT_HIGH
    #define BUTTON1_RELAY       1
    #define BUTTON2_PIN         14
    #define BUTTON2_MODE        BUTTON_SWITCH | BUTTON_SET_PULLUP | BUTTON_DEFAULT_HIGH
    #define BUTTON2_RELAY       1

    // Relays
    #define RELAY1_PIN          12
    #define RELAY1_TYPE         RELAY_TYPE_NORMAL

    // LEDs
    #define LED1_PIN            13
    #define LED1_PIN_INVERSE    1

#elif defined(ITEAD_SONOFF_MINI)

    // Info
    #define MANUFACTURER        "ITEAD"
    #define DEVICE              "SONOFF_MINI"

    // Buttons
    #define BUTTON1_PIN         0
    #define BUTTON1_MODE        BUTTON_PUSHBUTTON | BUTTON_DEFAULT_HIGH
    #define BUTTON1_RELAY       1
    #define BUTTON2_PIN         4
    #define BUTTON2_MODE        BUTTON_SWITCH | BUTTON_SET_PULLUP | BUTTON_DEFAULT_HIGH
    #define BUTTON2_RELAY       1

    // Relays
    #define RELAY1_PIN          12
    #define RELAY1_TYPE         RELAY_TYPE_NORMAL

    // LEDs
    #define LED1_PIN            13
    #define LED1_PIN_INVERSE    1

#elif defined(ITEAD_SONOFF_TH)

    // Info
    #define MANUFACTURER        "ITEAD"
    #define DEVICE              "SONOFF_TH"

    // Buttons
    #define BUTTON1_PIN         0
    #define BUTTON1_MODE        BUTTON_PUSHBUTTON | BUTTON_DEFAULT_HIGH
    #define BUTTON1_RELAY       1

    // Relays
    #define RELAY1_PIN          12
    #define RELAY1_TYPE         RELAY_TYPE_NORMAL

    // LEDs
    #define LED1_PIN            13
    #define LED1_PIN_INVERSE    1

    // Jack is connected to GPIO14 (and with a small hack to GPIO4)
    #ifndef DALLAS_SUPPORT
    #define DALLAS_SUPPORT      1
    #endif
    #define DALLAS_PIN          14

    #ifndef DHT_SUPPORT
    #define DHT_SUPPORT         1
    #endif
    #define DHT_PIN             14

    //#define I2C_SDA_PIN         4
    //#define I2C_SCL_PIN         14

#elif defined(ITEAD_SONOFF_SV)

    // Info
    #define MANUFACTURER        "ITEAD"
    #define DEVICE              "SONOFF_SV"

    // Buttons
    #define BUTTON1_PIN         0
    #define BUTTON1_MODE        BUTTON_PUSHBUTTON | BUTTON_DEFAULT_HIGH
    #define BUTTON1_RELAY       1

    // Relays
    #define RELAY1_PIN          12
    #define RELAY1_TYPE         RELAY_TYPE_NORMAL

    // LEDs
    #define LED1_PIN            13
    #define LED1_PIN_INVERSE    1

#elif defined(ITEAD_SLAMPHER)

    // Info
    #define MANUFACTURER        "ITEAD"
    #define DEVICE              "SLAMPHER"

    // Buttons
    #define BUTTON1_PIN         0
    #define BUTTON1_MODE        BUTTON_PUSHBUTTON | BUTTON_DEFAULT_HIGH
    #define BUTTON1_RELAY       1

    // Relays
    #define RELAY1_PIN          12
    #define RELAY1_TYPE         RELAY_TYPE_NORMAL

    // LEDs
    #define LED1_PIN            13
    #define LED1_PIN_INVERSE    1

#elif defined(ITEAD_S20)

    // Info
    #define MANUFACTURER        "ITEAD"
    #define DEVICE              "S20"

    // Buttons
    #define BUTTON1_PIN         0
    #define BUTTON1_MODE        BUTTON_PUSHBUTTON | BUTTON_DEFAULT_HIGH
    #define BUTTON1_RELAY       1

    // Relays
    #define RELAY1_PIN          12
    #define RELAY1_TYPE         RELAY_TYPE_NORMAL

    // LEDs
    #define LED1_PIN            13
    #define LED1_PIN_INVERSE    1

#elif defined(ITEAD_SONOFF_TOUCH)

    // Info
    #define MANUFACTURER        "ITEAD"
    #define DEVICE              "SONOFF_TOUCH"

    // Buttons
    #define BUTTON1_PIN         0
    #define BUTTON1_MODE        BUTTON_PUSHBUTTON | BUTTON_DEFAULT_HIGH
    #define BUTTON1_PRESS       BUTTON_MODE_TOGGLE
    #define BUTTON1_CLICK       BUTTON_MODE_NONE
    #define BUTTON1_DBLCLICK    BUTTON_MODE_NONE
    #define BUTTON1_LNGCLICK    BUTTON_MODE_NONE
    #define BUTTON1_LNGLNGCLICK BUTTON_MODE_RESET
    #define BUTTON1_RELAY       1

    // Relays
    #define RELAY1_PIN          12
    #define RELAY1_TYPE         RELAY_TYPE_NORMAL

    // LEDs
    #define LED1_PIN            13
    #define LED1_PIN_INVERSE    1

#elif defined(ITEAD_SONOFF_POW)

    // Info
    #define MANUFACTURER        "ITEAD"
    #define DEVICE              "SONOFF_POW"

    // Buttons
    #define BUTTON1_PIN         0
    #define BUTTON1_MODE        BUTTON_PUSHBUTTON | BUTTON_DEFAULT_HIGH
    #define BUTTON1_RELAY       1

    // Relays
    #define RELAY1_PIN          12
    #define RELAY1_TYPE         RELAY_TYPE_NORMAL

    // LEDs
    #define LED1_PIN            15
    #define LED1_PIN_INVERSE    0

    // HLW8012
    #ifndef HLW8012_SUPPORT
    #define HLW8012_SUPPORT     1
    #endif
    #define HLW8012_SEL_PIN     5
    #define HLW8012_CF1_PIN     13
    #define HLW8012_CF_PIN      14

#elif defined(ITEAD_SONOFF_POW_R2)

    // Info
    #define MANUFACTURER        "ITEAD"
    #define DEVICE              "SONOFF_POW_R2"

    // Buttons
    #define BUTTON1_PIN         0
    #define BUTTON1_MODE        BUTTON_PUSHBUTTON | BUTTON_DEFAULT_HIGH
    #define BUTTON1_RELAY       1

    // Relays
    #define RELAY1_PIN          12
    #define RELAY1_TYPE         RELAY_TYPE_NORMAL

    // LEDs
    #define LED1_PIN            13
    #define LED1_PIN_INVERSE    1

    // Disable UART noise
    #define DEBUG_SERIAL_SUPPORT    0

    // CSE7766
    #ifndef CSE7766_SUPPORT
    #define CSE7766_SUPPORT     1
    #endif
    #define CSE7766_PIN         1

#elif defined(ITEAD_SONOFF_DUAL)

    // Info
    #define MANUFACTURER            "ITEAD"
    #define DEVICE                  "SONOFF_DUAL"
    #define SERIAL_BAUDRATE         19230
    #define RELAY_PROVIDER          RELAY_PROVIDER_DUAL
    #define DUMMY_RELAY_COUNT       2
    #define DEBUG_SERIAL_SUPPORT    0

    // Buttons
    #define BUTTON3_RELAY       1

    // LEDs
    #define LED1_PIN            13
    #define LED1_PIN_INVERSE    1

#elif defined(ITEAD_SONOFF_DUAL_R2)

    #define MANUFACTURER        "ITEAD"
    #define DEVICE              "SONOFF_DUAL_R2"

    // Buttons
    #define BUTTON1_PIN         0       // Button 0 on header
    #define BUTTON2_PIN         9       // Button 1 on header
    #define BUTTON3_PIN         10      // Physical button
    #define BUTTON1_RELAY       1
    #define BUTTON2_RELAY       2
    #define BUTTON3_RELAY       1
    #define BUTTON1_MODE        BUTTON_SWITCH | BUTTON_SET_PULLUP | BUTTON_DEFAULT_HIGH
    #define BUTTON2_MODE        BUTTON_SWITCH | BUTTON_SET_PULLUP | BUTTON_DEFAULT_HIGH
    #define BUTTON3_MODE        BUTTON_PUSHBUTTON | BUTTON_DEFAULT_HIGH

    // Relays
    #define RELAY1_PIN          12
    #define RELAY2_PIN          5
    #define RELAY1_TYPE         RELAY_TYPE_NORMAL
    #define RELAY2_TYPE         RELAY_TYPE_NORMAL

    // LEDs
    #define LED1_PIN            13
    #define LED1_PIN_INVERSE    1

#elif defined(ITEAD_SONOFF_4CH)

    // Info
    #define MANUFACTURER        "ITEAD"
    #define DEVICE              "SONOFF_4CH"

    // Buttons
    #define BUTTON1_PIN         0
    #define BUTTON2_PIN         9
    #define BUTTON3_PIN         10
    #define BUTTON4_PIN         14

    #define BUTTON1_MODE        BUTTON_PUSHBUTTON | BUTTON_DEFAULT_HIGH
    #define BUTTON2_MODE        BUTTON_PUSHBUTTON | BUTTON_DEFAULT_HIGH
    #define BUTTON3_MODE        BUTTON_PUSHBUTTON | BUTTON_DEFAULT_HIGH
    #define BUTTON4_MODE        BUTTON_PUSHBUTTON | BUTTON_DEFAULT_HIGH

    #define BUTTON1_RELAY       1
    #define BUTTON2_RELAY       2
    #define BUTTON3_RELAY       3
    #define BUTTON4_RELAY       4

    // Relays
    #define RELAY1_PIN          12
    #define RELAY2_PIN          5
    #define RELAY3_PIN          4
    #define RELAY4_PIN          15

    #define RELAY1_TYPE         RELAY_TYPE_NORMAL
    #define RELAY2_TYPE         RELAY_TYPE_NORMAL
    #define RELAY3_TYPE         RELAY_TYPE_NORMAL
    #define RELAY4_TYPE         RELAY_TYPE_NORMAL

    // LEDs
    #define LED1_PIN            13
    #define LED1_PIN_INVERSE    1

#elif defined(ITEAD_SONOFF_4CH_PRO)

    // Info
    #define MANUFACTURER        "ITEAD"
    #define DEVICE              "SONOFF_4CH_PRO"

    // Buttons
    #define BUTTON1_PIN         0
    #define BUTTON2_PIN         9
    #define BUTTON3_PIN         10
    #define BUTTON4_PIN         14

    #define BUTTON1_MODE        BUTTON_PUSHBUTTON | BUTTON_DEFAULT_HIGH
    #define BUTTON2_MODE        BUTTON_PUSHBUTTON | BUTTON_DEFAULT_HIGH
    #define BUTTON3_MODE        BUTTON_PUSHBUTTON | BUTTON_DEFAULT_HIGH
    #define BUTTON4_MODE        BUTTON_PUSHBUTTON | BUTTON_DEFAULT_HIGH

    #define BUTTON1_RELAY       1
    #define BUTTON2_RELAY       2
    #define BUTTON3_RELAY       3
    #define BUTTON4_RELAY       4

    // Sonoff 4CH Pro uses a secondary STM32 microcontroller to handle
    // buttons and relays, but it also forwards button presses to the ESP8285.
    // This allows ESPurna to handle button presses -almost- the same way
    // as with other devices except:
    // * Double click seems to break/disable the button on the STM32 side
    // * With S6 switch to 1 (self-locking and inching modes) everything's OK
    // * With S6 switch to 0 (interlock mode) if there is a relay ON
    //    and you click on another relay button, the STM32 sends a "press"
    //    event for the button of the first relay (to turn it OFF) but it
    //    does not send a "release" event. It's like it's holding the
    //    button down since you can see it is still LOW.
    //    Whatever reason the result is that it may actually perform a
    //    long click or long-long click.
    // The configuration below make the button toggle the relay on press events
    // and disables any possibly harmful combination with S6 set to 0.
    // If you are sure you will only use S6 to 1 you can comment the
    // BUTTON1_LNGCLICK and BUTTON1_LNGLNGCLICK options below to recover the
    // reset mode and factory reset functionalities, or link other actions like
    // AP mode in the commented line below.

    #define BUTTON1_PRESS       BUTTON_MODE_TOGGLE
    #define BUTTON1_CLICK       BUTTON_MODE_NONE
    #define BUTTON1_DBLCLICK    BUTTON_MODE_NONE
    #define BUTTON1_LNGCLICK    BUTTON_MODE_NONE
    //#define BUTTON1_LNGCLICK    BUTTON_MODE_AP
    #define BUTTON1_LNGLNGCLICK BUTTON_MODE_NONE
    #define BUTTON2_PRESS       BUTTON_MODE_TOGGLE
    #define BUTTON2_CLICK       BUTTON_MODE_NONE
    #define BUTTON3_PRESS       BUTTON_MODE_TOGGLE
    #define BUTTON3_CLICK       BUTTON_MODE_NONE
    #define BUTTON4_PRESS       BUTTON_MODE_TOGGLE
    #define BUTTON4_CLICK       BUTTON_MODE_NONE

    // Relays
    #define RELAY1_PIN          12
    #define RELAY2_PIN          5
    #define RELAY3_PIN          4
    #define RELAY4_PIN          15

    #define RELAY1_TYPE         RELAY_TYPE_NORMAL
    #define RELAY2_TYPE         RELAY_TYPE_NORMAL
    #define RELAY3_TYPE         RELAY_TYPE_NORMAL
    #define RELAY4_TYPE         RELAY_TYPE_NORMAL

    // LEDs
    #define LED1_PIN            13
    #define LED1_PIN_INVERSE    1

#elif defined(ITEAD_1CH_INCHING)

    // The inching functionality is managed by a misterious IC in the board.
    // You cannot control the inching button and functionality from the ESP8266
    // Besides, enabling the inching functionality using the hardware button
    // will result in the relay switching on and off continuously.
    // Fortunately the unkown IC keeps memory of the hardware inching status
    // so you can just disable it and forget. The inching LED must be lit.
    // You can still use the pulse options from the web interface
    // without problem.

    // Info
    #define MANUFACTURER        "ITEAD"
    #define DEVICE              "1CH_INCHING"

    // Buttons
    #define BUTTON1_PIN         0
    #define BUTTON1_MODE        BUTTON_PUSHBUTTON | BUTTON_DEFAULT_HIGH
    #define BUTTON1_RELAY       1

    // Relays
    #define RELAY1_PIN          12
    #define RELAY1_TYPE         RELAY_TYPE_NORMAL

    // LEDs
    #define LED1_PIN            13
    #define LED1_PIN_INVERSE    1

#elif defined(ITEAD_MOTOR)

    // Info
    #define MANUFACTURER        "ITEAD"
    #define DEVICE              "MOTOR"

    // Buttons
    #define BUTTON1_PIN         0
    #define BUTTON1_RELAY       1
    #define BUTTON1_MODE        BUTTON_PUSHBUTTON | BUTTON_DEFAULT_HIGH

    // Relays
    #define RELAY1_PIN          12
    #define RELAY1_TYPE         RELAY_TYPE_NORMAL

    // LEDs
    #define LED1_PIN            13
    #define LED1_PIN_INVERSE    1

#elif defined(ITEAD_BNSZ01)

    // Info
    #define MANUFACTURER        "ITEAD"
    #define DEVICE              "BNSZ01"
    #define RELAY_PROVIDER      RELAY_PROVIDER_LIGHT
    #define LIGHT_PROVIDER      LIGHT_PROVIDER_DIMMER
    #define DUMMY_RELAY_COUNT   1

    // LEDs
    #define LED1_PIN            13
    #define LED1_PIN_INVERSE    1

    // Light
    #define LIGHT_CHANNELS      1
    #define LIGHT_CH1_PIN       12
    #define LIGHT_CH1_INVERSE   0

#elif defined(ITEAD_SONOFF_RFBRIDGE)

    // Info
    #define MANUFACTURER        "ITEAD"
    #define DEVICE              "SONOFF_RFBRIDGE"
    #define RELAY_PROVIDER      RELAY_PROVIDER_RFBRIDGE

    // Number of virtual switches
    #ifndef DUMMY_RELAY_COUNT
    #define DUMMY_RELAY_COUNT   8
    #endif

    // Buttons
    #define BUTTON1_PIN         0
    #define BUTTON1_MODE        BUTTON_PUSHBUTTON | BUTTON_DEFAULT_HIGH

    // LEDs
    #define LED1_PIN            13
    #define LED1_PIN_INVERSE    1

    #define RF_SUPPORT          1

    // Only used when RFB_DIRECT=1
    #define RFB_RX_PIN          4
    #define RFB_TX_PIN          5

    // When using un-modified harware, ESPurna communicates with the secondary
    // MCU EFM8BB1 via UART at 19200 bps so we need to change the speed of
    // the port and remove UART noise on serial line
    #if not RFB_DIRECT
    #define SERIAL_BAUDRATE         19200
    #define DEBUG_SERIAL_SUPPORT    0
    #endif

#elif defined(ITEAD_SONOFF_B1)

    // Info
    #define MANUFACTURER        "ITEAD"
    #define DEVICE              "SONOFF_B1"
    #define RELAY_PROVIDER      RELAY_PROVIDER_LIGHT
    #define LIGHT_PROVIDER      LIGHT_PROVIDER_MY92XX
    #define DUMMY_RELAY_COUNT   1

    // Light
    #define LIGHT_CHANNELS      5
    #define MY92XX_MODEL        MY92XX_MODEL_MY9231
    #define MY92XX_CHIPS        2
    #define MY92XX_DI_PIN       12
    #define MY92XX_DCKI_PIN     14
    #define MY92XX_COMMAND      MY92XX_COMMAND_DEFAULT
    #define MY92XX_MAPPING      4, 3, 5, 0, 1
    #define LIGHT_WHITE_FACTOR  (0.1)                    // White LEDs are way more bright in the B1

#elif defined(ITEAD_SONOFF_LED)

    // Info
    #define MANUFACTURER        "ITEAD"
    #define DEVICE              "SONOFF_LED"
    #define RELAY_PROVIDER      RELAY_PROVIDER_LIGHT
    #define LIGHT_PROVIDER      LIGHT_PROVIDER_DIMMER
    #define DUMMY_RELAY_COUNT   1

    // LEDs
    #define LED1_PIN            13
    #define LED1_PIN_INVERSE    1

    // Light
    #define LIGHT_CHANNELS      2
    #define LIGHT_CH1_PIN       12  // Cold white
    #define LIGHT_CH2_PIN       14  // Warm white
    #define LIGHT_CH1_INVERSE   0
    #define LIGHT_CH2_INVERSE   0

#elif defined(ITEAD_SONOFF_T1_1CH)

    // Info
    #define MANUFACTURER        "ITEAD"
    #define DEVICE              "SONOFF_T1_1CH"

    // Buttons
    #define BUTTON1_PIN         0
    #define BUTTON1_MODE        BUTTON_PUSHBUTTON | BUTTON_DEFAULT_HIGH
    #define BUTTON1_PRESS       BUTTON_MODE_TOGGLE
    #define BUTTON1_CLICK       BUTTON_MODE_NONE
    #define BUTTON1_DBLCLICK    BUTTON_MODE_NONE
    #define BUTTON1_LNGCLICK    BUTTON_MODE_NONE
    #define BUTTON1_LNGLNGCLICK BUTTON_MODE_RESET
    #define BUTTON1_RELAY       1

    // Relays
    #define RELAY1_PIN          12
    #define RELAY1_TYPE         RELAY_TYPE_NORMAL

    // LEDs
    #define LED1_PIN            13
    #define LED1_PIN_INVERSE    1

#elif defined(ITEAD_SONOFF_T1_2CH)

    // Info
    #define MANUFACTURER        "ITEAD"
    #define DEVICE              "SONOFF_T1_2CH"

    // Buttons
    #define BUTTON1_PIN         0
    #define BUTTON2_PIN         9

    #define BUTTON1_MODE        BUTTON_PUSHBUTTON | BUTTON_DEFAULT_HIGH
    #define BUTTON1_PRESS       BUTTON_MODE_TOGGLE
    #define BUTTON1_CLICK       BUTTON_MODE_NONE
    #define BUTTON1_DBLCLICK    BUTTON_MODE_NONE
    #define BUTTON1_LNGCLICK    BUTTON_MODE_NONE
    #define BUTTON1_LNGLNGCLICK BUTTON_MODE_RESET

    #define BUTTON2_MODE        BUTTON_PUSHBUTTON | BUTTON_DEFAULT_HIGH
    #define BUTTON2_PRESS       BUTTON_MODE_TOGGLE
    #define BUTTON2_CLICK       BUTTON_MODE_NONE
    #define BUTTON2_DBLCLICK    BUTTON_MODE_NONE
    #define BUTTON2_LNGCLICK    BUTTON_MODE_NONE
    #define BUTTON2_LNGLNGCLICK BUTTON_MODE_RESET

    #define BUTTON1_RELAY       1
    #define BUTTON2_RELAY       2

    // Relays
    #define RELAY1_PIN          12
    #define RELAY2_PIN          5

    #define RELAY1_TYPE         RELAY_TYPE_NORMAL
    #define RELAY2_TYPE         RELAY_TYPE_NORMAL

    // LEDs
    #define LED1_PIN            13
    #define LED1_PIN_INVERSE    1

#elif defined(ITEAD_SONOFF_T1_3CH)

    // Info
    #define MANUFACTURER        "ITEAD"
    #define DEVICE              "SONOFF_T1_3CH"

    // Buttons
    #define BUTTON1_PIN         0
    #define BUTTON2_PIN         9
    #define BUTTON3_PIN         10

    #define BUTTON1_MODE        BUTTON_PUSHBUTTON | BUTTON_DEFAULT_HIGH
    #define BUTTON1_PRESS       BUTTON_MODE_TOGGLE
    #define BUTTON1_CLICK       BUTTON_MODE_NONE
    #define BUTTON1_DBLCLICK    BUTTON_MODE_NONE
    #define BUTTON1_LNGCLICK    BUTTON_MODE_NONE
    #define BUTTON1_LNGLNGCLICK BUTTON_MODE_RESET

    #define BUTTON2_MODE        BUTTON_PUSHBUTTON | BUTTON_DEFAULT_HIGH
    #define BUTTON2_PRESS       BUTTON_MODE_TOGGLE
    #define BUTTON2_CLICK       BUTTON_MODE_NONE
    #define BUTTON2_DBLCLICK    BUTTON_MODE_NONE
    #define BUTTON2_LNGCLICK    BUTTON_MODE_NONE
    #define BUTTON2_LNGLNGCLICK BUTTON_MODE_RESET

    #define BUTTON3_MODE        BUTTON_PUSHBUTTON | BUTTON_DEFAULT_HIGH
    #define BUTTON3_PRESS       BUTTON_MODE_TOGGLE
    #define BUTTON3_CLICK       BUTTON_MODE_NONE
    #define BUTTON3_DBLCLICK    BUTTON_MODE_NONE
    #define BUTTON3_LNGCLICK    BUTTON_MODE_NONE
    #define BUTTON3_LNGLNGCLICK BUTTON_MODE_RESET

    #define BUTTON1_RELAY       1
    #define BUTTON2_RELAY       2
    #define BUTTON3_RELAY       3

    // Relays
    #define RELAY1_PIN          12
    #define RELAY2_PIN          5
    #define RELAY3_PIN          4

    #define RELAY1_TYPE         RELAY_TYPE_NORMAL
    #define RELAY2_TYPE         RELAY_TYPE_NORMAL
    #define RELAY3_TYPE         RELAY_TYPE_NORMAL

    // LEDs
    #define LED1_PIN            13
    #define LED1_PIN_INVERSE    1

#elif defined(ITEAD_SONOFF_S31)

    // Info
    #define MANUFACTURER            "ITEAD"
    #define DEVICE                  "SONOFF_S31"

    // Buttons
    #define BUTTON1_PIN             0
    #define BUTTON1_MODE            BUTTON_PUSHBUTTON | BUTTON_DEFAULT_HIGH
    #define BUTTON1_RELAY           1

    // Relays
    #define RELAY1_PIN              12
    #define RELAY1_TYPE             RELAY_TYPE_NORMAL

    // LEDs
    #define LED1_PIN                13
    #define LED1_PIN_INVERSE        1

    // Disable UART noise
    #define DEBUG_SERIAL_SUPPORT    0

    // CSE7766
    #define CSE7766_SUPPORT         1
    #define CSE7766_PIN             1

#elif defined(ITEAD_SONOFF_S31_LITE)

    // Info
    #define MANUFACTURER            "ITEAD"
    #define DEVICE                  "SONOFF_S31_LITE"

    // Buttons
    #define BUTTON1_PIN             0
    #define BUTTON1_MODE            BUTTON_PUSHBUTTON | BUTTON_DEFAULT_HIGH
    #define BUTTON1_RELAY           1

    // Relays
    #define RELAY1_PIN              12
    #define RELAY1_TYPE             RELAY_TYPE_NORMAL

    // LEDs
    #define LED1_PIN                13
    #define LED1_PIN_INVERSE        1

#elif defined(ITEAD_SONOFF_IFAN02)

    // Info
    #define MANUFACTURER            "ITEAD"
    #define DEVICE                  "SONOFF_IFAN02"

    // These are virtual buttons triggered by the remote
    #define BUTTON1_PIN             0
    #define BUTTON2_PIN             9
    #define BUTTON3_PIN             10
    #define BUTTON4_PIN             14
    #define BUTTON1_MODE            BUTTON_PUSHBUTTON | BUTTON_DEFAULT_HIGH
    #define BUTTON2_MODE            BUTTON_PUSHBUTTON | BUTTON_DEFAULT_HIGH
    #define BUTTON3_MODE            BUTTON_PUSHBUTTON | BUTTON_DEFAULT_HIGH
    #define BUTTON4_MODE            BUTTON_PUSHBUTTON | BUTTON_DEFAULT_HIGH

    // Relays
    #define RELAY1_PIN              12
    #define RELAY2_PIN              5
    #define RELAY3_PIN              4
    #define RELAY4_PIN              15
    #define RELAY1_TYPE             RELAY_TYPE_NORMAL
    #define RELAY2_TYPE             RELAY_TYPE_NORMAL
    #define RELAY3_TYPE             RELAY_TYPE_NORMAL
    #define RELAY4_TYPE             RELAY_TYPE_NORMAL

    // LEDs
    #define LED1_PIN                13
    #define LED1_PIN_INVERSE        1

// -----------------------------------------------------------------------------
// ORVIBO
// -----------------------------------------------------------------------------

#elif defined(ORVIBO_B25)

    // Info
    #define MANUFACTURER        "ORVIBO"
    #define DEVICE              "B25"

    // Buttons
    #define BUTTON1_PIN         14
    #define BUTTON1_MODE        BUTTON_PUSHBUTTON | BUTTON_DEFAULT_HIGH
    #define BUTTON1_RELAY       1

    // Relays
    #define RELAY1_PIN          5
    #define RELAY1_TYPE         RELAY_TYPE_NORMAL

    // LEDs
    #define LED1_PIN            12   // 4 blue led
    #define LED1_PIN_INVERSE    1
    #define LED2_PIN            4  // 12 red led
    #define LED2_PIN_INVERSE    1

// -----------------------------------------------------------------------------
// YJZK
// -----------------------------------------------------------------------------

#elif defined(YJZK_SWITCH_1CH)

    // Info
    #define MANUFACTURER        "YJZK"
    #define DEVICE              "SWITCH_1CH"

    // Buttons
    #define BUTTON1_PIN         0

    #define BUTTON1_MODE        BUTTON_PUSHBUTTON | BUTTON_DEFAULT_HIGH
    #define BUTTON1_PRESS       BUTTON_MODE_TOGGLE
    #define BUTTON1_CLICK       BUTTON_MODE_NONE
    #define BUTTON1_DBLCLICK    BUTTON_MODE_NONE
    #define BUTTON1_LNGCLICK    BUTTON_MODE_NONE
    #define BUTTON1_LNGLNGCLICK BUTTON_MODE_RESET

    #define BUTTON1_RELAY       1

    // Relays
    #define RELAY1_PIN          12
    #define RELAY1_TYPE         RELAY_TYPE_NORMAL

    // LEDs
    #define LED1_PIN            13
    #define LED1_PIN_INVERSE    0

#elif defined(YJZK_SWITCH_2CH)

    // Info
    #define MANUFACTURER        "YJZK"
    #define DEVICE              "SWITCH_2CH"

    // Buttons
    #define BUTTON1_PIN         0
    #define BUTTON2_PIN         9

    #define BUTTON1_MODE        BUTTON_PUSHBUTTON | BUTTON_DEFAULT_HIGH
    #define BUTTON1_PRESS       BUTTON_MODE_TOGGLE
    #define BUTTON1_CLICK       BUTTON_MODE_NONE
    #define BUTTON1_DBLCLICK    BUTTON_MODE_NONE
    #define BUTTON1_LNGCLICK    BUTTON_MODE_NONE
    #define BUTTON1_LNGLNGCLICK BUTTON_MODE_RESET

    #define BUTTON2_MODE        BUTTON_PUSHBUTTON | BUTTON_DEFAULT_HIGH
    #define BUTTON2_PRESS       BUTTON_MODE_TOGGLE
    #define BUTTON2_CLICK       BUTTON_MODE_NONE
    #define BUTTON2_DBLCLICK    BUTTON_MODE_NONE
    #define BUTTON2_LNGCLICK    BUTTON_MODE_NONE
    #define BUTTON2_LNGLNGCLICK BUTTON_MODE_RESET

    #define BUTTON1_RELAY       1
    #define BUTTON2_RELAY       2

    // Relays
    #define RELAY1_PIN          12
    #define RELAY2_PIN          5

    #define RELAY1_TYPE         RELAY_TYPE_NORMAL
    #define RELAY2_TYPE         RELAY_TYPE_NORMAL

    // LEDs
    #define LED1_PIN            13
    #define LED1_PIN_INVERSE    0

// YJZK 3CH switch
// Also Lixin Touch Wifi 3M

#elif defined(YJZK_SWITCH_3CH)

    // Info
    #define MANUFACTURER        "YJZK"
    #define DEVICE              "SWITCH_3CH"

    // Buttons
    #define BUTTON1_PIN         0
    #define BUTTON2_PIN         9
    #define BUTTON3_PIN         10

    #define BUTTON1_MODE        BUTTON_PUSHBUTTON | BUTTON_DEFAULT_HIGH
    #define BUTTON1_PRESS       BUTTON_MODE_TOGGLE
    #define BUTTON1_CLICK       BUTTON_MODE_NONE
    #define BUTTON1_DBLCLICK    BUTTON_MODE_NONE
    #define BUTTON1_LNGCLICK    BUTTON_MODE_NONE
    #define BUTTON1_LNGLNGCLICK BUTTON_MODE_RESET

    #define BUTTON2_MODE        BUTTON_PUSHBUTTON | BUTTON_DEFAULT_HIGH
    #define BUTTON2_PRESS       BUTTON_MODE_TOGGLE
    #define BUTTON2_CLICK       BUTTON_MODE_NONE
    #define BUTTON2_DBLCLICK    BUTTON_MODE_NONE
    #define BUTTON2_LNGCLICK    BUTTON_MODE_NONE
    #define BUTTON2_LNGLNGCLICK BUTTON_MODE_RESET

    #define BUTTON3_MODE        BUTTON_PUSHBUTTON | BUTTON_DEFAULT_HIGH
    #define BUTTON3_PRESS       BUTTON_MODE_TOGGLE
    #define BUTTON3_CLICK       BUTTON_MODE_NONE
    #define BUTTON3_DBLCLICK    BUTTON_MODE_NONE
    #define BUTTON3_LNGCLICK    BUTTON_MODE_NONE
    #define BUTTON3_LNGLNGCLICK BUTTON_MODE_RESET

    #define BUTTON1_RELAY       1
    #define BUTTON2_RELAY       2
    #define BUTTON3_RELAY       3

    // Relays
    #define RELAY1_PIN          12
    #define RELAY2_PIN          5
    #define RELAY3_PIN          4

    #define RELAY1_TYPE         RELAY_TYPE_NORMAL
    #define RELAY2_TYPE         RELAY_TYPE_NORMAL
    #define RELAY3_TYPE         RELAY_TYPE_NORMAL

    // LEDs
    #define LED1_PIN            13
    #define LED1_PIN_INVERSE    0

// -----------------------------------------------------------------------------
// Electrodragon boards
// -----------------------------------------------------------------------------

#elif defined(ELECTRODRAGON_WIFI_IOT)

    // Info
    #define MANUFACTURER        "ELECTRODRAGON"
    #define DEVICE              "WIFI_IOT"

    // Buttons
    #define BUTTON1_PIN         0
    #define BUTTON2_PIN         2

    #define BUTTON1_MODE        BUTTON_PUSHBUTTON | BUTTON_DEFAULT_HIGH
    #define BUTTON2_MODE        BUTTON_PUSHBUTTON | BUTTON_DEFAULT_HIGH

    #define BUTTON1_RELAY       1
    #define BUTTON2_RELAY       2

    // Relays
    #define RELAY1_PIN          12
    #define RELAY2_PIN          13

    #define RELAY1_TYPE         RELAY_TYPE_NORMAL
    #define RELAY2_TYPE         RELAY_TYPE_NORMAL

    // LEDs
    #define LED1_PIN            16
    #define LED1_PIN_INVERSE    0

// -----------------------------------------------------------------------------
// WorkChoice ecoPlug
// -----------------------------------------------------------------------------

#elif defined(WORKCHOICE_ECOPLUG)

    // Info
    #define MANUFACTURER        "WORKCHOICE"
    #define DEVICE              "ECOPLUG"

    // Buttons
    #define BUTTON1_PIN         13
    #define BUTTON1_MODE        BUTTON_PUSHBUTTON | BUTTON_DEFAULT_HIGH
    #define BUTTON1_RELAY       1

    // Relays
    #define RELAY1_PIN          15
    #define RELAY1_TYPE         RELAY_TYPE_NORMAL

    // LEDs
    #define LED1_PIN            2
    #define LED1_PIN_INVERSE    0

// -----------------------------------------------------------------------------
// AI Thinker
// -----------------------------------------------------------------------------

#elif defined(AITHINKER_AI_LIGHT)

    // Info
    #define MANUFACTURER        "AITHINKER"
    #define DEVICE              "AI_LIGHT"
    #define RELAY_PROVIDER      RELAY_PROVIDER_LIGHT
    #define LIGHT_PROVIDER      LIGHT_PROVIDER_MY92XX
    #define DUMMY_RELAY_COUNT   1

    // Light
    #define LIGHT_CHANNELS      4
    #define MY92XX_MODEL        MY92XX_MODEL_MY9291
    #define MY92XX_CHIPS        1
    #define MY92XX_DI_PIN       13
    #define MY92XX_DCKI_PIN     15
    #define MY92XX_COMMAND      MY92XX_COMMAND_DEFAULT
    #define MY92XX_MAPPING      0, 1, 2, 3

// -----------------------------------------------------------------------------
// Lyasi LED
// -----------------------------------------------------------------------------

#elif defined(LYASI_LIGHT)

    // Info
    #define MANUFACTURER        "LYASI"
    #define DEVICE              "RGB-LED"
    #define RELAY_PROVIDER      RELAY_PROVIDER_LIGHT
    #define LIGHT_PROVIDER      LIGHT_PROVIDER_MY92XX
    #define DUMMY_RELAY_COUNT   1

    // Light
    #define LIGHT_CHANNELS      4
    #define MY92XX_MODEL        MY92XX_MODEL_MY9291
    #define MY92XX_CHIPS        1
    #define MY92XX_DI_PIN       4
    #define MY92XX_DCKI_PIN     5
    #define MY92XX_COMMAND      MY92XX_COMMAND_DEFAULT
    #define MY92XX_MAPPING      0, 1, 2, 3

// -----------------------------------------------------------------------------
// LED Controller
// -----------------------------------------------------------------------------

#elif defined(MAGICHOME_LED_CONTROLLER)

    // Info
    #define MANUFACTURER        "MAGICHOME"
    #define DEVICE              "LED_CONTROLLER"
    #define RELAY_PROVIDER      RELAY_PROVIDER_LIGHT
    #define LIGHT_PROVIDER      LIGHT_PROVIDER_DIMMER
    #define DUMMY_RELAY_COUNT   1

    // LEDs
    #define LED1_PIN            2
    #define LED1_PIN_INVERSE    1

    // Light
    #define LIGHT_CHANNELS      4
    #define LIGHT_CH1_PIN       14      // RED
    #define LIGHT_CH2_PIN       5       // GREEN
    #define LIGHT_CH3_PIN       12      // BLUE
    #define LIGHT_CH4_PIN       13      // WHITE
    #define LIGHT_CH1_INVERSE   0
    #define LIGHT_CH2_INVERSE   0
    #define LIGHT_CH3_INVERSE   0
    #define LIGHT_CH4_INVERSE   0

    // IR
    #define IR_SUPPORT          1
    #define IR_RX_PIN           4
    #define IR_BUTTON_SET       1

#elif defined(MAGICHOME_LED_CONTROLLER_20)

    // Info
    #define MANUFACTURER        "MAGICHOME"
    #define DEVICE              "LED_CONTROLLER_20"
    #define RELAY_PROVIDER      RELAY_PROVIDER_LIGHT
    #define LIGHT_PROVIDER      LIGHT_PROVIDER_DIMMER
    #define DUMMY_RELAY_COUNT   1

    // LEDs
    #define LED1_PIN            2
    #define LED1_PIN_INVERSE    1

    // Light
    #define LIGHT_CHANNELS      4
    #define LIGHT_CH1_PIN       5       // RED
    #define LIGHT_CH2_PIN       12      // GREEN
    #define LIGHT_CH3_PIN       13      // BLUE
    #define LIGHT_CH4_PIN       15      // WHITE
    #define LIGHT_CH1_INVERSE   0
    #define LIGHT_CH2_INVERSE   0
    #define LIGHT_CH3_INVERSE   0
    #define LIGHT_CH4_INVERSE   0

    // IR
    #define IR_SUPPORT          1
    #define IR_RX_PIN           4
    #define IR_BUTTON_SET       1

#elif defined(MAGICHOME_ZJ_WFMN_A_11)

    // Info
    #define MANUFACTURER        "MAGICHOME"
    #define DEVICE              "ZJ_WFMN_A_11"
    #define RELAY_PROVIDER      RELAY_PROVIDER_LIGHT
    #define LIGHT_PROVIDER      LIGHT_PROVIDER_DIMMER
    #define DUMMY_RELAY_COUNT   1

    // LEDs
    #define LED1_PIN            2
    #define LED1_PIN_INVERSE    1
    #define LED2_PIN            15
    #define LED2_PIN_INVERSE    1

    // Light
    #define LIGHT_CHANNELS      4
    #define LIGHT_CH1_PIN       12      // RED
    #define LIGHT_CH2_PIN       5       // GREEN
    #define LIGHT_CH3_PIN       13      // BLUE
    #define LIGHT_CH4_PIN       14      // WHITE
    #define LIGHT_CH1_INVERSE   0
    #define LIGHT_CH2_INVERSE   0
    #define LIGHT_CH3_INVERSE   0
    #define LIGHT_CH4_INVERSE   0

    // IR
    #define IR_SUPPORT          1
    #define IR_RX_PIN           4
    #define IR_BUTTON_SET       1

#elif defined(MAGICHOME_ZJ_WFMN_B_11)

    // Info
    #define MANUFACTURER        "MAGICHOME"
    #define DEVICE              "ZJ_WFMN_B_11"
    #define RELAY_PROVIDER      RELAY_PROVIDER_LIGHT
    #define LIGHT_PROVIDER      LIGHT_PROVIDER_DIMMER
    #define DUMMY_RELAY_COUNT   1

    // LEDs
    #define LED1_PIN            2
    #define LED1_PIN_INVERSE    1
    #define LED2_PIN            15
    #define LED2_PIN_INVERSE    1

    // Light
    #define LIGHT_CHANNELS      4
    #define LIGHT_CH1_PIN       14      // RED
    #define LIGHT_CH2_PIN       5       // GREEN
    #define LIGHT_CH3_PIN       12      // BLUE
    #define LIGHT_CH4_PIN       13      // WHITE
    #define LIGHT_CH1_INVERSE   0
    #define LIGHT_CH2_INVERSE   0
    #define LIGHT_CH3_INVERSE   0
    #define LIGHT_CH4_INVERSE   0

    // RF
    #define RF_SUPPORT          1
    #define RFB_DIRECT          1
    #define RFB_RX_PIN          4

#elif defined(MAGICHOME_ZJ_ESPM_5CH_B_13)

    // Info
    #define MANUFACTURER        "MAGICHOME"
    #define DEVICE              "ZJ_ESPM_5CH_B_13"
    #define RELAY_PROVIDER      RELAY_PROVIDER_LIGHT
    #define LIGHT_PROVIDER      LIGHT_PROVIDER_DIMMER
    #define DUMMY_RELAY_COUNT   1

    // Buttons
    #define BUTTON1_PIN         0
    #define BUTTON1_MODE        BUTTON_PUSHBUTTON | BUTTON_DEFAULT_HIGH
    #define BUTTON1_RELAY       1

    // LEDs
    #define LED1_PIN            2
    #define LED1_PIN_INVERSE    1

    // Light
    #define LIGHT_CHANNELS      5
    #define LIGHT_CH1_PIN       14      // RED
    #define LIGHT_CH2_PIN       12      // GREEN
    #define LIGHT_CH3_PIN       13      // BLUE
    #define LIGHT_CH4_PIN       5       // COLD WHITE
    #define LIGHT_CH5_PIN       15      // WARM WHITE
    #define LIGHT_CH1_INVERSE   0
    #define LIGHT_CH2_INVERSE   0
    #define LIGHT_CH3_INVERSE   0
    #define LIGHT_CH4_INVERSE   0
    #define LIGHT_CH5_INVERSE   0

// -----------------------------------------------------------------------------
// HUACANXING H801 & H802
// -----------------------------------------------------------------------------

#elif defined(HUACANXING_H801)

    // Info
    #define MANUFACTURER        "HUACANXING"
    #define DEVICE              "H801"
    #define RELAY_PROVIDER      RELAY_PROVIDER_LIGHT
    #define LIGHT_PROVIDER      LIGHT_PROVIDER_DIMMER
    #define DUMMY_RELAY_COUNT   1
    #define DEBUG_PORT          Serial1
    #define SERIAL_RX_ENABLED   1

    // LEDs
    #define LED1_PIN            5
    #define LED1_PIN_INVERSE    1

    // Light
    #define LIGHT_CHANNELS      5
    #define LIGHT_CH1_PIN       15      // RED
    #define LIGHT_CH2_PIN       13      // GREEN
    #define LIGHT_CH3_PIN       12      // BLUE
    #define LIGHT_CH4_PIN       14      // WHITE1
    #define LIGHT_CH5_PIN       4       // WHITE2
    #define LIGHT_CH1_INVERSE   0
    #define LIGHT_CH2_INVERSE   0
    #define LIGHT_CH3_INVERSE   0
    #define LIGHT_CH4_INVERSE   0
    #define LIGHT_CH5_INVERSE   0

#elif defined(HUACANXING_H802)

    // Info
    #define MANUFACTURER        "HUACANXING"
    #define DEVICE              "H802"
    #define RELAY_PROVIDER      RELAY_PROVIDER_LIGHT
    #define LIGHT_PROVIDER      LIGHT_PROVIDER_DIMMER
    #define DUMMY_RELAY_COUNT   1
    #define DEBUG_PORT          Serial1
    #define SERIAL_RX_ENABLED   1

    // Light
    #define LIGHT_CHANNELS      4
    #define LIGHT_CH1_PIN       12      // RED
    #define LIGHT_CH2_PIN       14      // GREEN
    #define LIGHT_CH3_PIN       13      // BLUE
    #define LIGHT_CH4_PIN       15      // WHITE
    #define LIGHT_CH1_INVERSE   0
    #define LIGHT_CH2_INVERSE   0
    #define LIGHT_CH3_INVERSE   0
    #define LIGHT_CH4_INVERSE   0

// -----------------------------------------------------------------------------
// Jan Goedeke Wifi Relay
// https://github.com/JanGoe/esp8266-wifi-relay
// -----------------------------------------------------------------------------

#elif defined(JANGOE_WIFI_RELAY_NC)

    // Info
    #define MANUFACTURER        "JANGOE"
    #define DEVICE              "WIFI_RELAY_NC"

    // Buttons
    #define BUTTON1_PIN         12
    #define BUTTON2_PIN         13

    #define BUTTON1_MODE        BUTTON_PUSHBUTTON | BUTTON_DEFAULT_HIGH
    #define BUTTON2_MODE        BUTTON_PUSHBUTTON | BUTTON_DEFAULT_HIGH

    #define BUTTON1_RELAY       1
    #define BUTTON2_RELAY       2

    // Relays
    #define RELAY1_PIN          2
    #define RELAY2_PIN          14

    #define RELAY1_TYPE         RELAY_TYPE_INVERSE
    #define RELAY2_TYPE         RELAY_TYPE_INVERSE

#elif defined(JANGOE_WIFI_RELAY_NO)

    // Info
    #define MANUFACTURER        "JANGOE"
    #define DEVICE              "WIFI_RELAY_NO"

    // Buttons
    #define BUTTON1_PIN         12
    #define BUTTON2_PIN         13

    #define BUTTON1_MODE        BUTTON_PUSHBUTTON | BUTTON_DEFAULT_HIGH
    #define BUTTON2_MODE        BUTTON_PUSHBUTTON | BUTTON_DEFAULT_HIGH

    #define BUTTON1_RELAY       1
    #define BUTTON2_RELAY       2

    // Relays
    #define RELAY1_PIN          2
    #define RELAY2_PIN          14

    #define RELAY1_TYPE         RELAY_TYPE_NORMAL
    #define RELAY2_TYPE         RELAY_TYPE_NORMAL

// -----------------------------------------------------------------------------
// Jorge García Wifi+Relays Board Kit
// https://www.tindie.com/products/jorgegarciadev/wifi--relays-board-kit
// https://github.com/jorgegarciadev/wifikit
// -----------------------------------------------------------------------------

#elif defined(JORGEGARCIA_WIFI_RELAYS)

    // Info
    #define MANUFACTURER        "JORGEGARCIA"
    #define DEVICE              "WIFI_RELAYS"

    // Relays
    #define RELAY1_PIN          0
    #define RELAY2_PIN          2

    #define RELAY1_TYPE         RELAY_TYPE_INVERSE
    #define RELAY2_TYPE         RELAY_TYPE_INVERSE

// -----------------------------------------------------------------------------
// WiFi MQTT Relay / Thermostat
// -----------------------------------------------------------------------------

#elif defined(OPENENERGYMONITOR_MQTT_RELAY)

    // Info
    #define MANUFACTURER        "OPENENERGYMONITOR"
    #define DEVICE              "MQTT_RELAY"

    // Buttons
    #define BUTTON1_PIN         0
    #define BUTTON1_RELAY       1
    #define BUTTON1_MODE        BUTTON_PUSHBUTTON | BUTTON_DEFAULT_HIGH

    // Relays
    #define RELAY1_PIN          12
    #define RELAY1_TYPE         RELAY_TYPE_NORMAL

    // LEDs
    #define LED1_PIN            16
    #define LED1_PIN_INVERSE    0

// -----------------------------------------------------------------------------
// WiOn 50055 Indoor Wi-Fi Wall Outlet & Tap
// https://rover.ebay.com/rover/1/711-53200-19255-0/1?icep_id=114&ipn=icep&toolid=20004&campid=5338044841&mpre=http%3A%2F%2Fwww.ebay.com%2Fitm%2FWiOn-50050-Indoor-Wi-Fi-Outlet-Wireless-Switch-Programmable-Timer-%2F263112281551
// https://rover.ebay.com/rover/1/711-53200-19255-0/1?icep_id=114&ipn=icep&toolid=20004&campid=5338044841&mpre=http%3A%2F%2Fwww.ebay.com%2Fitm%2FWiOn-50055-Indoor-Wi-Fi-Wall-Tap-Monitor-Energy-Usage-Wireless-Smart-Switch-%2F263020837777
// -----------------------------------------------------------------------------

#elif defined(WION_50055)

    // Currently untested, does not support energy monitoring

    // Info
    #define MANUFACTURER        "WION"
    #define DEVICE              "50055"

    // Buttons
    #define BUTTON1_PIN         13
    #define BUTTON1_RELAY       1
    #define BUTTON1_MODE        BUTTON_PUSHBUTTON | BUTTON_DEFAULT_HIGH

    // Relays
    #define RELAY1_PIN          15
    #define RELAY1_TYPE         RELAY_TYPE_NORMAL

    // LEDs
    #define LED1_PIN            2
    #define LED1_PIN_INVERSE    0

// -----------------------------------------------------------------------------
// EX-Store Wifi Relay v3.1
// https://ex-store.de/ESP8266-WiFi-Relay-V31
// -----------------------------------------------------------------------------

#elif defined(EXS_WIFI_RELAY_V31)

    // Untested

    // Info
    #define MANUFACTURER        "EXS"
    #define DEVICE              "WIFI_RELAY_V31"

    // Buttons
    #define BUTTON1_PIN         0
    #define BUTTON1_RELAY       1
    #define BUTTON1_MODE        BUTTON_PUSHBUTTON | BUTTON_DEFAULT_HIGH

    // Relays
    #define RELAY1_PIN          13
    #define RELAY1_TYPE         RELAY_TYPE_LATCHED
    #define RELAY1_RESET_PIN    12

// -----------------------------------------------------------------------------
// EX-Store Wifi Relay v5.0
// -----------------------------------------------------------------------------

#elif defined(EXS_WIFI_RELAY_V50)

    // Info
    #define MANUFACTURER        "EXS"
    #define DEVICE              "WIFI_RELAY_V50"

    // Buttons
    #define BUTTON1_PIN         5
    #define BUTTON2_PIN         4
    #define BUTTON1_RELAY       1
    #define BUTTON2_RELAY       2
    #define BUTTON1_MODE        BUTTON_SWITCH | BUTTON_DEFAULT_HIGH | BUTTON_SET_PULLUP
    #define BUTTON2_MODE        BUTTON_SWITCH | BUTTON_DEFAULT_HIGH | BUTTON_SET_PULLUP

    // Relays
    #define RELAY1_PIN          14
    #define RELAY1_TYPE         RELAY_TYPE_LATCHED
    #define RELAY1_RESET_PIN    16
    #define RELAY2_PIN          13
    #define RELAY2_TYPE         RELAY_TYPE_LATCHED
    #define RELAY2_RESET_PIN    12

    // LEDs
    #define LED1_PIN            15
    #define LED1_PIN_INVERSE    0

// -----------------------------------------------------------------------------
// V9261F
// -----------------------------------------------------------------------------

#elif defined(GENERIC_V9261F)

    // Info
    #define MANUFACTURER        "GENERIC"
    #define DEVICE              "V9261F"
    #define ALEXA_SUPPORT       0

    // V9261F
    #define V9261F_SUPPORT      1
    #define V9261F_PIN          2
    #define V9261F_PIN_INVERSE  1

// -----------------------------------------------------------------------------
// ECH1560
// -----------------------------------------------------------------------------

#elif defined(GENERIC_ECH1560)

    // Info
    #define MANUFACTURER        "GENERIC"
    #define DEVICE              "ECH1560"
    #define ALEXA_SUPPORT       0

    // ECH1560
    #define ECH1560_SUPPORT     1
    #define ECH1560_CLK_PIN     4
    #define ECH1560_MISO_PIN    5
    #define ECH1560_INVERTED    0

// -----------------------------------------------------------------------------
// ESPLive
// https://github.com/ManCaveMade/ESP-Live
// -----------------------------------------------------------------------------

#elif defined(MANCAVEMADE_ESPLIVE)

    // Info
    #define MANUFACTURER        "MANCAVEMADE"
    #define DEVICE              "ESPLIVE"

    // Buttons
    #define BUTTON1_PIN         4
    #define BUTTON2_PIN         5

    #define BUTTON1_MODE        BUTTON_PUSHBUTTON | BUTTON_DEFAULT_HIGH
    #define BUTTON2_MODE        BUTTON_PUSHBUTTON | BUTTON_DEFAULT_HIGH

    #define BUTTON1_RELAY       1
    #define BUTTON2_RELAY       2

    // Relays
    #define RELAY1_PIN          12
    #define RELAY2_PIN          13

    #define RELAY1_TYPE         RELAY_TYPE_NORMAL
    #define RELAY2_TYPE         RELAY_TYPE_NORMAL

    // DS18B20
    #ifndef DALLAS_SUPPORT
    #define DALLAS_SUPPORT             	1
    #endif
    #define DALLAS_PIN                 	2
    #define DALLAS_UPDATE_INTERVAL     	5000
    #define TEMPERATURE_MIN_CHANGE      1.0

// -----------------------------------------------------------------------------
// QuinLED
// http://blog.quindorian.org/2017/02/esp8266-led-lighting-quinled-v2-6-pcb.html
// -----------------------------------------------------------------------------

#elif defined(INTERMITTECH_QUINLED)

    // Info
    #define MANUFACTURER        "INTERMITTECH"
    #define DEVICE              "QUINLED"
    #define RELAY_PROVIDER      RELAY_PROVIDER_LIGHT
    #define LIGHT_PROVIDER      LIGHT_PROVIDER_DIMMER
    #define DUMMY_RELAY_COUNT   1

    // LEDs
    #define LED1_PIN            5
    #define LED1_PIN_INVERSE    1

    // Light
    #define LIGHT_CHANNELS      2
    #define LIGHT_CH1_PIN       0
    #define LIGHT_CH2_PIN       2
    #define LIGHT_CH1_INVERSE   0
    #define LIGHT_CH2_INVERSE   0

// -----------------------------------------------------------------------------
// Arilux AL-LC06
// -----------------------------------------------------------------------------

#elif defined(ARILUX_AL_LC01)

    // Info
    #define MANUFACTURER        "ARILUX"
    #define DEVICE              "AL_LC01"
    #define RELAY_PROVIDER      RELAY_PROVIDER_LIGHT
    #define LIGHT_PROVIDER      LIGHT_PROVIDER_DIMMER
    #define DUMMY_RELAY_COUNT   1

    // Light
    #define LIGHT_CHANNELS      3
    #define LIGHT_CH1_PIN       5       // RED
    #define LIGHT_CH2_PIN       12      // GREEN
    #define LIGHT_CH3_PIN       13      // BLUE
    #define LIGHT_CH1_INVERSE   0
    #define LIGHT_CH2_INVERSE   0
    #define LIGHT_CH3_INVERSE   0

#elif defined(ARILUX_AL_LC02)

    // Info
    #define MANUFACTURER        "ARILUX"
    #define DEVICE              "AL_LC02"
    #define RELAY_PROVIDER      RELAY_PROVIDER_LIGHT
    #define LIGHT_PROVIDER      LIGHT_PROVIDER_DIMMER
    #define DUMMY_RELAY_COUNT   1

    // Light
    #define LIGHT_CHANNELS      4
    #define LIGHT_CH1_PIN       12      // RED
    #define LIGHT_CH2_PIN       5       // GREEN
    #define LIGHT_CH3_PIN       13      // BLUE
    #define LIGHT_CH4_PIN       15      // WHITE1
    #define LIGHT_CH1_INVERSE   0
    #define LIGHT_CH2_INVERSE   0
    #define LIGHT_CH3_INVERSE   0
    #define LIGHT_CH4_INVERSE   0

#elif defined(ARILUX_AL_LC02_V14)

    // Info
    #define MANUFACTURER        "ARILUX"
    #define DEVICE              "AL_LC02_V14"
    #define RELAY_PROVIDER      RELAY_PROVIDER_LIGHT
    #define LIGHT_PROVIDER      LIGHT_PROVIDER_DIMMER
    #define DUMMY_RELAY_COUNT   1

    // Light
    #define LIGHT_CHANNELS      4
    #define LIGHT_CH1_PIN       14      // RED
    #define LIGHT_CH2_PIN       5       // GREEN
    #define LIGHT_CH3_PIN       12      // BLUE
    #define LIGHT_CH4_PIN       13      // WHITE1
    #define LIGHT_CH1_INVERSE   0
    #define LIGHT_CH2_INVERSE   0
    #define LIGHT_CH3_INVERSE   0
    #define LIGHT_CH4_INVERSE   0

#elif defined(ARILUX_AL_LC06)

    // Info
    #define MANUFACTURER        "ARILUX"
    #define DEVICE              "AL_LC06"
    #define RELAY_PROVIDER      RELAY_PROVIDER_LIGHT
    #define LIGHT_PROVIDER      LIGHT_PROVIDER_DIMMER
    #define DUMMY_RELAY_COUNT   1

    // Buttons
    #define BUTTON1_PIN         0
    #define BUTTON1_MODE        BUTTON_PUSHBUTTON | BUTTON_DEFAULT_HIGH
    #define BUTTON1_RELAY       1

    // Light
    #define LIGHT_CHANNELS      5
    #define LIGHT_CH1_PIN       14      // RED
    #define LIGHT_CH2_PIN       12      // GREEN
    #define LIGHT_CH3_PIN       13      // BLUE
    #define LIGHT_CH4_PIN       15      // WHITE1
    #define LIGHT_CH5_PIN       5       // WHITE2
    #define LIGHT_CH1_INVERSE   0
    #define LIGHT_CH2_INVERSE   0
    #define LIGHT_CH3_INVERSE   0
    #define LIGHT_CH4_INVERSE   0
    #define LIGHT_CH5_INVERSE   0

#elif defined(ARILUX_AL_LC11)

    // Info
    #define MANUFACTURER        "ARILUX"
    #define DEVICE              "AL_LC11"
    #define RELAY_PROVIDER      RELAY_PROVIDER_LIGHT
    #define LIGHT_PROVIDER      LIGHT_PROVIDER_DIMMER
    #define DUMMY_RELAY_COUNT   1

    // Light
    #define LIGHT_CHANNELS      5
    #define LIGHT_CH1_PIN       5       // RED
    #define LIGHT_CH2_PIN       4       // GREEN
    #define LIGHT_CH3_PIN       14      // BLUE
    #define LIGHT_CH4_PIN       13      // WHITE1
    #define LIGHT_CH5_PIN       12      // WHITE1
    #define LIGHT_CH1_INVERSE   0
    #define LIGHT_CH2_INVERSE   0
    #define LIGHT_CH3_INVERSE   0
    #define LIGHT_CH4_INVERSE   0
    #define LIGHT_CH5_INVERSE   0

#elif defined(ARILUX_E27)

    // Info
    #define MANUFACTURER        "ARILUX"
    #define DEVICE              "E27"
    #define RELAY_PROVIDER      RELAY_PROVIDER_LIGHT
    #define LIGHT_PROVIDER      LIGHT_PROVIDER_MY92XX
    #define DUMMY_RELAY_COUNT   1

    // Light
    #define LIGHT_CHANNELS      4
    #define MY92XX_MODEL        MY92XX_MODEL_MY9291
    #define MY92XX_CHIPS        1
    #define MY92XX_DI_PIN       13
    #define MY92XX_DCKI_PIN     15
    #define MY92XX_COMMAND      MY92XX_COMMAND_DEFAULT
    #define MY92XX_MAPPING      0, 1, 2, 3

// -----------------------------------------------------------------------------
// XENON SM-PW701U
// -----------------------------------------------------------------------------

#elif defined(XENON_SM_PW702U)

    // Info
    #define MANUFACTURER        "XENON"
    #define DEVICE              "SM_PW702U"

    // Buttons
    #define BUTTON1_PIN         13
    #define BUTTON1_MODE        BUTTON_PUSHBUTTON | BUTTON_DEFAULT_HIGH
    #define BUTTON1_RELAY       1

    // Relays
    #define RELAY1_PIN          12
    #define RELAY1_TYPE         RELAY_TYPE_NORMAL

    // LEDs
    #define LED1_PIN            4
    #define LED1_PIN_INVERSE    1

// -----------------------------------------------------------------------------
// ISELECTOR SM-PW702
// -----------------------------------------------------------------------------

#elif defined(ISELECTOR_SM_PW702)

    // Info
    #define MANUFACTURER        "ISELECTOR"
    #define DEVICE              "SM_PW702"

    // Buttons
    #define BUTTON1_PIN         13
    #define BUTTON1_MODE        BUTTON_PUSHBUTTON | BUTTON_DEFAULT_HIGH
    #define BUTTON1_RELAY       1

    // Relays
    #define RELAY1_PIN          12
    #define RELAY1_TYPE         RELAY_TYPE_NORMAL

    // LEDs
    #define LED1_PIN            4 //BLUE
    #define LED1_PIN_INVERSE    0
    #define LED2_PIN		5 //RED
    #define LED2_PIN_INVERSE    1

// -----------------------------------------------------------------------------
// AUTHOMETION LYT8266
// https://authometion.com/shop/en/home/13-lyt8266.html
// -----------------------------------------------------------------------------

#elif defined(AUTHOMETION_LYT8266)

    // Info
    #define MANUFACTURER        "AUTHOMETION"
    #define DEVICE              "LYT8266"
    #define RELAY_PROVIDER      RELAY_PROVIDER_LIGHT
    #define LIGHT_PROVIDER      LIGHT_PROVIDER_DIMMER
    #define DUMMY_RELAY_COUNT   1

    // Light
    #define LIGHT_CHANNELS      4
    #define LIGHT_CH1_PIN       13      // RED
    #define LIGHT_CH2_PIN       12      // GREEN
    #define LIGHT_CH3_PIN       14      // BLUE
    #define LIGHT_CH4_PIN       2       // WHITE
    #define LIGHT_CH1_INVERSE   0
    #define LIGHT_CH2_INVERSE   0
    #define LIGHT_CH3_INVERSE   0
    #define LIGHT_CH4_INVERSE   0

    #define LIGHT_ENABLE_PIN    15

#elif defined(GIZWITS_WITTY_CLOUD)

    // Info
    #define MANUFACTURER        "GIZWITS"
    #define DEVICE              "WITTY_CLOUD"
    #define RELAY_PROVIDER      RELAY_PROVIDER_LIGHT
    #define LIGHT_PROVIDER      LIGHT_PROVIDER_DIMMER
    #define DUMMY_RELAY_COUNT   1

    // Buttons
    #define BUTTON1_PIN         4
    #define BUTTON1_MODE        BUTTON_PUSHBUTTON | BUTTON_DEFAULT_HIGH
    #define BUTTON1_PRESS       BUTTON_MODE_TOGGLE
    #define BUTTON1_CLICK       BUTTON_MODE_NONE
    #define BUTTON1_DBLCLICK    BUTTON_MODE_NONE
    #define BUTTON1_LNGCLICK    BUTTON_MODE_NONE
    #define BUTTON1_LNGLNGCLICK BUTTON_MODE_RESET

    #define ANALOG_SUPPORT      1

    // LEDs
    #define LED1_PIN            2      // BLUE build-in
    #define LED1_PIN_INVERSE    1

    // Light
    #define LIGHT_CHANNELS      3
    #define LIGHT_CH1_PIN       15       // RED
    #define LIGHT_CH2_PIN       12       // GREEN
    #define LIGHT_CH3_PIN       13      // BLUE
    #define LIGHT_CH1_INVERSE   0
    #define LIGHT_CH2_INVERSE   0
    #define LIGHT_CH3_INVERSE   0

// -----------------------------------------------------------------------------
// KMC 70011
// https://www.amazon.com/KMC-Monitoring-Required-Control-Compatible/dp/B07313TH7B
// -----------------------------------------------------------------------------

#elif defined(KMC_70011)

    // Info
    #define MANUFACTURER        "KMC"
    #define DEVICE              "70011"

    // Buttons
    #define BUTTON1_PIN         0
    #define BUTTON1_MODE        BUTTON_PUSHBUTTON | BUTTON_DEFAULT_HIGH
    #define BUTTON1_RELAY       1

    // Relays
    #define RELAY1_PIN          14
    #define RELAY1_TYPE         RELAY_TYPE_NORMAL

    // LEDs
    #define LED1_PIN            13
    #define LED1_PIN_INVERSE    1

    // HLW8012
    #ifndef HLW8012_SUPPORT
    #define HLW8012_SUPPORT     1
    #endif
    #define HLW8012_SEL_PIN     12
    #define HLW8012_CF1_PIN     5
    #define HLW8012_CF_PIN      4

    #define HLW8012_VOLTAGE_R_UP            ( 2 * 1000000 )  // Upstream voltage resistor

// -----------------------------------------------------------------------------
// Euromate (?) Wifi Stecker Schuko
// https://www.obi.de/hausfunksteuerung/wifi-stecker-schuko/p/2291706
// Thanks to @Geitde
// -----------------------------------------------------------------------------

#elif defined(EUROMATE_WIFI_STECKER_SCHUKO)

    // Info
    #define MANUFACTURER        "EUROMATE"
    #define DEVICE              "WIFI_STECKER_SCHUKO"

    // Buttons
    #define BUTTON1_PIN         14
    #define BUTTON1_MODE        BUTTON_PUSHBUTTON | BUTTON_SET_PULLUP | BUTTON_DEFAULT_HIGH
    #define BUTTON1_RELAY       1

    // The relay in the device is not a bistable (latched) relay.
    // The device is reported to have a flip-flop circuit to drive the relay
    // So @Geitde hack is still the only possible

    // Hack: drive GPIO12 low and use GPIO5 as normal relay pin:
    #define RELAY1_PIN          5
    #define RELAY1_TYPE         RELAY_TYPE_NORMAL
    #define LED2_PIN            12 /* DUMMY: exploit default off state for GPIO12=low */
    #define LED2_PIN_INVERSE    0

    // LEDs
    #define LED1_PIN            4
    #define LED1_PIN_INVERSE    0

// -----------------------------------------------------------------------------
// Euromate (?) Wifi Stecker Schuko Version 2
// This configuration is for the second generation of devices sold by OBI.
// https://www.obi.de/hausfunksteuerung/wifi-stecker-schuko-weiss/p/4077806
// -----------------------------------------------------------------------------
#elif defined(EUROMATE_WIFI_STECKER_SCHUKO_V2)

    // Info
    #define MANUFACTURER        "EUROMATE"
    #define DEVICE              "WIFI_STECKER_SCHUKO_V2"

    // Buttons
    #define BUTTON1_PIN         5
    #define BUTTON1_MODE        BUTTON_PUSHBUTTON | BUTTON_SET_PULLUP | BUTTON_DEFAULT_HIGH
    #define BUTTON1_RELAY       1

    // Relays
    #define RELAY1_PIN          4
    #define RELAY1_TYPE         RELAY_TYPE_NORMAL

    // Green
    #define LED1_PIN            12
    #define LED1_MODE           LED_MODE_WIFI
    #define LED1_PIN_INVERSE    0

    // Red
    #define LED2_PIN            13
    #define LED2_MODE           LED_MODE_RELAY
    #define LED2_PIN_INVERSE    0

// -----------------------------------------------------------------------------
// Generic 8CH
// -----------------------------------------------------------------------------

#elif defined(GENERIC_8CH)

    // Info
    #define MANUFACTURER        "GENERIC"
    #define DEVICE              "8CH"

    // Relays
    #define RELAY1_PIN          0
    #define RELAY1_TYPE         RELAY_TYPE_NORMAL
    #define RELAY2_PIN          2
    #define RELAY2_TYPE         RELAY_TYPE_NORMAL
    #define RELAY3_PIN          4
    #define RELAY3_TYPE         RELAY_TYPE_NORMAL
    #define RELAY4_PIN          5
    #define RELAY4_TYPE         RELAY_TYPE_NORMAL
    #define RELAY5_PIN          12
    #define RELAY5_TYPE         RELAY_TYPE_NORMAL
    #define RELAY6_PIN          13
    #define RELAY6_TYPE         RELAY_TYPE_NORMAL
    #define RELAY7_PIN          14
    #define RELAY7_TYPE         RELAY_TYPE_NORMAL
    #define RELAY8_PIN          15
    #define RELAY8_TYPE         RELAY_TYPE_NORMAL

// -----------------------------------------------------------------------------
// STM RELAY
// -----------------------------------------------------------------------------

#elif defined(STM_RELAY)

    // Info
    #define MANUFACTURER            "STM_RELAY"
    #define DEVICE                  "2CH"

    // Relays
    #define DUMMY_RELAY_COUNT       2
    #define RELAY_PROVIDER          RELAY_PROVIDER_STM

    // Remove UART noise on serial line
    #define DEBUG_SERIAL_SUPPORT    0

// -----------------------------------------------------------------------------
// Tonbux Powerstrip02
// -----------------------------------------------------------------------------

#elif defined(TONBUX_POWERSTRIP02)

    // Info
    #define MANUFACTURER        "TONBUX"
    #define DEVICE              "POWERSTRIP02"

    // Buttons
    #define BUTTON1_PIN         5
    #define BUTTON1_MODE        BUTTON_PUSHBUTTON | BUTTON_DEFAULT_HIGH
    #define BUTTON1_RELAY       0

    // Relays
    #define RELAY1_PIN          4
    #define RELAY1_TYPE         RELAY_TYPE_INVERSE
    #define RELAY2_PIN          13
    #define RELAY2_TYPE         RELAY_TYPE_INVERSE
    #define RELAY3_PIN          12
    #define RELAY3_TYPE         RELAY_TYPE_INVERSE
    #define RELAY4_PIN          14
    #define RELAY4_TYPE         RELAY_TYPE_INVERSE
    // Not a relay. USB ports on/off
    #define RELAY5_PIN          16
    #define RELAY5_TYPE         RELAY_TYPE_NORMAL

    // LEDs
    #define LED1_PIN            0   // 1 blue led
    #define LED1_PIN_INVERSE    1
    #define LED2_PIN            3   // 3 red leds
    #define LED2_PIN_INVERSE    1

// -----------------------------------------------------------------------------
// Lingan SWA1
// -----------------------------------------------------------------------------

#elif defined(LINGAN_SWA1)

    // Info
    #define MANUFACTURER        "LINGAN"
    #define DEVICE              "SWA1"

    // Buttons
    #define BUTTON1_PIN         13
    #define BUTTON1_MODE        BUTTON_PUSHBUTTON | BUTTON_SET_PULLUP | BUTTON_DEFAULT_HIGH
    #define BUTTON1_RELAY       1

    // Relays
    #define RELAY1_PIN          5
    #define RELAY1_TYPE         RELAY_TYPE_NORMAL

    // LEDs
    #define LED1_PIN            4
    #define LED1_PIN_INVERSE    1

// -----------------------------------------------------------------------------
// HEYGO HY02
// -----------------------------------------------------------------------------

#elif defined(HEYGO_HY02)

    // Info
    #define MANUFACTURER		"HEYGO"
    #define DEVICE				"HY02"

    // Buttons
    #define BUTTON1_PIN			13
    #define BUTTON1_MODE		BUTTON_PUSHBUTTON | BUTTON_DEFAULT_HIGH
    #define BUTTON1_RELAY		1

    // Relays
    #define RELAY1_PIN			12
    #define RELAY1_TYPE			RELAY_TYPE_NORMAL

    // LEDs
    #define LED1_PIN			4
    #define LED1_PIN_INVERSE	0

// -----------------------------------------------------------------------------
// Maxcio W-US002S
// -----------------------------------------------------------------------------

#elif defined(MAXCIO_WUS002S)

    // Info
    #define MANUFACTURER		"MAXCIO"
    #define DEVICE				"WUS002S"

    // Buttons
    #define BUTTON1_PIN			2
    #define BUTTON1_MODE		BUTTON_PUSHBUTTON | BUTTON_DEFAULT_HIGH
    #define BUTTON1_RELAY		1

    // Relays
    #define RELAY1_PIN			13
    #define RELAY1_TYPE			RELAY_TYPE_NORMAL

    // LEDs
    #define LED1_PIN			3
    #define LED1_PIN_INVERSE	0

    // HLW8012
    #ifndef HLW8012_SUPPORT
    #define HLW8012_SUPPORT		1
    #endif
    #define HLW8012_SEL_PIN		12
    #define HLW8012_CF1_PIN		5
    #define HLW8012_CF_PIN		4

    #define HLW8012_CURRENT_R               0.002            // Current resistor
    #define HLW8012_VOLTAGE_R_UP            ( 2 * 1000000 )  // Upstream voltage resistor

    // LED1 on RX pin
    #define DEBUG_SERIAL_SUPPORT            1

// -----------------------------------------------------------------------------
// Maxcio W-DE004
// -----------------------------------------------------------------------------

#elif defined(MAXCIO_WDE004)

    // Info
    #define MANUFACTURER		"MAXCIO"
    #define DEVICE				"WDE004"

    // Buttons
    #define BUTTON1_PIN			1
    #define BUTTON1_MODE		BUTTON_PUSHBUTTON | BUTTON_DEFAULT_HIGH
    #define BUTTON1_RELAY		1

    // Relays
    #define RELAY1_PIN			14
    #define RELAY1_TYPE			RELAY_TYPE_NORMAL

    // LEDs
    #define LED1_PIN			13
    #define LED1_PIN_INVERSE	1

// -----------------------------------------------------------------------------
// Oukitel P1 Smart Plug
// https://www.amazon.com/Docooler-OUKITEL-Control-Wireless-Adaptor/dp/B07J3BYFJX/ref=sr_1_fkmrnull_2?keywords=oukitel+p1+smart+switch&qid=1550424399&s=gateway&sr=8-2-fkmrnull
// -----------------------------------------------------------------------------
#elif defined(OUKITEL_P1)

    // Info
    #define MANUFACTURER		"Oukitel"
    #define DEVICE				"P1"

    // Buttons
    #define BUTTON1_PIN			13
    #define BUTTON1_MODE		BUTTON_PUSHBUTTON | BUTTON_DEFAULT_HIGH
    #define BUTTON1_RELAY		1

    // Relays
    // Right
    #define RELAY1_PIN			12
    #define RELAY1_TYPE			RELAY_TYPE_NORMAL
    // Left
    #define RELAY2_PIN			15
    #define RELAY2_TYPE			RELAY_TYPE_NORMAL

    // LEDs
    #define LED1_PIN			0  // blue
    #define LED1_PIN_INVERSE	1
    #define LED1_MODE           LED_MODE_WIFI

// -----------------------------------------------------------------------------
// YiDian XS-SSA05
// -----------------------------------------------------------------------------

#elif defined(YIDIAN_XSSSA05)

    // Info
    #define MANUFACTURER		"YIDIAN"
    #define DEVICE				"XSSSA05"

    // Buttons
    #define BUTTON1_PIN			13
    #define BUTTON1_MODE		BUTTON_PUSHBUTTON | BUTTON_DEFAULT_HIGH
    #define BUTTON1_RELAY		1

    // Relays
    #define RELAY1_PIN			12
    #define RELAY1_TYPE			RELAY_TYPE_NORMAL

    // LEDs
    #define LED1_PIN			0  // red
    #define LED1_PIN_INVERSE	1
    #define LED1_MODE           LED_MODE_WIFI

    #define LED2_PIN			15  // blue
    #define LED2_PIN_INVERSE	1
    #define LED2_MODE           LED_MODE_RELAY

    // HLW8012
    #ifndef HLW8012_SUPPORT
    #define HLW8012_SUPPORT     1
    #endif
    #define HLW8012_SEL_PIN     3
    #define HLW8012_CF1_PIN     14
    #define HLW8012_CF_PIN      5

    #define HLW8012_SEL_CURRENT         LOW
    #define HLW8012_CURRENT_RATIO       25740
    #define HLW8012_VOLTAGE_RATIO       313400
    #define HLW8012_POWER_RATIO         3414290
    #define HLW8012_INTERRUPT_ON        FALLING

// -----------------------------------------------------------------------------
// TONBUX XS-SSA01
// -----------------------------------------------------------------------------

#elif defined(TONBUX_XSSSA01)

    // Info
    #define MANUFACTURER        "TONBUX"
    #define DEVICE              "XSSSA01"

    // Buttons
    #define BUTTON1_PIN         4
    #define BUTTON1_MODE        BUTTON_PUSHBUTTON | BUTTON_DEFAULT_HIGH
    #define BUTTON1_RELAY       1

    // Relays
    #define RELAY1_PIN          14
    #define RELAY1_TYPE         RELAY_TYPE_NORMAL

    // LEDs
    #define LED1_PIN            13
    #define LED1_PIN_INVERSE    0

// -----------------------------------------------------------------------------
// TONBUX XS-SSA06
// -----------------------------------------------------------------------------

#elif defined(TONBUX_XSSSA06)

    // Info
    #define MANUFACTURER        "TONBUX"
    #define DEVICE              "XSSSA06"

    // Buttons
    #define BUTTON1_PIN         13
    #define BUTTON1_MODE        BUTTON_PUSHBUTTON | BUTTON_DEFAULT_HIGH
    #define BUTTON1_RELAY       1

    // Relays
    #define RELAY1_PIN          15
    #define RELAY1_TYPE         RELAY_TYPE_NORMAL

    // LEDs
    #define LED1_PIN            0   // R - 8 rgb led ring
    #define LED1_PIN_INVERSE    0
    #define LED2_PIN            5   // G
    #define LED2_PIN_INVERSE    0
    #define LED3_PIN            2   // B
    #define LED3_PIN_INVERSE    0

// -----------------------------------------------------------------------------
// GREEN ESP8266 RELAY MODULE
// https://www.aliexpress.com/wholesale?catId=0&initiative_id=SB_20180323113846&SearchText=Green+ESP8266
// -----------------------------------------------------------------------------

#elif defined(GREEN_ESP8266RELAY)

    // Info
    #define MANUFACTURER        "GREEN"
    #define DEVICE              "ESP8266RELAY"

    // Buttons
    // Not a button but input via Optocoupler
    #define BUTTON1_PIN         5
    #define BUTTON1_MODE        BUTTON_PUSHBUTTON | BUTTON_SET_PULLUP | BUTTON_DEFAULT_HIGH
    #define BUTTON1_RELAY       1

    // Relays
    #define RELAY1_PIN          4
    #define RELAY1_TYPE         RELAY_TYPE_NORMAL

    // LEDs
    #define LED1_PIN            2
    #define LED1_PIN_INVERSE    1

// -----------------------------------------------------------------------------
// Henrique Gravina ESPIKE
// https://github.com/Henriquegravina/Espike
// -----------------------------------------------------------------------------

#elif defined(IKE_ESPIKE)

    #define MANUFACTURER            "IKE"
    #define DEVICE                  "ESPIKE"

    #define BUTTON1_LNGLNGCLICK     BUTTON_MODE_NONE
    #define BUTTON1_LNGCLICK        BUTTON_MODE_NONE
    #define BUTTON1_DBLCLICK        BUTTON_MODE_NONE

    #define BUTTON1_PIN             13
    #define BUTTON1_RELAY           1
    #define BUTTON1_MODE            BUTTON_PUSHBUTTON | BUTTON_DEFAULT_HIGH

    #define BUTTON2_PIN             12
    #define BUTTON2_RELAY           2
    #define BUTTON2_MODE            BUTTON_PUSHBUTTON | BUTTON_DEFAULT_HIGH

    #define BUTTON3_PIN             14
    #define BUTTON3_RELAY           3
    #define BUTTON3_MODE            BUTTON_PUSHBUTTON | BUTTON_DEFAULT_HIGH

    #define RELAY1_PIN              4
    #define RELAY1_TYPE             RELAY_TYPE_NORMAL

    #define RELAY2_PIN              5
    #define RELAY2_TYPE             RELAY_TYPE_NORMAL

    #define RELAY3_PIN              16
    #define RELAY3_TYPE             RELAY_TYPE_NORMAL

    #define LED1_PIN                2
    #define LED1_PIN_INVERSE        1

// -----------------------------------------------------------------------------
// SWIFITCH
// https://github.com/ArnieX/swifitch
// -----------------------------------------------------------------------------

#elif defined(ARNIEX_SWIFITCH)

    // Info
    #define MANUFACTURER          "ARNIEX"
    #define DEVICE                "SWIFITCH"

    // Buttons
    #define BUTTON1_PIN           4 // D2
    #define BUTTON1_MODE          BUTTON_SWITCH | BUTTON_SET_PULLUP | BUTTON_DEFAULT_HIGH
    #define BUTTON1_RELAY         1

    #define BUTTON1_PRESS         BUTTON_MODE_NONE
    #define BUTTON1_CLICK         BUTTON_MODE_TOGGLE
    #define BUTTON1_DBLCLICK      BUTTON_MODE_NONE
    #define BUTTON1_LNGCLICK      BUTTON_MODE_NONE
    #define BUTTON1_LNGLNGCLICK   BUTTON_MODE_NONE

    // Relays
    #define RELAY1_PIN            5 // D1
    #define RELAY1_TYPE           RELAY_TYPE_INVERSE

    // LEDs
    #define LED1_PIN              12 // D6
    #define LED1_PIN_INVERSE      1

// -----------------------------------------------------------------------------
// ESP-01S RELAY v4.0
// https://www.aliexpress.com/wholesale?catId=0&initiative_id=SB_20180404024035&SearchText=esp-01s+relay
// -----------------------------------------------------------------------------

#elif defined(GENERIC_ESP01S_RELAY_V40)

    // Info
    #define MANUFACTURER        "GENERIC"
    #define DEVICE              "ESP01S_RELAY_40"

    // Relays
    #define RELAY1_PIN          0
    #ifndef RELAY1_TYPE
    #define RELAY1_TYPE         RELAY_TYPE_NORMAL   // See #1504 and #1554
    #endif

    // LEDs
    #define LED1_PIN            2
    #define LED1_PIN_INVERSE    0

// -----------------------------------------------------------------------------
// ESP-01S RGB LED v1.0 (some sold with ws2818)
// https://www.aliexpress.com/wholesale?catId=0&initiative_id=SB_20180404023816&SearchText=esp-01s+led+controller
// -----------------------------------------------------------------------------

#elif defined(GENERIC_ESP01S_RGBLED_V10)

    // Info
    #define MANUFACTURER        "GENERIC"
    #define DEVICE              "ESP01S_RGBLED_10"

    // This board is sold as RGB LED module BUT it has on board 3 pin ph2.0 connector (VCC, GPIO2, GND)
    // so, if you wish, you may connect LED, BUTTON, RELAY, SENSOR etc.

    // Buttons
    //#define BUTTON1_PIN         2

    // Relays
    //#define RELAY1_PIN          2

    // LEDs
    #define LED1_PIN            2
    #define LED1_PIN_INVERSE    0


// -----------------------------------------------------------------------------
// ESP-01S DHT11 v1.0
// https://www.aliexpress.com/wholesale?catId=0&initiative_id=SB_20180410105907&SearchText=esp-01s+dht11
// -----------------------------------------------------------------------------

#elif defined(GENERIC_ESP01S_DHT11_V10)

    // Info
    #define MANUFACTURER        "GENERIC"
    #define DEVICE              "ESP01S_DHT11_10"

    // DHT11
    #ifndef DHT_SUPPORT
    #define DHT_SUPPORT         1
    #endif
    #define DHT_PIN             2
    #define DHT_TYPE            DHT_CHIP_DHT11

// -----------------------------------------------------------------------------
// ESP-01S DS18B20 v1.0
// https://www.aliexpress.com/wholesale?catId=0&initiative_id=SB_20180410105933&SearchText=esp-01s+ds18b20
// -----------------------------------------------------------------------------

#elif defined(GENERIC_ESP01S_DS18B20_V10)

    // Info
    #define MANUFACTURER        "GENERIC"
    #define DEVICE              "ESP01S_DS18B20_10"

    // DB18B20
    #ifndef DALLAS_SUPPORT
    #define DALLAS_SUPPORT      1
    #endif
    #define DALLAS_PIN          2

// -----------------------------------------------------------------------------
// ESP-DIN relay board V1
// https://github.com/pilotak/esp_din
// -----------------------------------------------------------------------------

#elif defined(PILOTAK_ESP_DIN_V1)

    // Info
    #define MANUFACTURER        "PILOTAK"
    #define DEVICE              "ESP_DIN_V1"

    // Buttons
    #define BUTTON1_PIN         0
    #define BUTTON1_RELAY       1
    #define BUTTON1_MODE        BUTTON_PUSHBUTTON | BUTTON_DEFAULT_HIGH

    // Relays
    #define RELAY1_PIN          4
    #define RELAY1_TYPE         RELAY_TYPE_NORMAL

    #define RELAY2_PIN          5
    #define RELAY2_TYPE         RELAY_TYPE_NORMAL

    // LEDs
    #define LED1_PIN            15
    #define LED1_PIN_INVERSE    0

    #define I2C_SDA_PIN         12
    #define I2C_SCL_PIN         13

    #ifndef DALLAS_SUPPORT
    #define DALLAS_SUPPORT      1
    #endif
    #define DALLAS_PIN          2

    #define RF_SUPPORT          1
    #define RFB_DIRECT          1
    #define RFB_RX_PIN          14

    #ifndef DIGITAL_SUPPORT
    #define DIGITAL_SUPPORT      1
    #endif
    #define DIGITAL1_PIN          16
    #define DIGITAL1_PIN_MODE     INPUT
    #define DIGITAL1_DEFAULT_STATE 0

// -----------------------------------------------------------------------------
// Heltec Touch Relay
// https://www.aliexpress.com/wholesale?catId=0&initiative_id=SB_20180408043114&SearchText=esp8266+touch+relay
// -----------------------------------------------------------------------------

#elif defined(HELTEC_TOUCHRELAY)

    // Info
    #define MANUFACTURER        "HELTEC"
    #define DEVICE              "TOUCH_RELAY"

    // Buttons
    #define BUTTON1_PIN         14
    #define BUTTON1_RELAY       1
    #define BUTTON1_MODE        BUTTON_PUSHBUTTON

    // Relays
    #define RELAY1_PIN          12
    #define RELAY1_TYPE         RELAY_TYPE_NORMAL


// -----------------------------------------------------------------------------
// Zhilde ZLD-EU44-W
// http://www.zhilde.com/product/60705150109-805652505/EU_WiFi_Surge_Protector_Extension_Socket_4_Outlets_works_with_Amazon_Echo_Smart_Power_Strip.html
// -----------------------------------------------------------------------------

#elif defined(ZHILDE_EU44_W)

    // Info
    #define MANUFACTURER            "ZHILDE"
    #define DEVICE                  "EU44_W"

    // Based on the reporter, this product uses GPIO1 and 3 for the button
    // and onboard LED, so hardware serial should be disabled...
    #define DEBUG_SERIAL_SUPPORT    0

    // Buttons
    #define BUTTON1_PIN             3
    #define BUTTON1_MODE            BUTTON_PUSHBUTTON | BUTTON_DEFAULT_HIGH

    // Relays
    #define RELAY1_PIN              5
    #define RELAY2_PIN              4
    #define RELAY3_PIN              12
    #define RELAY4_PIN              13
    #define RELAY5_PIN              14
    #define RELAY1_TYPE             RELAY_TYPE_NORMAL
    #define RELAY2_TYPE             RELAY_TYPE_NORMAL
    #define RELAY3_TYPE             RELAY_TYPE_NORMAL
    #define RELAY4_TYPE             RELAY_TYPE_NORMAL
    #define RELAY5_TYPE             RELAY_TYPE_NORMAL

    // LEDs
    #define LED1_PIN                1
    #define LED1_PIN_INVERSE        1

// -----------------------------------------------------------------------------
// Allnet 4duino ESP8266-UP-Relais
// http://www.allnet.de/de/allnet-brand/produkte/neuheiten/p/allnet-4duino-iot-wlan-relais-unterputz-esp8266-up-relais/
// https://shop.allnet.de/fileadmin/transfer/products/148814.pdf
// -----------------------------------------------------------------------------

#elif defined(ALLNET_4DUINO_IOT_WLAN_RELAIS)

    // Info
    #define MANUFACTURER            "ALLNET"
    #define DEVICE                  "4DUINO_IOT_WLAN_RELAIS"

    // Relays
    #define RELAY1_PIN              14
    #define RELAY1_RESET_PIN        12
    #define RELAY1_TYPE             RELAY_TYPE_LATCHED

    // LEDs
    #define LED1_PIN                0
    #define LED1_PIN_INVERSE        1

    // Buttons
    //#define BUTTON1_PIN             0
    //#define BUTTON1_MODE            BUTTON_PUSHBUTTON | BUTTON_DEFAULT_HIGH

    // Using pins labelled as SDA & SCL as buttons
    #define BUTTON2_PIN             4
    #define BUTTON2_MODE            BUTTON_PUSHBUTTON
    #define BUTTON2_PRESS           BUTTON_MODE_TOGGLE
    #define BUTTON2_CLICK           BUTTON_MODE_NONE
    #define BUTTON2_DBLCLICK        BUTTON_MODE_NONE
    #define BUTTON2_LNGCLICK        BUTTON_MODE_NONE
    #define BUTTON2_LNGLNGCLICK     BUTTON_MODE_NONE

    #define BUTTON3_PIN             5
    #define BUTTON3_MODE            BUTTON_PUSHBUTTON

    // Using pins labelled as SDA & SCL for I2C
    //#define I2C_SDA_PIN             4
    //#define I2C_SCL_PIN             5


// -----------------------------------------------------------------------------
// Luani HVIO
// https://luani.de/projekte/esp8266-hvio/
// https://luani.de/blog/esp8266-230v-io-modul/
// -----------------------------------------------------------------------------

#elif defined(LUANI_HVIO)

    // Info
    #define MANUFACTURER            "LUANI"
    #define DEVICE                  "HVIO"

    // Buttons
    #define BUTTON1_PIN             12
    #define BUTTON1_RELAY           1
    #define BUTTON1_MODE            BUTTON_SWITCH | BUTTON_DEFAULT_HIGH //Hardware Pullup

    #define BUTTON1_PRESS           BUTTON_MODE_NONE
    #define BUTTON1_CLICK           BUTTON_MODE_TOGGLE
    #define BUTTON1_DBLCLICK        BUTTON_MODE_NONE
    #define BUTTON1_LNGCLICK        BUTTON_MODE_NONE
    #define BUTTON1_LNGLNGCLICK     BUTTON_MODE_NONE

    #define BUTTON2_PIN             13
    #define BUTTON2_RELAY           2
    #define BUTTON2_MODE            BUTTON_SWITCH | BUTTON_DEFAULT_HIGH //Hardware Pullup

    #define BUTTON2_CLICK          BUTTON_MODE_TOGGLE

    // Relays
    #define RELAY1_PIN              4
    #define RELAY2_PIN              5
    #define RELAY1_TYPE             RELAY_TYPE_NORMAL
    #define RELAY2_TYPE             RELAY_TYPE_NORMAL

    // LEDs
    #define LED1_PIN                15
    #define LED1_PIN_INVERSE        0

// -----------------------------------------------------------------------------
// Tonbux 50-100M Smart Mosquito Killer USB
// https://www.aliexpress.com/item/Original-Tonbux-50-100M-Smart-Mosquito-Killer-USB-Plug-No-Noise-Repellent-App-Smart-Module/32859330820.html
// -----------------------------------------------------------------------------

#elif defined(TONBUX_MOSQUITO_KILLER)

    // Info
    #define MANUFACTURER        "TONBUX"
    #define DEVICE              "MOSQUITO_KILLER"

    // Buttons
    #define BUTTON1_PIN         2
    #define BUTTON1_MODE        BUTTON_PUSHBUTTON | BUTTON_DEFAULT_HIGH
    #define BUTTON1_RELAY       1

    // Relays
    #define RELAY1_PIN          5   // not a relay, fan
    #define RELAY1_TYPE         RELAY_TYPE_NORMAL

    // LEDs
    #define LED1_PIN            15  // blue led
    #define LED1_PIN_INVERSE    1
    #define LED1_MODE           LED_MODE_WIFI
    #define LED2_PIN            14  // red led
    #define LED2_PIN_INVERSE    1
    #define LED2_MODE           LED_MODE_RELAY

    #define LED3_PIN            12  // UV leds (1-2-3-4-5-6-7-8)
    #define LED3_PIN_INVERSE    0
    #define LED3_RELAY          1
    #define LED4_PIN            16  // UV leds (9-10-11)
    #define LED4_PIN_INVERSE    0
    #define LED4_RELAY          1

// -----------------------------------------------------------------------------
// NEO Coolcam NAS-WR01W Wifi Smart Power Plug
// https://es.aliexpress.com/item/-/32854589733.html?spm=a219c.12010608.0.0.6d084e68xX0y5N
// https://www.fasttech.com/product/9649426-neo-coolcam-nas-wr01w-wifi-smart-power-plug-eu
// -----------------------------------------------------------------------------

#elif defined(NEO_COOLCAM_NAS_WR01W)

    // Info
    #define MANUFACTURER        "NEO_COOLCAM"
    #define DEVICE              "NAS_WR01W"

    // Buttons
    #define BUTTON1_PIN         13
    #define BUTTON1_MODE        BUTTON_PUSHBUTTON | BUTTON_DEFAULT_HIGH
    #define BUTTON1_RELAY       1

    // Relays
    #define RELAY1_PIN          12
    #define RELAY1_TYPE         RELAY_TYPE_NORMAL

    // LEDs
    #define LED1_PIN            4
    #define LED1_PIN_INVERSE    1


// ------------------------------------------------------------------------------
// Fornorm Wi-Fi USB Extension Socket (ZLD-34EU)
// https://www.aliexpress.com/item/Fornorm-WiFi-Extension-Socket-with-Surge-Protector-Smart-Power-Strip-3-Outlets-and-4-USB-Charging/32849743948.html
// Also: Estink Wifi Power Strip
// -----------------------------------------------------------------------------

#elif defined(FORNORM_ZLD_34EU)

    // Info
    #define MANUFACTURER        "FORNORM"
    #define DEVICE              "ZLD_34EU"

    // Disable UART noise since this board uses GPIO3
    #define DEBUG_SERIAL_SUPPORT    0

    // Buttons
    #define BUTTON1_PIN         16
    #define BUTTON1_MODE        BUTTON_PUSHBUTTON | BUTTON_DEFAULT_HIGH
    #define BUTTON1_RELAY       4

    // Relays
    #define RELAY1_PIN          14  // USB power
    #define RELAY2_PIN          13  // power plug 1
    #define RELAY3_PIN          4   // power plug 2
    #define RELAY4_PIN          15  // power plug 3

    #define RELAY1_TYPE         RELAY_TYPE_NORMAL
    #define RELAY2_TYPE         RELAY_TYPE_NORMAL
    #define RELAY3_TYPE         RELAY_TYPE_NORMAL
    #define RELAY4_TYPE         RELAY_TYPE_NORMAL

    // LEDs
    #define LED1_PIN            0   // power led
    #define LED2_PIN            12  // power plug 1
    #define LED3_PIN            3   // power plug 2
    #define LED4_PIN            5   // power plug 3

    #define LED1_PIN_INVERSE    1
    #define LED2_PIN_INVERSE    1
    #define LED3_PIN_INVERSE    1
    #define LED4_PIN_INVERSE    1

    #define LED1_MODE           LED_MODE_FINDME
    #define LED2_MODE           LED_MODE_FOLLOW
    #define LED3_MODE           LED_MODE_FOLLOW
    #define LED4_MODE           LED_MODE_FOLLOW

    #define LED2_RELAY          2
    #define LED3_RELAY          3
    #define LED4_RELAY          4


// -----------------------------------------------------------------------------
// Bruno Horta's OnOfre
// https://www.bhonofre.pt/
// https://github.com/brunohorta82/BH_OnOfre/
// -----------------------------------------------------------------------------

#elif defined(BH_ONOFRE)

    // Info
    #define MANUFACTURER        "BH"
    #define DEVICE              "ONOFRE"

    // Buttons
    #define BUTTON1_PIN         12
    #define BUTTON1_MODE        BUTTON_PUSHBUTTON | BUTTON_DEFAULT_HIGH | BUTTON_SET_PULLUP
    #define BUTTON1_RELAY       1
    #define BUTTON2_PIN         13
    #define BUTTON2_MODE        BUTTON_PUSHBUTTON | BUTTON_DEFAULT_HIGH | BUTTON_SET_PULLUP
    #define BUTTON2_RELAY       2

    // Relays
    #define RELAY1_PIN          4
    #define RELAY1_TYPE         RELAY_TYPE_NORMAL
    #define RELAY2_PIN          5
    #define RELAY2_TYPE         RELAY_TYPE_NORMAL

// -----------------------------------------------------------------------------
// BlitzWolf SHP2 and SHP6
// Also several boards under different names uing a power chip labelled BL0937 or HJL-01
// * Blitzwolf (https://www.amazon.es/Inteligente-Temporización-Dispositivos-Cualquier-BlitzWolf/dp/B07BMQP142)
// * HomeCube (https://www.amazon.de/Steckdose-Homecube-intelligente-Verbrauchsanzeige-funktioniert/dp/B076Q2LKHG)
// * Coosa (https://www.amazon.com/COOSA-Monitoring-Function-Campatible-Assiatant/dp/B0788W9TDR)
// * Gosund (http://www.gosund.com/?m=content&c=index&a=show&catid=6&id=5)
// * Ablue (https://www.amazon.de/Intelligente-Steckdose-Ablue-Funktioniert-Assistant/dp/B076DRFRZC)
// * DIY Tech Smart Home (https://www.amazon.es/gp/product/B07HHKXYS9)
// -----------------------------------------------------------------------------

#elif defined(BLITZWOLF_BWSHPX)

    // Info
    #define MANUFACTURER                "BLITZWOLF"
    #define DEVICE                      "BWSHPX"

    // Buttons
    #define BUTTON1_PIN                 13
    #define BUTTON1_MODE                BUTTON_PUSHBUTTON | BUTTON_DEFAULT_HIGH
    #define BUTTON1_RELAY               1

    // Relays
    #define RELAY1_PIN                  15
    #define RELAY1_TYPE                 RELAY_TYPE_NORMAL

    // LEDs
    #define LED1_PIN                    2
    #define LED1_PIN_INVERSE            1
    #define LED2_PIN                    0
    #define LED2_PIN_INVERSE            1
    #define LED2_MODE                   LED_MODE_FINDME
    #define LED2_RELAY                  1

    // HJL01 / BL0937
    #ifndef HLW8012_SUPPORT
    #define HLW8012_SUPPORT             1
    #endif
    #define HLW8012_SEL_PIN             12
    #define HLW8012_CF1_PIN             14
    #define HLW8012_CF_PIN              5

    #define HLW8012_SEL_CURRENT         LOW
    #define HLW8012_CURRENT_RATIO       25740
    #define HLW8012_VOLTAGE_RATIO       313400
    #define HLW8012_POWER_RATIO         3414290
    #define HLW8012_INTERRUPT_ON        FALLING

// -----------------------------------------------------------------------------
// Same as the above but new board version marked V2.3
// BlitzWolf SHP2 V2.3
// Gosund SP1 V2.3
// -----------------------------------------------------------------------------

#elif defined(BLITZWOLF_BWSHPX_V23)

    // Info
    #define MANUFACTURER                "BLITZWOLF"
    #define DEVICE                      "BWSHPX_V23"

    // Buttons
    #define BUTTON1_PIN                 3
    #define BUTTON1_MODE                BUTTON_PUSHBUTTON | BUTTON_DEFAULT_HIGH
    #define BUTTON1_RELAY               1

    // Relays
    #define RELAY1_PIN                  14
    #define RELAY1_TYPE                 RELAY_TYPE_NORMAL

    // LEDs
    #define LED1_PIN                    1
    #define LED1_PIN_INVERSE            1
    #define LED2_PIN                    13
    #define LED2_PIN_INVERSE            1
    #define LED2_MODE                   LED_MODE_FINDME
    #define LED2_RELAY                  1

    // HJL01 / BL0937
    #ifndef HLW8012_SUPPORT
    #define HLW8012_SUPPORT             1
    #endif
    #define HLW8012_SEL_PIN             12
    #define HLW8012_CF1_PIN             5
    #define HLW8012_CF_PIN              4

    #define HLW8012_SEL_CURRENT         LOW
    #define HLW8012_CURRENT_RATIO       25740
    #define HLW8012_VOLTAGE_RATIO       313400
    #define HLW8012_POWER_RATIO         3414290
    #define HLW8012_INTERRUPT_ON        FALLING

    // BUTTON1 and LED1 are using Serial pins
    #define DEBUG_SERIAL_SUPPORT        0

// -----------------------------------------------------------------------------
// Teckin SP21
// -----------------------------------------------------------------------------

#elif defined(TECKIN_SP21)

    // Info
    #define MANUFACTURER                "TECKIN"
    #define DEVICE                      "SP21"

    // Buttons
    #define BUTTON1_PIN                 13
    #define BUTTON1_MODE                BUTTON_PUSHBUTTON | BUTTON_DEFAULT_HIGH
    #define BUTTON1_RELAY               1

    // Relays
    #define RELAY1_PIN                  15
    #define RELAY1_TYPE                 RELAY_TYPE_NORMAL

    // LEDs
    #define LED1_PIN                    2
    #define LED1_PIN_INVERSE            1


// -----------------------------------------------------------------------------
// Teckin SP22 v1.4 - v1.6
// -----------------------------------------------------------------------------

#elif defined(TECKIN_SP22_V14)

    // Info
    #define MANUFACTURER                "TECKIN"
    #define DEVICE                      "SP22_V14"

    // Buttons
    #define BUTTON1_PIN                 1
    #define BUTTON1_MODE                BUTTON_PUSHBUTTON | BUTTON_DEFAULT_HIGH
    #define BUTTON1_RELAY               1

    // Relays
    #define RELAY1_PIN                  14
    #define RELAY1_TYPE                 RELAY_TYPE_NORMAL

    // LEDs
    #define LED1_PIN                    3
    #define LED1_PIN_INVERSE            1
    #define LED2_PIN                    13
    #define LED2_PIN_INVERSE            1
    #define LED2_MODE                   LED_MODE_FINDME
    #define LED2_RELAY                  1

    // HJL01 / BL0937
    #ifndef HLW8012_SUPPORT
    #define HLW8012_SUPPORT             1
    #endif
    #define HLW8012_SEL_PIN             12
    #define HLW8012_CF1_PIN             5
    #define HLW8012_CF_PIN              4

    #define HLW8012_SEL_CURRENT         LOW
    #define HLW8012_CURRENT_RATIO       20730
    #define HLW8012_VOLTAGE_RATIO       264935
    #define HLW8012_POWER_RATIO         2533110
    #define HLW8012_INTERRUPT_ON        FALLING

    // BUTTON1 and LED1 are using Serial pins
    #define DEBUG_SERIAL_SUPPORT        0

// -----------------------------------------------------------------------------
// Several boards under different names uing a power chip labelled BL0937 or HJL-01
// Also model number KS-602S
// -----------------------------------------------------------------------------

#elif defined(GOSUND_WS1)

    // Info
    #define MANUFACTURER        "GOSUND"
    #define DEVICE              "WS1"

    // Buttons
    #define BUTTON1_PIN         0
    #define BUTTON1_MODE        BUTTON_PUSHBUTTON | BUTTON_DEFAULT_HIGH
    #define BUTTON1_RELAY       1

    // Relays
    #define RELAY1_PIN          14
    #define RELAY1_TYPE         RELAY_TYPE_NORMAL

    // LEDs
    #define LED1_PIN            1
    #define LED1_PIN_INVERSE    1

    // LED1 is using TX pin
    #define DEBUG_SERIAL_SUPPORT 0

// ----------------------------------------------------------------------------------------
//  Homecube 16A is similar but some pins differ and it also has RGB LEDs
//  https://www.amazon.de/gp/product/B07D7RVF56/ref=oh_aui_detailpage_o00_s01?ie=UTF8&psc=1
// ----------------------------------------------------------------------------------------

#elif defined(HOMECUBE_16A)

    // Info
    #define MANUFACTURER                "HOMECUBE"
    #define DEVICE                      "16A"

    // Buttons
    #define BUTTON1_PIN                 13
    #define BUTTON1_MODE                BUTTON_PUSHBUTTON | BUTTON_DEFAULT_HIGH
    #define BUTTON1_RELAY               1

    // Relays
    #define RELAY1_PIN                  15
    #define RELAY1_TYPE                 RELAY_TYPE_NORMAL

    // LEDs
    //LED Pin 4 - ESP8266 onboard LED
    //Red   LED: 0
    //Green LED: 12
    //Blue  LED: 2

    // Blue
    #define LED1_PIN                    2
    #define LED1_PIN_INVERSE            0

    // Green
    #define LED2_PIN                    12
    #define LED2_PIN_INVERSE            1
    #define LED2_MODE                   LED_MODE_RELAY

    // Red
    #define LED3_PIN                    0
    #define LED3_PIN_INVERSE            0
    #define LED3_MODE                   LED_MODE_OFF

    // HJL01 / BL0937
    #ifndef HLW8012_SUPPORT
    #define HLW8012_SUPPORT             1
    #endif
    #define HLW8012_SEL_PIN             16
    #define HLW8012_CF1_PIN             14
    #define HLW8012_CF_PIN              5

    #define HLW8012_SEL_CURRENT         LOW
    #define HLW8012_CURRENT_RATIO       25740
    #define HLW8012_VOLTAGE_RATIO       313400
    #define HLW8012_POWER_RATIO         3414290
    #define HLW8012_INTERRUPT_ON        FALLING

// -----------------------------------------------------------------------------
// VANZAVANZU Smart Outlet Socket (based on BL0937 or HJL-01)
// https://www.amazon.com/Smart-Plug-Wifi-Mini-VANZAVANZU/dp/B078PHD6S5
// -----------------------------------------------------------------------------

#elif defined(VANZAVANZU_SMART_WIFI_PLUG_MINI)

    // Info
    #define MANUFACTURER                "VANZAVANZU"
    #define DEVICE                      "SMART_WIFI_PLUG_MINI"

    // Buttons
    #define BUTTON1_PIN                 13
    #define BUTTON1_MODE                BUTTON_PUSHBUTTON | BUTTON_DEFAULT_HIGH
    #define BUTTON1_RELAY               1

    // Relays
    #define RELAY1_PIN                  15
    #define RELAY1_TYPE                 RELAY_TYPE_NORMAL

    // LEDs
    #define LED1_PIN                    2
    #define LED1_PIN_INVERSE            1
    #define LED2_PIN                    0
    #define LED2_PIN_INVERSE            1
    #define LED2_MODE                   LED_MODE_FINDME
    #define LED2_RELAY                  1

    // Disable UART noise
    #define DEBUG_SERIAL_SUPPORT        0

    // HJL01 / BL0937
    #ifndef HLW8012_SUPPORT
    #define HLW8012_SUPPORT             1
    #endif
    #define HLW8012_SEL_PIN             3
    #define HLW8012_CF1_PIN             14
    #define HLW8012_CF_PIN              5

    #define HLW8012_SEL_CURRENT         LOW
    #define HLW8012_CURRENT_RATIO       25740
    #define HLW8012_VOLTAGE_RATIO       313400
    #define HLW8012_POWER_RATIO         3414290
    #define HLW8012_INTERRUPT_ON        FALLING

// -----------------------------------------------------------------------------

#elif defined(GENERIC_AG_L4)

    // Info
    #define MANUFACTURER                "GENERIC"
    #define DEVICE                      "AG_L4"
    #define RELAY_PROVIDER              RELAY_PROVIDER_LIGHT
    #define LIGHT_PROVIDER              LIGHT_PROVIDER_DIMMER
    #define DUMMY_RELAY_COUNT           1

    // button 1: "power" button
    #define BUTTON1_PIN                 4
    #define BUTTON1_RELAY               1
    #define BUTTON1_MODE                BUTTON_PUSHBUTTON | BUTTON_SET_PULLUP | BUTTON_DEFAULT_HIGH
    #define BUTTON1_PRESS               BUTTON_MODE_TOGGLE
    #define BUTTON1_CLICK               BUTTON_MODE_NONE
    #define BUTTON1_DBLCLICK            BUTTON_MODE_NONE
    #define BUTTON1_LNGCLICK            BUTTON_MODE_NONE
    #define BUTTON1_LNGLNGCLICK         BUTTON_MODE_RESET

    // button 2: "wifi" button
    #define BUTTON2_PIN                 2
    #define BUTTON2_MODE                BUTTON_PUSHBUTTON | BUTTON_DEFAULT_HIGH
    #define BUTTON2_PRESS               BUTTON_MODE_TOGGLE
    #define BUTTON2_CLICK               BUTTON_MODE_NONE
    #define BUTTON2_DBLCLICK            BUTTON_MODE_NONE
    #define BUTTON2_LNGCLICK            BUTTON_MODE_NONE
    #define BUTTON2_LNGLNGCLICK         BUTTON_MODE_NONE

    // LEDs
    #define LED1_PIN                    5      // red status led
    #define LED1_PIN_INVERSE            0

    #define LED2_PIN                    16      // master light power
    #define LED2_PIN_INVERSE            1
    #define LED2_MODE                   LED_MODE_RELAY

    // Light
    #define LIGHT_CHANNELS              3
    #define LIGHT_CH1_PIN               14       // RED
    #define LIGHT_CH2_PIN               13       // GREEN
    #define LIGHT_CH3_PIN               12      // BLUE
    #define LIGHT_CH1_INVERSE           0
    #define LIGHT_CH2_INVERSE           0
    #define LIGHT_CH3_INVERSE           0

// -----------------------------------------------------------------------------

#elif defined(ALLTERCO_SHELLY1)

    // Info
    #define MANUFACTURER        "ALLTERCO"
    #define DEVICE              "SHELLY1"

    // Buttons
    #define BUTTON1_PIN         5
    #define BUTTON1_MODE        BUTTON_SWITCH
    #define BUTTON1_RELAY       1

    // Relays
    #define RELAY1_PIN          4
    #define RELAY1_TYPE         RELAY_TYPE_NORMAL

#elif defined(ALLTERCO_SHELLY2)

    // Info
    #define MANUFACTURER        "ALLTERCO"
    #define DEVICE              "SHELLY2"

    // Buttons
    #define BUTTON1_PIN         12
    #define BUTTON2_PIN         14
    #define BUTTON1_MODE        BUTTON_SWITCH
    #define BUTTON2_MODE        BUTTON_SWITCH
    #define BUTTON1_RELAY       1
    #define BUTTON2_RELAY       2

    // Relays
    #define RELAY1_PIN          4
    #define RELAY1_TYPE         RELAY_TYPE_NORMAL
    #define RELAY2_PIN          5
    #define RELAY2_TYPE         RELAY_TYPE_NORMAL
    
 #elif defined(ALLTERCO_SHELLY1PM)
    // Info
    #define MANUFACTURER        "ALLTERCO"
    #define DEVICE              "SHELLY1PM"

    // Buttons
    #define BUTTON1_PIN         4
    #define BUTTON1_MODE        BUTTON_SWITCH
    #define BUTTON1_RELAY       1

    #define BUTTON2_PIN         2
    #define BUTTON2_MODE        BUTTON_PUSHBUTTON | BUTTON_DEFAULT_HIGH
    #define BUTTON2_LNGCLICK    BUTTON_MODE_RESET
    #define BUTTON2_LNGLNGCLICK BUTTON_MODE_FACTORY

    // Relays
    #define RELAY1_PIN          15
    #define RELAY1_TYPE         RELAY_TYPE_NORMAL

    // Light
    #define LED1_PIN            0
    #define LED1_PIN_INVERSE    1

    // HJL01 / BL0937
    #define HLW8012_SUPPORT             1
    #define HLW8012_SEL_PIN             12
    #define HLW8012_CF1_PIN             13
    #define HLW8012_CF_PIN              5

    #define HLW8012_SEL_CURRENT         LOW
    #define HLW8012_CURRENT_RATIO       25740
    #define HLW8012_VOLTAGE_RATIO       313400
    #define HLW8012_POWER_RATIO         3414290
    #define HLW8012_INTERRUPT_ON        FALLING

    //Temperature
     #define NTC_SUPPORT        1
     #define SENSOR_SUPPORT     1
     #define NTC_BETA           3350    
     #define NTC_R_UP           10000   
     #define NTC_R_DOWN         0       
     #define NTC_R0             8000

 #elif defined(ALLTERCO_SHELLY25)
    // Info
    #define MANUFACTURER        "ALLTERCO"
    #define DEVICE              "SHELLY25"

    // Buttons
    #define BUTTON1_PIN         13
    #define BUTTON1_MODE        BUTTON_SWITCH
    #define BUTTON1_RELAY       1

    #define BUTTON2_PIN         5
    #define BUTTON2_MODE        BUTTON_SWITCH
    #define BUTTON2_RELAY       2

    #define BUTTON3_PIN         2
    #define BUTTON3_MODE        BUTTON_PUSHBUTTON | BUTTON_DEFAULT_HIGH
    #define BUTTON3_LNGCLICK    BUTTON_MODE_RESET
    #define BUTTON3_LNGLNGCLICK BUTTON_MODE_FACTORY

    // Relays
    #define RELAY1_PIN          4
    #define RELAY1_TYPE         RELAY_TYPE_NORMAL

    #define RELAY2_PIN          15
    #define RELAY2_TYPE         RELAY_TYPE_NORMAL

    // Light
    #define LED1_PIN            0
    #define LED1_PIN_INVERSE    1

    //Temperature
     #define NTC_SUPPORT        1
     #define SENSOR_SUPPORT     1
     #define NTC_BETA           3350    
     #define NTC_R_UP           10000   
     #define NTC_R_DOWN         0       
     #define NTC_R0             8000 

    //Current
    #define ADE7953_SUPPORT     1
    #define I2C_SDA_PIN         12
    #define I2C_SCL_PIN         14
 
// -----------------------------------------------------------------------------

#elif defined(LOHAS_9W)

    // Info
    #define MANUFACTURER        "LOHAS"
    #define DEVICE              "E27_9W"
    #define RELAY_PROVIDER      RELAY_PROVIDER_LIGHT
    #define LIGHT_PROVIDER      LIGHT_PROVIDER_MY92XX
    #define DUMMY_RELAY_COUNT   1

    // Light
    #define LIGHT_CHANNELS      5
    #define MY92XX_MODEL        MY92XX_MODEL_MY9231
    #define MY92XX_CHIPS        2
    #define MY92XX_DI_PIN       13
    #define MY92XX_DCKI_PIN     15
    #define MY92XX_COMMAND      MY92XX_COMMAND_DEFAULT
    #define MY92XX_MAPPING      0, 1, 2, 3, 4
    #define LIGHT_WHITE_FACTOR  (0.1)                    // White LEDs are way more bright in the B1

// -----------------------------------------------------------------------------

#elif defined(XIAOMI_SMART_DESK_LAMP)

    // Info
    #define MANUFACTURER        "XIAOMI"
    #define DEVICE              "SMART_DESK_LAMP"

    // Buttons
    #define BUTTON1_PIN         2
    #define BUTTON2_PIN         14

    #define BUTTON1_MODE        BUTTON_PUSHBUTTON | BUTTON_DEFAULT_HIGH | BUTTON_SET_PULLUP
    #define BUTTON2_MODE        BUTTON_PUSHBUTTON | BUTTON_DEFAULT_HIGH | BUTTON_SET_PULLUP

    // This button doubles as switch here and as encoder mode switch below
    // Clicking it (for less than 500ms) will turn the light on and off
    // Double and Long clicks will not work as these are used to modify the encoder action
    #define BUTTON1_RELAY           1
    #define BUTTON_LNGCLICK_DELAY   500
    #define BUTTON1_DBLCLICK        BUTTON_MODE_NONE
    #define BUTTON1_LNGCLICK        BUTTON_MODE_NONE
    #define BUTTON1_LNGLNGCLICK     BUTTON_MODE_NONE

    // Hidden button will enter AP mode if dblclick and reset the device when long-long-clicked
    #define BUTTON2_DBLCLICK        BUTTON_MODE_AP
    #define BUTTON2_LNGLNGCLICK     BUTTON_MODE_RESET

    // Light
    #define RELAY_PROVIDER      RELAY_PROVIDER_LIGHT
    #define LIGHT_PROVIDER      LIGHT_PROVIDER_DIMMER
    #define DUMMY_RELAY_COUNT   1
    #define LIGHT_STEP          8
    #define LIGHT_CHANNELS      2
    #define LIGHT_CH1_PIN       5   // warm white
    #define LIGHT_CH1_INVERSE   0
    #define LIGHT_CH2_PIN       4   // cold white
    #define LIGHT_CH2_INVERSE   0

    // https://www.xiaomitoday.com/xiaomi-mijia-mjtd01yl-led-desk-lamp-review/
    #define LIGHT_COLDWHITE_MIRED 153
    #define LIGHT_WARMWHITE_MIRED 370

    // Encoder
    // If mode is ENCODER_MODE_RATIO, the value ratio between both channels is changed
    // when the button is not pressed, and the overall brightness when pressed
    // If mode is ENCODER_MODE_CHANNEL, the first channel value is changed
    // when the button is not pressed, and the second channel when pressed
    // If no ENCODERX_BUTTON_PIN defined it will only change the value of the first defined channel
    #define ENCODER_SUPPORT     1
    #define ENCODER1_PIN1       12
    #define ENCODER1_PIN2       13
    #define ENCODER1_BUTTON_PIN 2   // active low by default, with software pullup
    #define ENCODER1_CHANNEL1   0   // please note this value is 0-based (LIGHT_CH1 above)
    #define ENCODER1_CHANNEL2   1   // please note this value is 0-based (LIGHT_CH2 above)
    #define ENCODER1_MODE       ENCODER_MODE_RATIO

#elif defined(PHYX_ESP12_RGB)

    // Info
    #define MANUFACTURER        "PHYX"
    #define DEVICE              "ESP12_RGB"
    #define RELAY_PROVIDER      RELAY_PROVIDER_LIGHT
    #define LIGHT_PROVIDER      LIGHT_PROVIDER_DIMMER
    #define DUMMY_RELAY_COUNT   1

    // Light
    #define LIGHT_CHANNELS      3
    #define LIGHT_CH1_PIN       4       // RED
    #define LIGHT_CH2_PIN       14      // GREEN
    #define LIGHT_CH3_PIN       12      // BLUE
    #define LIGHT_CH1_INVERSE   0
    #define LIGHT_CH2_INVERSE   0
    #define LIGHT_CH3_INVERSE   0

// -----------------------------------------------------------------------------
// iWoole LED Table Lamp
// http://iwoole.com/newst-led-smart-night-light-7w-smart-table-light-rgbw-wifi-app-remote-control-110v-220v-us-eu-plug-smart-lamp-google-home-decore-p00022p1.html
// -----------------------------------------------------------------------------

#elif defined(IWOOLE_LED_TABLE_LAMP)

    // Info
    #define MANUFACTURER        "IWOOLE"
    #define DEVICE              "LED_TABLE_LAMP"
    #define RELAY_PROVIDER      RELAY_PROVIDER_LIGHT
    #define LIGHT_PROVIDER      LIGHT_PROVIDER_DIMMER
    #define DUMMY_RELAY_COUNT   1

    // Light
    #define LIGHT_CHANNELS      4
    #define LIGHT_CH1_PIN       12      // RED
    #define LIGHT_CH2_PIN       5       // GREEN
    #define LIGHT_CH3_PIN       14      // BLUE
    #define LIGHT_CH4_PIN       4       // WHITE
    #define LIGHT_CH1_INVERSE   0
    #define LIGHT_CH2_INVERSE   0
    #define LIGHT_CH3_INVERSE   0
    #define LIGHT_CH4_INVERSE   0

// -----------------------------------------------------------------------------
// Generic GU10
// https://www.ebay.com/itm/1-10PC-GU10-RGB-Smart-Bulb-Wireless-WiFi-App-Remote-Ctrl-Light-for-Alexa-Google/173724116351
// -----------------------------------------------------------------------------

#elif defined(GENERIC_GU10)

    // Info
    #define MANUFACTURER        "GENERIC"
    #define DEVICE              "GU10"
    #define RELAY_PROVIDER      RELAY_PROVIDER_LIGHT
    #define LIGHT_PROVIDER      LIGHT_PROVIDER_DIMMER
    #define DUMMY_RELAY_COUNT   1

    // Light
    #define LIGHT_CHANNELS      4
    #define LIGHT_CH1_PIN       14      // RED
    #define LIGHT_CH2_PIN       12      // GREEN
    #define LIGHT_CH3_PIN       13      // BLUE
    #define LIGHT_CH4_PIN       4       // WHITE
    #define LIGHT_CH1_INVERSE   0
    #define LIGHT_CH2_INVERSE   0
    #define LIGHT_CH3_INVERSE   0
    #define LIGHT_CH4_INVERSE   0


// -----------------------------------------------------------------------------
// Nexete A19
// https://www.ebay.com/itm/Wifi-Smart-LED-light-Bulb-9W-60W-A19-850LM-RGBW-Dimmable-for-Alexa-Google-Home/283514779201
// -----------------------------------------------------------------------------

#elif defined(NEXETE_A19)

    // Info
    #define MANUFACTURER        "NEXETE"
    #define DEVICE              "A19"
    #define RELAY_PROVIDER      RELAY_PROVIDER_LIGHT
    #define LIGHT_PROVIDER      LIGHT_PROVIDER_DIMMER
    #define DUMMY_RELAY_COUNT   1

    // Light
    #define LIGHT_CHANNELS      4
    #define LIGHT_CH1_PIN       12      // RED
    #define LIGHT_CH2_PIN       15      // GREEN
    #define LIGHT_CH3_PIN       14      // BLUE
    #define LIGHT_CH4_PIN       5       // WHITE
    #define LIGHT_CH1_INVERSE   0
    #define LIGHT_CH2_INVERSE   0
    #define LIGHT_CH3_INVERSE   0
    #define LIGHT_CH4_INVERSE   0

// -----------------------------------------------------------------------------
// Lombex Lux Nova 2 Tunable White
// https://www.amazon.com/Lombex-Compatible-Equivalent-Dimmable-2700K-6500K/dp/B07B8K72PR
// -----------------------------------------------------------------------------
#elif defined(LOMBEX_LUX_NOVA2_TUNABLE_WHITE)

    // Info
    #define MANUFACTURER        "LOMBEX"
    #define DEVICE              "LUX_NOVA2_TUNABLE_WHITE"
    #define RELAY_PROVIDER      RELAY_PROVIDER_LIGHT
    #define LIGHT_PROVIDER      LIGHT_PROVIDER_MY92XX
    #define DUMMY_RELAY_COUNT   1

    // Light
    #define LIGHT_CHANNELS      5
    #define MY92XX_MODEL        MY92XX_MODEL_MY9291
    #define MY92XX_CHIPS        1
    #define MY92XX_DI_PIN       4
    #define MY92XX_DCKI_PIN     5
    #define MY92XX_COMMAND      MY92XX_COMMAND_DEFAULT
    // No RGB on this bulb. Warm white on channel 0, cool white on channel 3
    #define MY92XX_MAPPING      255, 255, 255, 3, 0

// -----------------------------------------------------------------------------
// Lombex Lux Nova 2 White and Color
// https://www.amazon.com/Lombex-Compatible-Equivalent-Dimmable-2700K-6500K/dp/B07B8K72PR
// -----------------------------------------------------------------------------
#elif defined(LOMBEX_LUX_NOVA2_WHITE_COLOR)

    // Info
    #define MANUFACTURER        "LOMBEX"
    #define DEVICE              "LUX_NOVA2_WHITE_COLOR"
    #define RELAY_PROVIDER      RELAY_PROVIDER_LIGHT
    #define LIGHT_PROVIDER      LIGHT_PROVIDER_MY92XX
    #define DUMMY_RELAY_COUNT   1

    // Light
    #define LIGHT_CHANNELS      4
    #define MY92XX_MODEL        MY92XX_MODEL_MY9291
    #define MY92XX_CHIPS        1
    #define MY92XX_DI_PIN       4
    #define MY92XX_DCKI_PIN     5
    #define MY92XX_COMMAND      MY92XX_COMMAND_DEFAULT
    // RGB on channels 0/1/2, either cool or warm white on channel 3
    // The bulb *should* have cool leds, but could also have warm leds as a common defect
    #define MY92XX_MAPPING      0, 1, 2, 3

// -----------------------------------------------------------------------------
// Bestek Smart Plug with 2 USB ports
// https://www.bestekcorp.com/bestek-smart-plug-works-with-amazon-alexa-google-assistant-and-ifttt-with-2-usb
// -----------------------------------------------------------------------------

#elif defined(BESTEK_MRJ1011)

    // Info
    #define MANUFACTURER        "BESTEK"
    #define DEVICE              "MRJ1011"

    // Buttons
    #define BUTTON1_PIN         13
    #define BUTTON1_MODE        BUTTON_PUSHBUTTON | BUTTON_SET_PULLUP | BUTTON_DEFAULT_HIGH
    #define BUTTON1_RELAY       1

    // Relay
    #define RELAY1_PIN          12
    #define RELAY1_TYPE         RELAY_TYPE_NORMAL

    // LED
    #define LED1_PIN            4
    #define LED1_PIN_INVERSE    1

// -----------------------------------------------------------------------------
// GBLIFE RGBW SOCKET
// -----------------------------------------------------------------------------

#elif defined(GBLIFE_RGBW_SOCKET)

    // Info
    #define MANUFACTURER        "GBLIFE"
    #define DEVICE              "RGBW_SOCKET"

    // Buttons
    #define BUTTON1_PIN         13
    #define BUTTON1_MODE        BUTTON_PUSHBUTTON | BUTTON_DEFAULT_HIGH
    #define BUTTON1_RELAY       1

    // Relays
    #define RELAY1_PIN          15
    #define RELAY1_TYPE         RELAY_TYPE_NORMAL 

    // Light RGBW 
    #define RELAY_PROVIDER      RELAY_PROVIDER_LIGHT
    #define LIGHT_PROVIDER      LIGHT_PROVIDER_DIMMER
    #define DUMMY_RELAY_COUNT   1

    #define LIGHT_CHANNELS      4
    #define LIGHT_CH1_PIN       5       // RED
    #define LIGHT_CH2_PIN       14      // GREEN
    #define LIGHT_CH3_PIN       12      // BLUE
    #define LIGHT_CH4_PIN       4       // WHITE
    #define LIGHT_CH1_INVERSE   0
    #define LIGHT_CH2_INVERSE   0
    #define LIGHT_CH3_INVERSE   0
    #define LIGHT_CH4_INVERSE   0	
    
// ----------------------------------------------------------------------------------------
// Smart life Mini Smart Socket is similar Homecube 16A but some GPIOs differ
// https://www.ebay.de/itm/Smart-Steckdose-WIFI-WLAN-Amazon-Alexa-Fernbedienung-Home-Socket-Zeitschaltuh-DE/123352026749?hash=item1cb85a8e7d:g:IasAAOSwk6dbj390
// Also labeled NETVIP
// https://www.amazon.es/Inteligente-NETVIP-Inal%C3%A1mbrico-Interruptor-Funciona/dp/B07KH8YWS5
// ----------------------------------------------------------------------------------------

#elif defined(SMARTLIFE_MINI_SMART_SOCKET)

    // Info
    #define MANUFACTURER                "SMARTLIFE"
    #define DEVICE                      "MINI_SMART_SOCKET"

    // Buttons
    #define BUTTON1_PIN                 13
    #define BUTTON1_MODE                BUTTON_PUSHBUTTON | BUTTON_DEFAULT_HIGH
    #define BUTTON1_RELAY               1

    // Relays
    #define RELAY1_PIN                  15
    #define RELAY1_TYPE                 RELAY_TYPE_NORMAL

    // LEDs
    //Red   LED: 0
    //Green LED: 4
    //Blue  LED: 2

    // Light
    #define RELAY_PROVIDER              RELAY_PROVIDER_LIGHT
    #define LIGHT_PROVIDER              LIGHT_PROVIDER_DIMMER
    #define DUMMY_RELAY_COUNT           1
    #define LIGHT_CHANNELS              3
    #define LIGHT_CH1_PIN               0       // RED
    #define LIGHT_CH2_PIN               4       // GREEN
    #define LIGHT_CH3_PIN               2       // BLUE
    #define LIGHT_CH1_INVERSE           0
    #define LIGHT_CH2_INVERSE           0
    #define LIGHT_CH3_INVERSE           0

    // HJL01 / BL0937
    #ifndef HLW8012_SUPPORT
    #define HLW8012_SUPPORT             1
    #endif
    #define HLW8012_SEL_PIN             12
    #define HLW8012_CF1_PIN             14
    #define HLW8012_CF_PIN              5

    #define HLW8012_SEL_CURRENT         LOW
    #define HLW8012_CURRENT_RATIO       25740
    #define HLW8012_VOLTAGE_RATIO       313400
    #define HLW8012_POWER_RATIO         3414290
    #define HLW8012_INTERRUPT_ON        FALLING

// ----------------------------------------------------------------------------------------
// Hama WiFi Steckdose (00176533)
// https://at.hama.com/00176533/hama-wifi-steckdose-3500w-16a
// ----------------------------------------------------------------------------------------

#elif defined(HAMA_WIFI_STECKDOSE_00176533)

    // Info
    #define MANUFACTURER        "HAMA"
    #define DEVICE              "WIFI_STECKDOSE_00176533"

    // Buttons
    #define BUTTON1_PIN         13
    #define BUTTON1_MODE        BUTTON_PUSHBUTTON | BUTTON_SET_PULLUP | BUTTON_DEFAULT_HIGH
    #define BUTTON1_RELAY       1

    // Relays
    #define RELAY1_PIN          12
    #define RELAY1_TYPE         RELAY_TYPE_NORMAL

    // LEDs
    #define LED1_PIN            4
    #define LED1_PIN_INVERSE    1

// -----------------------------------------------------------------------------
// Oxaoxe NX-SP202
// Digoo NX-SP202 (not tested)
// Digoo DG-SP202 (not tested)
// https://github.com/xoseperez/espurna/issues/1502
// -----------------------------------------------------------------------------

#elif defined(DIGOO_NX_SP202)

    // Info
    #define MANUFACTURER                "DIGOO"
    #define DEVICE                      "NX_SP202"

    // Buttons
    #define BUTTON1_PIN                 0
    #define BUTTON1_MODE                BUTTON_PUSHBUTTON | BUTTON_DEFAULT_HIGH
    #define BUTTON1_RELAY               1
    #define BUTTON2_PIN                 16
    #define BUTTON2_MODE                BUTTON_PUSHBUTTON | BUTTON_SET_PULLUP | BUTTON_DEFAULT_HIGH
    #define BUTTON2_RELAY               2

    // Relays
    #define RELAY1_PIN                  15
    #define RELAY1_TYPE                 RELAY_TYPE_NORMAL
    #define RELAY2_PIN                  14
    #define RELAY2_TYPE                 RELAY_TYPE_NORMAL

    // LEDs
    #define LED1_PIN                    13
    #define LED1_PIN_INVERSE            1

    // HJL01 / BL0937
    #ifndef HLW8012_SUPPORT
    #define HLW8012_SUPPORT             1
    #endif
    #define HLW8012_SEL_PIN             12
    #define HLW8012_CF1_PIN             5
    #define HLW8012_CF_PIN              4

    #define HLW8012_SEL_CURRENT         LOW
    #define HLW8012_CURRENT_RATIO       23296
    #define HLW8012_VOLTAGE_RATIO       310085
    #define HLW8012_POWER_RATIO         3368471
    #define HLW8012_INTERRUPT_ON        FALLING

// -----------------------------------------------------------------------------
// Foxel's LightFox dual
// https://github.com/foxel/esp-dual-rf-switch
// -----------------------------------------------------------------------------

#elif defined(FOXEL_LIGHTFOX_DUAL)

    // Info
    #define MANUFACTURER            "FOXEL"
    #define DEVICE                  "LIGHTFOX_DUAL"
    #define SERIAL_BAUDRATE         19200
    #define RELAY_PROVIDER          RELAY_PROVIDER_DUAL
    #define DUMMY_RELAY_COUNT       2
    #define DEBUG_SERIAL_SUPPORT    0

    // Buttons
    #define BUTTON1_RELAY           1
    #define BUTTON2_RELAY           2
    #define BUTTON3_RELAY           2
    #define BUTTON4_RELAY           1

// -----------------------------------------------------------------------------
// Teckin SP20
// -----------------------------------------------------------------------------

#elif defined(TECKIN_SP20)

    // Info
    #define MANUFACTURER                "TECKIN"
    #define DEVICE                      "SP20"

    // Buttons
    #define BUTTON1_PIN                 13
    #define BUTTON1_MODE                BUTTON_PUSHBUTTON | BUTTON_DEFAULT_HIGH
    #define BUTTON1_RELAY               1

    // Relays
    #define RELAY1_PIN                  4
    #define RELAY1_TYPE                 RELAY_TYPE_NORMAL

    // LEDs
    #define LED1_PIN                    2
    #define LED1_PIN_INVERSE            1
    #define LED2_PIN                    0
    #define LED2_PIN_INVERSE            1
    #define LED2_MODE                   LED_MODE_FINDME
    #define LED2_RELAY                  0

    // HJL01 / BL0937
    #ifndef HLW8012_SUPPORT
    #define HLW8012_SUPPORT             1
    #endif
    #define HLW8012_SEL_PIN             12
    #define HLW8012_CF1_PIN             14
    #define HLW8012_CF_PIN              5

    #define HLW8012_SEL_CURRENT         LOW
    #define HLW8012_CURRENT_RATIO       25740
    #define HLW8012_VOLTAGE_RATIO       313400
    #define HLW8012_POWER_RATIO         3414290
    #define HLW8012_INTERRUPT_ON        FALLING

// -----------------------------------------------------------------------------
// Charging Essentials / LITESUN LA-WF3
// -----------------------------------------------------------------------------

#elif defined(LITESUN_LA_WF3)

    // Info
    #define MANUFACTURER        "LITESUN"
    #define DEVICE              "LA_WF3"

    // Buttons
    #define BUTTON1_PIN         13
    #define BUTTON1_MODE        BUTTON_PUSHBUTTON | BUTTON_DEFAULT_HIGH
    #define BUTTON1_RELAY       1

    // Relays
    #define RELAY1_PIN          12
    #define RELAY1_TYPE         RELAY_TYPE_NORMAL

    // LEDs
    #define LED1_PIN            4  // 4 blue led
    #define LED1_MODE           LED_MODE_WIFI
    #define LED1_PIN_INVERSE    1
    
    #define LED2_PIN            5  // 5 red led
    #define LED2_MODE           LED_MODE_RELAY
    #define LED2_PIN_INVERSE    1

// -----------------------------------------------------------------------------
// PSH
// -----------------------------------------------------------------------------

#elif defined(PSH_WIFI_PLUG)

    // Info
    #define MANUFACTURER        "PSH"
    #define DEVICE              "WIFI_PLUG"

    // Relays
    #define RELAY1_PIN          2
    #define RELAY1_TYPE         RELAY_TYPE_NORMAL

    // LEDs
    #define LED1_PIN            0
    #define LED1_PIN_INVERSE    0

#elif defined(PSH_RGBW_CONTROLLER)

    // Info
    #define MANUFACTURER        "PSH"
    #define DEVICE              "RGBW_CONTROLLER"
    #define RELAY_PROVIDER      RELAY_PROVIDER_LIGHT
    #define LIGHT_PROVIDER      LIGHT_PROVIDER_DIMMER
    #define DUMMY_RELAY_COUNT   1

    // LEDs
    #define LED1_PIN            13
    #define LED1_PIN_INVERSE    1

    // Light
    #define LIGHT_CHANNELS      4
    #define LIGHT_CH1_PIN       5      // RED
    #define LIGHT_CH2_PIN       4      // GREEN
    #define LIGHT_CH3_PIN       12     // BLUE
    #define LIGHT_CH4_PIN       14     // WHITE1
    #define LIGHT_CH1_INVERSE   0
    #define LIGHT_CH2_INVERSE   0
    #define LIGHT_CH3_INVERSE   0
    #define LIGHT_CH4_INVERSE   0

#elif defined(PSH_WIFI_SENSOR)

    // Info
    #define MANUFACTURER        "PSH"
    #define DEVICE              "WIFI_SENSOR"

    // DHT12 Sensor
    #define DHT_SUPPORT         1
    #define DHT_PIN             14
    #define DHT_TYPE            DHT_CHIP_DHT12

    // LDR Sensor
    #define LDR_SUPPORT         1
    #define LDR_TYPE            LDR_GL5528
    #define LDR_ON_GROUND       false
    #define LDR_RESISTOR        10000

#elif defined(JINVOO_VALVE_SM_AW713)

    // Reflashing from original Tuya firmware
    // to thirdparty firmware like espurna by:
    // https://github.com/ct-Open-Source/tuya-convert

    // Info
    #define MANUFACTURER        "JINVOO"
    #define DEVICE              "VALVE_SM_AW713"

    // Buttons
    #define BUTTON1_PIN         13
    #define BUTTON1_MODE        BUTTON_PUSHBUTTON | BUTTON_DEFAULT_HIGH
    #define BUTTON1_RELAY       1

    // Relays
    #define RELAY1_PIN          12
    #define RELAY1_TYPE         RELAY_TYPE_NORMAL

    // LED
    #define LED1_PIN            5  // 5 red led
    #define LED1_PIN_INVERSE    0
    #define LED1_RELAY          1
    #define LED1_MODE           LED_MODE_RELAY

    #define LED2_PIN            4  // 4 blue led
    #define LED2_PIN_INVERSE    0
    #define LED2_RELAY          1
    #define LED2_MODE           LED_MODE_FINDME_WIFI

#elif defined(TUYA_GENERIC_DIMMER)

    #define MANUFACTURER        "TUYA"
    #define DEVICE              "GENERIC_DIMMER"

    #define LIGHT_PROVIDER      LIGHT_PROVIDER_TUYA
    #define LIGHT_CHANNELS      0
    #define RELAY_PROVIDER      RELAY_PROVIDER_LIGHT
    #define DUMMY_RELAY_COUNT   0

// -----------------------------------------------------------------------------
// Etekcity ESW01-USA 
// https://www.amazon.com/Etekcity-Voltson-Outlet-Monitoring-Required/dp/B01M3MYIFS
// -----------------------------------------------------------------------------

#elif defined(ETEKCITY_ESW01_USA)

    // Info
    #define MANUFACTURER                "ETEKCITY"
    #define DEVICE                      "ESW01-USA"

    // Buttons
    #define BUTTON1_PIN                 14
    #define BUTTON1_MODE                BUTTON_PUSHBUTTON | BUTTON_DEFAULT_HIGH
    #define BUTTON1_RELAY               1

    // Relays
    #define RELAY1_PIN                  4
    #define RELAY1_TYPE                 RELAY_TYPE_NORMAL

    // LEDs
    // Blue
    #define LED1_PIN                    5
    #define LED1_PIN_INVERSE            0    
    #define LED1_MODE                   LED_MODE_WIFI
    // Yellow
    #define LED2_PIN                    16
    #define LED2_PIN_INVERSE            0
    #define LED2_MODE                   LED_MODE_FOLLOW
    #define LED2_RELAY                  1

    // HLW8012
    #ifndef HLW8012_SUPPORT
    #define HLW8012_SUPPORT             1
    #endif
    #define HLW8012_SEL_PIN             15
    #define HLW8012_CF1_PIN             12
    #define HLW8012_CF_PIN              13

    #define HLW8012_SEL_CURRENT         HIGH    // SEL pin to HIGH to measure current
    #define HLW8012_CURRENT_R           0.001   // Current resistor
    #define HLW8012_VOLTAGE_R_UP        ( 4 * 470000 )  // Upstream voltage resistor
    #define HLW8012_VOLTAGE_R_DOWN      ( 1000 )        // Downstream voltage resistor
    #define HLW8012_INTERRUPT_ON        CHANGE

// -----------------------------------------------------------------------------
// FS UAP1
// http://frank-schuetz.de/index.php/fhem/13-hoermann-torantrieb-mit-espeasy-in-fhem-einbinden

#elif defined(FS_UAP1)

    // Info
    #define MANUFACTURER            "FS"
    #define DEVICE                  "UAP1"

    // Inputs
    #define DIGITAL1_PIN            4
    #define DIGITAL2_PIN            5

    // Relays
    #define RELAY1_PIN              12
    #define RELAY2_PIN              13
    #define RELAY3_PIN              14
    #define RELAY4_PIN              15

    #define RELAY1_TYPE             RELAY_TYPE_NORMAL
    #define RELAY2_TYPE             RELAY_TYPE_NORMAL
    #define RELAY3_TYPE             RELAY_TYPE_NORMAL
    #define RELAY4_TYPE             RELAY_TYPE_NORMAL

    // LEDs
    #define LED1_PIN                2
    #define LED1_PIN_INVERSE        0

    // Disable UART noise
    #define DEBUG_SERIAL_SUPPORT    0

// -----------------------------------------------------------------------------
// TFLAG NX-SM100 & NX-SM200
// -----------------------------------------------------------------------------

#elif defined(TFLAG_NX_SMX00)

    // Info
    #define MANUFACTURER                "TFLAG"
    #define DEVICE                      "NX_SMX00"

    // Buttons
    #define BUTTON1_PIN                 13
    #define BUTTON1_MODE                BUTTON_PUSHBUTTON | BUTTON_DEFAULT_HIGH
    #define BUTTON1_RELAY               1

    // Relays
    #define RELAY1_PIN                  12
    #define RELAY1_TYPE                 RELAY_TYPE_NORMAL

    // LEDs
    #define LED1_PIN                    0
    #define LED1_PIN_INVERSE            1
    #define LED1_MODE                   LED_MODE_FOLLOW_INVERSE
    #define LED1_RELAY                  1
    #define LED2_PIN                    15
    #define LED2_PIN_INVERSE            1
    #define LED2_MODE                   LED_MODE_WIFI

    // HJL01 / BL0937
    #ifndef HLW8012_SUPPORT
    #define HLW8012_SUPPORT             1
    #endif
    #define HLW8012_SEL_PIN             16
    #define HLW8012_CF1_PIN             14
    #define HLW8012_CF_PIN              5

    #define HLW8012_SEL_CURRENT         LOW
    #define HLW8012_CURRENT_RATIO       632
    #define HLW8012_VOLTAGE_RATIO       313400
    #define HLW8012_POWER_RATIO         3711185
    #define HLW8012_INTERRUPT_ON        FALLING

<<<<<<< HEAD
    #define LIGHT_PROVIDER      LIGHT_PROVIDER_TUYA
    #define LIGHT_CHANNELS      1

#elif defined(TRAVIS03)
=======
>>>>>>> 04c73335

// -----------------------------------------------------------------------------
// MUVIT_IO_MIOBULB001
// -----------------------------------------------------------------------------

#elif defined(MUVIT_IO_MIOBULB001)

    // Info
    #define MANUFACTURER        "MUVIT_IO"
    #define DEVICE              "MIOBULB001"
    #define RELAY_PROVIDER      RELAY_PROVIDER_LIGHT
    #define LIGHT_PROVIDER      LIGHT_PROVIDER_DIMMER
    #define DUMMY_RELAY_COUNT   1

    // Light
    #define LIGHT_CHANNELS      4
    #define LIGHT_CH1_PIN       14      // RED
    #define LIGHT_CH2_PIN       12      // GREEN
    #define LIGHT_CH3_PIN       13      // BLUE
    #define LIGHT_CH4_PIN       4       // WHITE
    #define LIGHT_CH1_INVERSE   0
    #define LIGHT_CH2_INVERSE   0
    #define LIGHT_CH3_INVERSE   0
    #define LIGHT_CH4_INVERSE   0


// -----------------------------------------------------------------------------

#else

    #error "UNSUPPORTED HARDWARE!!"

#endif
<|MERGE_RESOLUTION|>--- conflicted
+++ resolved
@@ -4029,14 +4029,6 @@
     #define HLW8012_POWER_RATIO         3711185
     #define HLW8012_INTERRUPT_ON        FALLING
 
-<<<<<<< HEAD
-    #define LIGHT_PROVIDER      LIGHT_PROVIDER_TUYA
-    #define LIGHT_CHANNELS      1
-
-#elif defined(TRAVIS03)
-=======
->>>>>>> 04c73335
-
 // -----------------------------------------------------------------------------
 // MUVIT_IO_MIOBULB001
 // -----------------------------------------------------------------------------
