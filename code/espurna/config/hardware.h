// -----------------------------------------------------------------------------
// Configuration HELP
// -----------------------------------------------------------------------------
//
// MANUFACTURER: Name of the manufacturer of the board ("string")
// DEVICE: Name of the device ("string")
// BUTTON#_PIN: GPIO for the n-th button (1-based, up to 4 buttons)
// BUTTON#_RELAY: Relay number that will be bind to the n-th button (1-based)
// BUTTON#_MODE: A mask of options (BUTTON_PUSHBUTTON and BUTTON_SWITCH cannot be together)
//   - BUTTON_PUSHBUTTON: button event is fired when released
//   - BUTTON_SWITCH: button event is fired when pressed or released
//   - BUTTON_DEFAULT_HIGH: there is a pull up in place
//   - BUTTON_SET_PULLUP: set pullup by software
// RELAY#_PIN: GPIO for the n-th relay (1-based, up to 8 relays)
// RELAY#_TYPE: Relay can be RELAY_TYPE_NORMAL, RELAY_TYPE_INVERSE, RELAY_TYPE_LATCHED or RELAY_TYPE_LATCHED_INVERSE
// LED#_PIN: GPIO for the n-th LED (1-based, up to 8 LEDs)
// LED#_PIN_INVERSE: LED has inversed logic (lit when pulled down)
// LED#_MODE: Check types.h for LED_MODE_%
// LED#_RELAY: Linked relay (1-based)
//
// Besides, other hardware specific information should be stated here

// -----------------------------------------------------------------------------
// Custom hardware
// -----------------------------------------------------------------------------

#if defined(MANUFACTURER) and defined(DEVICE)

    // user has defined custom hardware, no need to check anything else

// -----------------------------------------------------------------------------
// ESPurna Core
// -----------------------------------------------------------------------------

#elif defined(ESPURNA_CORE)

    // This is a special device targeted to generate a light-weight binary image
    // meant to be able to do two-step-updates:
    // https://github.com/xoseperez/espurna/wiki/TwoStepUpdates

    // Info
    #define MANUFACTURER            "ESPRESSIF"
    #define DEVICE                  "ESPURNA_CORE"

    // Disable non-core modules
    #define ALEXA_SUPPORT           0
    #define API_SUPPORT             0
    #define BROKER_SUPPORT          0
    #define DOMOTICZ_SUPPORT        0
    #define DEBUG_SERIAL_SUPPORT    0
    #define DEBUG_TELNET_SUPPORT    0
    #define DEBUG_WEB_SUPPORT       0
    #define HOMEASSISTANT_SUPPORT   0
    #define I2C_SUPPORT             0
    #define MQTT_SUPPORT            0
    #define NTP_SUPPORT             0
    #define SCHEDULER_SUPPORT       0
    #define SENSOR_SUPPORT          0
    #define THINGSPEAK_SUPPORT      0
    #define WEB_SUPPORT             0

    // Extra light-weight image
    //#define BUTTON_SUPPORT          0
    //#define LED_SUPPORT             0
    //#define MDNS_SERVER_SUPPORT     0
    //#define TELNET_SUPPORT          0
    //#define TERMINAL_SUPPORT        0

// -----------------------------------------------------------------------------
// Development boards
// -----------------------------------------------------------------------------

#elif defined(NODEMCU_LOLIN)

    // Info
    #define MANUFACTURER        "NODEMCU"
    #define DEVICE              "LOLIN"

    // Buttons
    #define BUTTON1_PIN         0
    #define BUTTON1_MODE        BUTTON_PUSHBUTTON | BUTTON_DEFAULT_HIGH
    #define BUTTON1_RELAY       1

    // Hidden button will enter AP mode if dblclick and reset the device when long-long-clicked
    #define RELAY1_PIN          12
    #define RELAY1_TYPE         RELAY_TYPE_NORMAL

    // Light
    #define LED1_PIN            2
    #define LED1_PIN_INVERSE    1

#elif defined(NODEMCU_BASIC)
    // Info
    // Generic NodeMCU Board without any buttons or relays connected.
    #define MANUFACTURER        "NODEMCU"
    #define DEVICE              "BASIC"

#elif defined(WEMOS_D1_MINI)

    // Info
    #define MANUFACTURER        "WEMOS"
    #define DEVICE              "D1_MINI"

    // Buttons
    // No buttons on the D1 MINI alone, but defining it without adding a button doen't create problems
    #define BUTTON1_PIN         0   // Connect a pushbutton between D3 and GND,
                                    // it's the same as using a Wemos one button shield
    #define BUTTON1_MODE        BUTTON_PUSHBUTTON | BUTTON_DEFAULT_HIGH
    #define BUTTON1_RELAY       1

    // LEDs
    #define LED1_PIN            2
    #define LED1_PIN_INVERSE    1

    #define I2C_SDA_PIN         4  // D2
    #define I2C_SCL_PIN         5  // D1

#elif defined(WEMOS_D1_MINI_RELAYSHIELD)

    // Info
    #define MANUFACTURER        "WEMOS"
    #define DEVICE              "D1_MINI_RELAYSHIELD"

    // Buttons
    // No buttons on the D1 MINI alone, but defining it without adding a button doen't create problems
    #define BUTTON1_PIN         0   // Connect a pushbutton between D3 and GND,
                                    // it's the same as using a Wemos one button shield
    #define BUTTON1_MODE        BUTTON_PUSHBUTTON | BUTTON_DEFAULT_HIGH
    #define BUTTON1_RELAY       1

    // Relays
    #define RELAY1_PIN          5
    #define RELAY1_TYPE         RELAY_TYPE_NORMAL

    // LED
    #define LED1_PIN            2
    #define LED1_PIN_INVERSE    1

    // When Wemos relay shield is connected GPIO5 (D1) is used for relay,
    // so I2C must be remapped to other pins
    #define I2C_SDA_PIN         12  // D6
    #define I2C_SCL_PIN         14  // D5

#elif defined(WEMOS_D1_TARPUNA_SHIELD)

    // Info
    #define MANUFACTURER        "WEMOS"
    #define DEVICE              "D1_TARPUNA_SHIELD"

// -----------------------------------------------------------------------------
// ESPurna
// -----------------------------------------------------------------------------

#elif defined(TINKERMAN_ESPURNA_H06)

    // Info
    #define MANUFACTURER        "TINKERMAN"
    #define DEVICE              "ESPURNA_H06"

    // Buttons
    #define BUTTON1_PIN         4
    #define BUTTON1_RELAY       1

    // Normal pushbutton
    #define BUTTON1_MODE        BUTTON_PUSHBUTTON | BUTTON_DEFAULT_HIGH

    // Relays
    #define RELAY1_PIN          12
    #define RELAY1_TYPE         RELAY_TYPE_INVERSE

    // LEDs
    #define LED1_PIN            2
    #define LED1_PIN_INVERSE    1

    // HLW8012
    #ifndef HLW8012_SUPPORT
    #define HLW8012_SUPPORT     1
    #endif
    #define HLW8012_SEL_PIN     2
    #define HLW8012_CF1_PIN     13
    #define HLW8012_CF_PIN      14

#elif defined(TINKERMAN_ESPURNA_H08)

    // Info
    #define MANUFACTURER        "TINKERMAN"
    #define DEVICE              "ESPURNA_H08"

    // Buttons
    #define BUTTON1_PIN         4
    #define BUTTON1_RELAY       1

    // Normal pushbutton
    #define BUTTON1_MODE        BUTTON_PUSHBUTTON | BUTTON_DEFAULT_HIGH

    // Relays
    #define RELAY1_PIN          12
    #define RELAY1_TYPE         RELAY_TYPE_NORMAL

    // LEDs
    #define LED1_PIN            2
    #define LED1_PIN_INVERSE    0

    // HLW8012
    #ifndef HLW8012_SUPPORT
    #define HLW8012_SUPPORT     1
    #endif
    #define HLW8012_SEL_PIN     5
    #define HLW8012_CF1_PIN     13
    #define HLW8012_CF_PIN      14

#elif defined(TINKERMAN_ESPURNA_SWITCH)

    // Info
    #define MANUFACTURER        "TINKERMAN"
    #define DEVICE              "ESPURNA_SWITCH"

    // Buttons
    #define BUTTON1_PIN         4
    #define BUTTON1_RELAY       1

    // Touch button
    #define BUTTON1_MODE            BUTTON_PUSHBUTTON
    #define BUTTON1_PRESS           BUTTON_MODE_TOGGLE
    #define BUTTON1_CLICK           BUTTON_MODE_NONE
    #define BUTTON1_DBLCLICK        BUTTON_MODE_NONE
    #define BUTTON1_LNGCLICK        BUTTON_MODE_NONE
    #define BUTTON1_LNGLNGCLICK     BUTTON_MODE_NONE

    // LEDs
    #define LED1_PIN            2
    #define LED1_PIN_INVERSE    0

    // Relays
    #define RELAY1_PIN          12
    #define RELAY1_TYPE         RELAY_TYPE_INVERSE

// Check http://tinkerman.cat/rfm69-wifi-gateway/
#elif defined(TINKERMAN_RFM69GW)

    // Info
    #define MANUFACTURER                "TINKERMAN"
    #define DEVICE                      "RFM69GW"

    // Buttons
    #define BUTTON1_PIN                 0
    #define BUTTON1_MODE                BUTTON_PUSHBUTTON | BUTTON_DEFAULT_HIGH

    // RFM69GW
    #define RFM69_SUPPORT               1

    // Disable non-core modules
    #define ALEXA_SUPPORT               0
    #define DOMOTICZ_SUPPORT            0
    #define HOMEASSISTANT_SUPPORT       0
    #define I2C_SUPPORT                 0
    #define SCHEDULER_SUPPORT           0
    #define SENSOR_SUPPORT              0
    #define THINGSPEAK_SUPPORT          0

// -----------------------------------------------------------------------------
// Itead Studio boards
// -----------------------------------------------------------------------------

#elif defined(ITEAD_SONOFF_BASIC)

    // Info
    #define MANUFACTURER        "ITEAD"
    #define DEVICE              "SONOFF_BASIC"

    // Buttons
    #define BUTTON1_PIN         0
    #define BUTTON1_MODE        BUTTON_PUSHBUTTON | BUTTON_DEFAULT_HIGH
    #define BUTTON1_RELAY       1
    #define BUTTON2_PIN         14
    #define BUTTON2_MODE        BUTTON_SWITCH | BUTTON_SET_PULLUP | BUTTON_DEFAULT_HIGH
    #define BUTTON2_RELAY       1

    // Relays
    #define RELAY1_PIN          12
    #define RELAY1_TYPE         RELAY_TYPE_NORMAL

    // LEDs
    #define LED1_PIN            13
    #define LED1_PIN_INVERSE    1

#elif defined(ITEAD_SONOFF_RF)

    // Info
    #define MANUFACTURER        "ITEAD"
    #define DEVICE              "SONOFF_RF"

    // Buttons
    #define BUTTON1_PIN         0
    #define BUTTON1_MODE        BUTTON_PUSHBUTTON | BUTTON_DEFAULT_HIGH
    #define BUTTON1_RELAY       1
    #define BUTTON2_PIN         14
    #define BUTTON2_MODE        BUTTON_SWITCH | BUTTON_SET_PULLUP | BUTTON_DEFAULT_HIGH
    #define BUTTON2_RELAY       1

    // Relays
    #define RELAY1_PIN          12
    #define RELAY1_TYPE         RELAY_TYPE_NORMAL

    // LEDs
    #define LED1_PIN            13
    #define LED1_PIN_INVERSE    1

#elif defined(ITEAD_SONOFF_TH)

    // Info
    #define MANUFACTURER        "ITEAD"
    #define DEVICE              "SONOFF_TH"

    // Buttons
    #define BUTTON1_PIN         0
    #define BUTTON1_MODE        BUTTON_PUSHBUTTON | BUTTON_DEFAULT_HIGH
    #define BUTTON1_RELAY       1

    // Relays
    #define RELAY1_PIN          12
    #define RELAY1_TYPE         RELAY_TYPE_NORMAL

    // LEDs
    #define LED1_PIN            13
    #define LED1_PIN_INVERSE    1

    // Jack is connected to GPIO14 (and with a small hack to GPIO4)
    #ifndef DALLAS_SUPPORT
    #define DALLAS_SUPPORT      1
    #endif
    #define DALLAS_PIN          14

    #ifndef DHT_SUPPORT
    #define DHT_SUPPORT         1
    #endif
    #define DHT_PIN             14

    //#define I2C_SDA_PIN         4
    //#define I2C_SCL_PIN         14

#elif defined(ITEAD_SONOFF_SV)

    // Info
    #define MANUFACTURER        "ITEAD"
    #define DEVICE              "SONOFF_SV"

    // Buttons
    #define BUTTON1_PIN         0
    #define BUTTON1_MODE        BUTTON_PUSHBUTTON | BUTTON_DEFAULT_HIGH
    #define BUTTON1_RELAY       1

    // Relays
    #define RELAY1_PIN          12
    #define RELAY1_TYPE         RELAY_TYPE_NORMAL

    // LEDs
    #define LED1_PIN            13
    #define LED1_PIN_INVERSE    1

#elif defined(ITEAD_SLAMPHER)

    // Info
    #define MANUFACTURER        "ITEAD"
    #define DEVICE              "SLAMPHER"

    // Buttons
    #define BUTTON1_PIN         0
    #define BUTTON1_MODE        BUTTON_PUSHBUTTON | BUTTON_DEFAULT_HIGH
    #define BUTTON1_RELAY       1

    // Relays
    #define RELAY1_PIN          12
    #define RELAY1_TYPE         RELAY_TYPE_NORMAL

    // LEDs
    #define LED1_PIN            13
    #define LED1_PIN_INVERSE    1

#elif defined(ITEAD_S20)

    // Info
    #define MANUFACTURER        "ITEAD"
    #define DEVICE              "S20"

    // Buttons
    #define BUTTON1_PIN         0
    #define BUTTON1_MODE        BUTTON_PUSHBUTTON | BUTTON_DEFAULT_HIGH
    #define BUTTON1_RELAY       1

    // Relays
    #define RELAY1_PIN          12
    #define RELAY1_TYPE         RELAY_TYPE_NORMAL

    // LEDs
    #define LED1_PIN            13
    #define LED1_PIN_INVERSE    1

#elif defined(ITEAD_SONOFF_TOUCH)

    // Info
    #define MANUFACTURER        "ITEAD"
    #define DEVICE              "SONOFF_TOUCH"

    // Buttons
    #define BUTTON1_PIN         0
    #define BUTTON1_MODE        BUTTON_PUSHBUTTON | BUTTON_DEFAULT_HIGH
    #define BUTTON1_PRESS       BUTTON_MODE_TOGGLE
    #define BUTTON1_CLICK       BUTTON_MODE_NONE
    #define BUTTON1_DBLCLICK    BUTTON_MODE_NONE
    #define BUTTON1_LNGCLICK    BUTTON_MODE_NONE
    #define BUTTON1_LNGLNGCLICK BUTTON_MODE_RESET
    #define BUTTON1_RELAY       1

    // Relays
    #define RELAY1_PIN          12
    #define RELAY1_TYPE         RELAY_TYPE_NORMAL

    // LEDs
    #define LED1_PIN            13
    #define LED1_PIN_INVERSE    1

#elif defined(ITEAD_SONOFF_POW)

    // Info
    #define MANUFACTURER        "ITEAD"
    #define DEVICE              "SONOFF_POW"

    // Buttons
    #define BUTTON1_PIN         0
    #define BUTTON1_MODE        BUTTON_PUSHBUTTON | BUTTON_DEFAULT_HIGH
    #define BUTTON1_RELAY       1

    // Relays
    #define RELAY1_PIN          12
    #define RELAY1_TYPE         RELAY_TYPE_NORMAL

    // LEDs
    #define LED1_PIN            15
    #define LED1_PIN_INVERSE    0

    // HLW8012
    #ifndef HLW8012_SUPPORT
    #define HLW8012_SUPPORT     1
    #endif
    #define HLW8012_SEL_PIN     5
    #define HLW8012_CF1_PIN     13
    #define HLW8012_CF_PIN      14

#elif defined(ITEAD_SONOFF_POW_R2)

    // Info
    #define MANUFACTURER        "ITEAD"
    #define DEVICE              "SONOFF_POW_R2"

    // Buttons
    #define BUTTON1_PIN         0
    #define BUTTON1_MODE        BUTTON_PUSHBUTTON | BUTTON_DEFAULT_HIGH
    #define BUTTON1_RELAY       1

    // Relays
    #define RELAY1_PIN          12
    #define RELAY1_TYPE         RELAY_TYPE_NORMAL

    // LEDs
    #define LED1_PIN            13
    #define LED1_PIN_INVERSE    1

    // Disable UART noise
    #define DEBUG_SERIAL_SUPPORT    0

    // CSE7766
    #ifndef CSE7766_SUPPORT
    #define CSE7766_SUPPORT     1
    #endif
    #define CSE7766_PIN         1

#elif defined(ITEAD_SONOFF_DUAL)

    // Info
    #define MANUFACTURER            "ITEAD"
    #define DEVICE                  "SONOFF_DUAL"
    #define SERIAL_BAUDRATE         19230
    #define RELAY_PROVIDER          RELAY_PROVIDER_DUAL
    #define DUMMY_RELAY_COUNT       2
    #define DEBUG_SERIAL_SUPPORT    0

    // Buttons
    #define BUTTON3_RELAY       1

    // LEDs
    #define LED1_PIN            13
    #define LED1_PIN_INVERSE    1

#elif defined(ITEAD_SONOFF_DUAL_R2)

    #define MANUFACTURER        "ITEAD"
    #define DEVICE              "SONOFF_DUAL_R2"

    // Buttons
    #define BUTTON1_PIN         0       // Button 0 on header
    #define BUTTON2_PIN         9       // Button 1 on header
    #define BUTTON3_PIN         10      // Physical button
    #define BUTTON1_RELAY       1
    #define BUTTON2_RELAY       2
    #define BUTTON3_RELAY       1
    #define BUTTON1_MODE        BUTTON_SWITCH | BUTTON_SET_PULLUP | BUTTON_DEFAULT_HIGH
    #define BUTTON2_MODE        BUTTON_SWITCH | BUTTON_SET_PULLUP | BUTTON_DEFAULT_HIGH
    #define BUTTON3_MODE        BUTTON_PUSHBUTTON | BUTTON_DEFAULT_HIGH

    // Relays
    #define RELAY1_PIN          12
    #define RELAY2_PIN          5
    #define RELAY1_TYPE         RELAY_TYPE_NORMAL
    #define RELAY2_TYPE         RELAY_TYPE_NORMAL

    // LEDs
    #define LED1_PIN            13
    #define LED1_PIN_INVERSE    1

#elif defined(ITEAD_SONOFF_4CH)

    // Info
    #define MANUFACTURER        "ITEAD"
    #define DEVICE              "SONOFF_4CH"

    // Buttons
    #define BUTTON1_PIN         0
    #define BUTTON2_PIN         9
    #define BUTTON3_PIN         10
    #define BUTTON4_PIN         14

    #define BUTTON1_MODE        BUTTON_PUSHBUTTON | BUTTON_DEFAULT_HIGH
    #define BUTTON2_MODE        BUTTON_PUSHBUTTON | BUTTON_DEFAULT_HIGH
    #define BUTTON3_MODE        BUTTON_PUSHBUTTON | BUTTON_DEFAULT_HIGH
    #define BUTTON4_MODE        BUTTON_PUSHBUTTON | BUTTON_DEFAULT_HIGH

    #define BUTTON1_RELAY       1
    #define BUTTON2_RELAY       2
    #define BUTTON3_RELAY       3
    #define BUTTON4_RELAY       4

    // Relays
    #define RELAY1_PIN          12
    #define RELAY2_PIN          5
    #define RELAY3_PIN          4
    #define RELAY4_PIN          15

    #define RELAY1_TYPE         RELAY_TYPE_NORMAL
    #define RELAY2_TYPE         RELAY_TYPE_NORMAL
    #define RELAY3_TYPE         RELAY_TYPE_NORMAL
    #define RELAY4_TYPE         RELAY_TYPE_NORMAL

    // LEDs
    #define LED1_PIN            13
    #define LED1_PIN_INVERSE    1

#elif defined(ITEAD_SONOFF_4CH_PRO)

    // Info
    #define MANUFACTURER        "ITEAD"
    #define DEVICE              "SONOFF_4CH_PRO"

    // Buttons
    #define BUTTON1_PIN         0
    #define BUTTON2_PIN         9
    #define BUTTON3_PIN         10
    #define BUTTON4_PIN         14

    #define BUTTON1_MODE        BUTTON_PUSHBUTTON | BUTTON_DEFAULT_HIGH
    #define BUTTON2_MODE        BUTTON_PUSHBUTTON | BUTTON_DEFAULT_HIGH
    #define BUTTON3_MODE        BUTTON_PUSHBUTTON | BUTTON_DEFAULT_HIGH
    #define BUTTON4_MODE        BUTTON_PUSHBUTTON | BUTTON_DEFAULT_HIGH

    #define BUTTON1_RELAY       1
    #define BUTTON2_RELAY       2
    #define BUTTON3_RELAY       3
    #define BUTTON4_RELAY       4

    // Sonoff 4CH Pro uses a secondary STM32 microcontroller to handle
    // buttons and relays, but it also forwards button presses to the ESP8285.
    // This allows ESPurna to handle button presses -almost- the same way
    // as with other devices except:
    // * Double click seems to break/disable the button on the STM32 side
    // * With S6 switch to 1 (self-locking and inching modes) everything's OK
    // * With S6 switch to 0 (interlock mode) if there is a relay ON
    //    and you click on another relay button, the STM32 sends a "press"
    //    event for the button of the first relay (to turn it OFF) but it
    //    does not send a "release" event. It's like it's holding the
    //    button down since you can see it is still LOW.
    //    Whatever reason the result is that it may actually perform a
    //    long click or long-long click.
    // The configuration below make the button toggle the relay on press events
    // and disables any possibly harmful combination with S6 set to 0.
    // If you are sure you will only use S6 to 1 you can comment the
    // BUTTON1_LNGCLICK and BUTTON1_LNGLNGCLICK options below to recover the
    // reset mode and factory reset functionalities, or link other actions like
    // AP mode in the commented line below.

    #define BUTTON1_PRESS       BUTTON_MODE_TOGGLE
    #define BUTTON1_CLICK       BUTTON_MODE_NONE
    #define BUTTON1_DBLCLICK    BUTTON_MODE_NONE
    #define BUTTON1_LNGCLICK    BUTTON_MODE_NONE
    //#define BUTTON1_LNGCLICK    BUTTON_MODE_AP
    #define BUTTON1_LNGLNGCLICK BUTTON_MODE_NONE
    #define BUTTON2_PRESS       BUTTON_MODE_TOGGLE
    #define BUTTON2_CLICK       BUTTON_MODE_NONE
    #define BUTTON3_PRESS       BUTTON_MODE_TOGGLE
    #define BUTTON3_CLICK       BUTTON_MODE_NONE
    #define BUTTON4_PRESS       BUTTON_MODE_TOGGLE
    #define BUTTON4_CLICK       BUTTON_MODE_NONE

    // Relays
    #define RELAY1_PIN          12
    #define RELAY2_PIN          5
    #define RELAY3_PIN          4
    #define RELAY4_PIN          15

    #define RELAY1_TYPE         RELAY_TYPE_NORMAL
    #define RELAY2_TYPE         RELAY_TYPE_NORMAL
    #define RELAY3_TYPE         RELAY_TYPE_NORMAL
    #define RELAY4_TYPE         RELAY_TYPE_NORMAL

    // LEDs
    #define LED1_PIN            13
    #define LED1_PIN_INVERSE    1

#elif defined(ITEAD_1CH_INCHING)

    // The inching functionality is managed by a misterious IC in the board.
    // You cannot control the inching button and functionality from the ESP8266
    // Besides, enabling the inching functionality using the hardware button
    // will result in the relay switching on and off continuously.
    // Fortunately the unkown IC keeps memory of the hardware inching status
    // so you can just disable it and forget. The inching LED must be lit.
    // You can still use the pulse options from the web interface
    // without problem.

    // Info
    #define MANUFACTURER        "ITEAD"
    #define DEVICE              "1CH_INCHING"

    // Buttons
    #define BUTTON1_PIN         0
    #define BUTTON1_MODE        BUTTON_PUSHBUTTON | BUTTON_DEFAULT_HIGH
    #define BUTTON1_RELAY       1

    // Relays
    #define RELAY1_PIN          12
    #define RELAY1_TYPE         RELAY_TYPE_NORMAL

    // LEDs
    #define LED1_PIN            13
    #define LED1_PIN_INVERSE    1

#elif defined(ITEAD_MOTOR)

    // Info
    #define MANUFACTURER        "ITEAD"
    #define DEVICE              "MOTOR"

    // Buttons
    #define BUTTON1_PIN         0
    #define BUTTON1_RELAY       1
    #define BUTTON1_MODE        BUTTON_PUSHBUTTON | BUTTON_DEFAULT_HIGH

    // Relays
    #define RELAY1_PIN          12
    #define RELAY1_TYPE         RELAY_TYPE_NORMAL

    // LEDs
    #define LED1_PIN            13
    #define LED1_PIN_INVERSE    1

#elif defined(ITEAD_BNSZ01)

    // Info
    #define MANUFACTURER        "ITEAD"
    #define DEVICE              "BNSZ01"
    #define RELAY_PROVIDER      RELAY_PROVIDER_LIGHT
    #define LIGHT_PROVIDER      LIGHT_PROVIDER_DIMMER
    #define DUMMY_RELAY_COUNT   1

    // LEDs
    #define LED1_PIN            13
    #define LED1_PIN_INVERSE    1

    // Light
    #define LIGHT_CHANNELS      1
    #define LIGHT_CH1_PIN       12
    #define LIGHT_CH1_INVERSE   0

#elif defined(ITEAD_SONOFF_RFBRIDGE)

    // Info
    #define MANUFACTURER        "ITEAD"
    #define DEVICE              "SONOFF_RFBRIDGE"
    #define RELAY_PROVIDER      RELAY_PROVIDER_RFBRIDGE

    // Number of virtual switches
    #ifndef DUMMY_RELAY_COUNT
    #define DUMMY_RELAY_COUNT   8
    #endif

    // Buttons
    #define BUTTON1_PIN         0
    #define BUTTON1_MODE        BUTTON_PUSHBUTTON | BUTTON_DEFAULT_HIGH

    // LEDs
    #define LED1_PIN            13
    #define LED1_PIN_INVERSE    1

    #define RF_SUPPORT          1

    // Only used when RFB_DIRECT=1
    #define RFB_RX_PIN          4
    #define RFB_TX_PIN          5

    // When using un-modified harware, ESPurna communicates with the secondary
    // MCU EFM8BB1 via UART at 19200 bps so we need to change the speed of
    // the port and remove UART noise on serial line
    #if not RFB_DIRECT
    #define SERIAL_BAUDRATE         19200
    #define DEBUG_SERIAL_SUPPORT    0
    #endif

#elif defined(ITEAD_SONOFF_B1)

    // Info
    #define MANUFACTURER        "ITEAD"
    #define DEVICE              "SONOFF_B1"
    #define RELAY_PROVIDER      RELAY_PROVIDER_LIGHT
    #define LIGHT_PROVIDER      LIGHT_PROVIDER_MY92XX
    #define DUMMY_RELAY_COUNT   1

    // Light
    #define LIGHT_CHANNELS      5
    #define MY92XX_MODEL        MY92XX_MODEL_MY9231
    #define MY92XX_CHIPS        2
    #define MY92XX_DI_PIN       12
    #define MY92XX_DCKI_PIN     14
    #define MY92XX_COMMAND      MY92XX_COMMAND_DEFAULT
    #define MY92XX_MAPPING      4, 3, 5, 0, 1
    #define LIGHT_WHITE_FACTOR  (0.1)                    // White LEDs are way more bright in the B1

#elif defined(ITEAD_SONOFF_LED)

    // Info
    #define MANUFACTURER        "ITEAD"
    #define DEVICE              "SONOFF_LED"
    #define RELAY_PROVIDER      RELAY_PROVIDER_LIGHT
    #define LIGHT_PROVIDER      LIGHT_PROVIDER_DIMMER
    #define DUMMY_RELAY_COUNT   1

    // LEDs
    #define LED1_PIN            13
    #define LED1_PIN_INVERSE    1

    // Light
    #define LIGHT_CHANNELS      2
    #define LIGHT_CH1_PIN       12  // Cold white
    #define LIGHT_CH2_PIN       14  // Warm white
    #define LIGHT_CH1_INVERSE   0
    #define LIGHT_CH2_INVERSE   0

#elif defined(ITEAD_SONOFF_T1_1CH)

    // Info
    #define MANUFACTURER        "ITEAD"
    #define DEVICE              "SONOFF_T1_1CH"

    // Buttons
    #define BUTTON1_PIN         0
    #define BUTTON1_MODE        BUTTON_PUSHBUTTON | BUTTON_DEFAULT_HIGH
    #define BUTTON1_PRESS       BUTTON_MODE_TOGGLE
    #define BUTTON1_CLICK       BUTTON_MODE_NONE
    #define BUTTON1_DBLCLICK    BUTTON_MODE_NONE
    #define BUTTON1_LNGCLICK    BUTTON_MODE_NONE
    #define BUTTON1_LNGLNGCLICK BUTTON_MODE_RESET
    #define BUTTON1_RELAY       1

    // Relays
    #define RELAY1_PIN          12
    #define RELAY1_TYPE         RELAY_TYPE_NORMAL

    // LEDs
    #define LED1_PIN            13
    #define LED1_PIN_INVERSE    1

#elif defined(ITEAD_SONOFF_T1_2CH)

    // Info
    #define MANUFACTURER        "ITEAD"
    #define DEVICE              "SONOFF_T1_2CH"

    // Buttons
    #define BUTTON1_PIN         0
    #define BUTTON2_PIN         9

    #define BUTTON1_MODE        BUTTON_PUSHBUTTON | BUTTON_DEFAULT_HIGH
    #define BUTTON1_PRESS       BUTTON_MODE_TOGGLE
    #define BUTTON1_CLICK       BUTTON_MODE_NONE
    #define BUTTON1_DBLCLICK    BUTTON_MODE_NONE
    #define BUTTON1_LNGCLICK    BUTTON_MODE_NONE
    #define BUTTON1_LNGLNGCLICK BUTTON_MODE_RESET

    #define BUTTON2_MODE        BUTTON_PUSHBUTTON | BUTTON_DEFAULT_HIGH
    #define BUTTON2_PRESS       BUTTON_MODE_TOGGLE
    #define BUTTON2_CLICK       BUTTON_MODE_NONE
    #define BUTTON2_DBLCLICK    BUTTON_MODE_NONE
    #define BUTTON2_LNGCLICK    BUTTON_MODE_NONE
    #define BUTTON2_LNGLNGCLICK BUTTON_MODE_RESET

    #define BUTTON1_RELAY       1
    #define BUTTON2_RELAY       2

    // Relays
    #define RELAY1_PIN          12
    #define RELAY2_PIN          5

    #define RELAY1_TYPE         RELAY_TYPE_NORMAL
    #define RELAY2_TYPE         RELAY_TYPE_NORMAL

    // LEDs
    #define LED1_PIN            13
    #define LED1_PIN_INVERSE    1

#elif defined(ITEAD_SONOFF_T1_3CH)

    // Info
    #define MANUFACTURER        "ITEAD"
    #define DEVICE              "SONOFF_T1_3CH"

    // Buttons
    #define BUTTON1_PIN         0
    #define BUTTON2_PIN         9
    #define BUTTON3_PIN         10

    #define BUTTON1_MODE        BUTTON_PUSHBUTTON | BUTTON_DEFAULT_HIGH
    #define BUTTON1_PRESS       BUTTON_MODE_TOGGLE
    #define BUTTON1_CLICK       BUTTON_MODE_NONE
    #define BUTTON1_DBLCLICK    BUTTON_MODE_NONE
    #define BUTTON1_LNGCLICK    BUTTON_MODE_NONE
    #define BUTTON1_LNGLNGCLICK BUTTON_MODE_RESET

    #define BUTTON2_MODE        BUTTON_PUSHBUTTON | BUTTON_DEFAULT_HIGH
    #define BUTTON2_PRESS       BUTTON_MODE_TOGGLE
    #define BUTTON2_CLICK       BUTTON_MODE_NONE
    #define BUTTON2_DBLCLICK    BUTTON_MODE_NONE
    #define BUTTON2_LNGCLICK    BUTTON_MODE_NONE
    #define BUTTON2_LNGLNGCLICK BUTTON_MODE_RESET

    #define BUTTON3_MODE        BUTTON_PUSHBUTTON | BUTTON_DEFAULT_HIGH
    #define BUTTON3_PRESS       BUTTON_MODE_TOGGLE
    #define BUTTON3_CLICK       BUTTON_MODE_NONE
    #define BUTTON3_DBLCLICK    BUTTON_MODE_NONE
    #define BUTTON3_LNGCLICK    BUTTON_MODE_NONE
    #define BUTTON3_LNGLNGCLICK BUTTON_MODE_RESET

    #define BUTTON1_RELAY       1
    #define BUTTON2_RELAY       2
    #define BUTTON3_RELAY       3

    // Relays
    #define RELAY1_PIN          12
    #define RELAY2_PIN          5
    #define RELAY3_PIN          4

    #define RELAY1_TYPE         RELAY_TYPE_NORMAL
    #define RELAY2_TYPE         RELAY_TYPE_NORMAL
    #define RELAY3_TYPE         RELAY_TYPE_NORMAL

    // LEDs
    #define LED1_PIN            13
    #define LED1_PIN_INVERSE    1

#elif defined(ITEAD_SONOFF_S31)

    // Info
    #define MANUFACTURER            "ITEAD"
    #define DEVICE                  "SONOFF_S31"

    // Buttons
    #define BUTTON1_PIN             0
    #define BUTTON1_MODE            BUTTON_PUSHBUTTON | BUTTON_DEFAULT_HIGH
    #define BUTTON1_RELAY           1

    // Relays
    #define RELAY1_PIN              12
    #define RELAY1_TYPE             RELAY_TYPE_NORMAL

    // LEDs
    #define LED1_PIN                13
    #define LED1_PIN_INVERSE        1

    // Disable UART noise
    #define DEBUG_SERIAL_SUPPORT    0

    // CSE7766
    #define CSE7766_SUPPORT         1
    #define CSE7766_PIN             1

#elif defined(ITEAD_SONOFF_IFAN02)

    // Info
    #define MANUFACTURER            "ITEAD"
    #define DEVICE                  "SONOFF_IFAN02"

    // These are virtual buttons triggered by the remote
    #define BUTTON1_PIN             0
    #define BUTTON2_PIN             9
    #define BUTTON3_PIN             10
    #define BUTTON4_PIN             14
    #define BUTTON1_MODE            BUTTON_PUSHBUTTON | BUTTON_DEFAULT_HIGH
    #define BUTTON2_MODE            BUTTON_PUSHBUTTON | BUTTON_DEFAULT_HIGH
    #define BUTTON3_MODE            BUTTON_PUSHBUTTON | BUTTON_DEFAULT_HIGH
    #define BUTTON4_MODE            BUTTON_PUSHBUTTON | BUTTON_DEFAULT_HIGH

    // Relays
    #define RELAY1_PIN              12
    #define RELAY2_PIN              5
    #define RELAY3_PIN              4
    #define RELAY4_PIN              15
    #define RELAY1_TYPE             RELAY_TYPE_NORMAL
    #define RELAY2_TYPE             RELAY_TYPE_NORMAL
    #define RELAY3_TYPE             RELAY_TYPE_NORMAL
    #define RELAY4_TYPE             RELAY_TYPE_NORMAL

    // LEDs
    #define LED1_PIN                13
    #define LED1_PIN_INVERSE        1

// -----------------------------------------------------------------------------
// ORVIBO
// -----------------------------------------------------------------------------

#elif defined(ORVIBO_B25)

    // Info
    #define MANUFACTURER        "ORVIBO"
    #define DEVICE              "B25"

    // Buttons
    #define BUTTON1_PIN         14
    #define BUTTON1_MODE        BUTTON_PUSHBUTTON | BUTTON_DEFAULT_HIGH
    #define BUTTON1_RELAY       1

    // Relays
    #define RELAY1_PIN          5
    #define RELAY1_TYPE         RELAY_TYPE_NORMAL

    // LEDs
    #define LED1_PIN            12   // 4 blue led
    #define LED1_PIN_INVERSE    1
    #define LED2_PIN            4  // 12 red led
    #define LED2_PIN_INVERSE    1

// -----------------------------------------------------------------------------
// YJZK
// -----------------------------------------------------------------------------

#elif defined(YJZK_SWITCH_1CH)

    // Info
    #define MANUFACTURER        "YJZK"
    #define DEVICE              "SWITCH_1CH"

    // Buttons
    #define BUTTON1_PIN         0

    #define BUTTON1_MODE        BUTTON_PUSHBUTTON | BUTTON_DEFAULT_HIGH
    #define BUTTON1_PRESS       BUTTON_MODE_TOGGLE
    #define BUTTON1_CLICK       BUTTON_MODE_NONE
    #define BUTTON1_DBLCLICK    BUTTON_MODE_NONE
    #define BUTTON1_LNGCLICK    BUTTON_MODE_NONE
    #define BUTTON1_LNGLNGCLICK BUTTON_MODE_RESET

    #define BUTTON1_RELAY       1

    // Relays
    #define RELAY1_PIN          12
    #define RELAY1_TYPE         RELAY_TYPE_NORMAL

    // LEDs
    #define LED1_PIN            13
    #define LED1_PIN_INVERSE    0

#elif defined(YJZK_SWITCH_2CH)

    // Info
    #define MANUFACTURER        "YJZK"
    #define DEVICE              "SWITCH_2CH"

    // Buttons
    #define BUTTON1_PIN         0
    #define BUTTON2_PIN         9

    #define BUTTON1_MODE        BUTTON_PUSHBUTTON | BUTTON_DEFAULT_HIGH
    #define BUTTON1_PRESS       BUTTON_MODE_TOGGLE
    #define BUTTON1_CLICK       BUTTON_MODE_NONE
    #define BUTTON1_DBLCLICK    BUTTON_MODE_NONE
    #define BUTTON1_LNGCLICK    BUTTON_MODE_NONE
    #define BUTTON1_LNGLNGCLICK BUTTON_MODE_RESET

    #define BUTTON2_MODE        BUTTON_PUSHBUTTON | BUTTON_DEFAULT_HIGH
    #define BUTTON2_PRESS       BUTTON_MODE_TOGGLE
    #define BUTTON2_CLICK       BUTTON_MODE_NONE
    #define BUTTON2_DBLCLICK    BUTTON_MODE_NONE
    #define BUTTON2_LNGCLICK    BUTTON_MODE_NONE
    #define BUTTON2_LNGLNGCLICK BUTTON_MODE_RESET

    #define BUTTON1_RELAY       1
    #define BUTTON2_RELAY       2

    // Relays
    #define RELAY1_PIN          12
    #define RELAY2_PIN          5

    #define RELAY1_TYPE         RELAY_TYPE_NORMAL
    #define RELAY2_TYPE         RELAY_TYPE_NORMAL

    // LEDs
    #define LED1_PIN            13
    #define LED1_PIN_INVERSE    0

// YJZK 3CH switch
// Also Lixin Touch Wifi 3M

#elif defined(YJZK_SWITCH_3CH)

    // Info
    #define MANUFACTURER        "YJZK"
    #define DEVICE              "SWITCH_3CH"

    // Buttons
    #define BUTTON1_PIN         0
    #define BUTTON2_PIN         9
    #define BUTTON3_PIN         10

    #define BUTTON1_MODE        BUTTON_PUSHBUTTON | BUTTON_DEFAULT_HIGH
    #define BUTTON1_PRESS       BUTTON_MODE_TOGGLE
    #define BUTTON1_CLICK       BUTTON_MODE_NONE
    #define BUTTON1_DBLCLICK    BUTTON_MODE_NONE
    #define BUTTON1_LNGCLICK    BUTTON_MODE_NONE
    #define BUTTON1_LNGLNGCLICK BUTTON_MODE_RESET

    #define BUTTON2_MODE        BUTTON_PUSHBUTTON | BUTTON_DEFAULT_HIGH
    #define BUTTON2_PRESS       BUTTON_MODE_TOGGLE
    #define BUTTON2_CLICK       BUTTON_MODE_NONE
    #define BUTTON2_DBLCLICK    BUTTON_MODE_NONE
    #define BUTTON2_LNGCLICK    BUTTON_MODE_NONE
    #define BUTTON2_LNGLNGCLICK BUTTON_MODE_RESET

    #define BUTTON3_MODE        BUTTON_PUSHBUTTON | BUTTON_DEFAULT_HIGH
    #define BUTTON3_PRESS       BUTTON_MODE_TOGGLE
    #define BUTTON3_CLICK       BUTTON_MODE_NONE
    #define BUTTON3_DBLCLICK    BUTTON_MODE_NONE
    #define BUTTON3_LNGCLICK    BUTTON_MODE_NONE
    #define BUTTON3_LNGLNGCLICK BUTTON_MODE_RESET

    #define BUTTON1_RELAY       1
    #define BUTTON2_RELAY       2
    #define BUTTON3_RELAY       3

    // Relays
    #define RELAY1_PIN          12
    #define RELAY2_PIN          5
    #define RELAY3_PIN          4

    #define RELAY1_TYPE         RELAY_TYPE_NORMAL
    #define RELAY2_TYPE         RELAY_TYPE_NORMAL
    #define RELAY3_TYPE         RELAY_TYPE_NORMAL

    // LEDs
    #define LED1_PIN            13
    #define LED1_PIN_INVERSE    0

// -----------------------------------------------------------------------------
// Electrodragon boards
// -----------------------------------------------------------------------------

#elif defined(ELECTRODRAGON_WIFI_IOT)

    // Info
    #define MANUFACTURER        "ELECTRODRAGON"
    #define DEVICE              "WIFI_IOT"

    // Buttons
    #define BUTTON1_PIN         0
    #define BUTTON2_PIN         2

    #define BUTTON1_MODE        BUTTON_PUSHBUTTON | BUTTON_DEFAULT_HIGH
    #define BUTTON2_MODE        BUTTON_PUSHBUTTON | BUTTON_DEFAULT_HIGH

    #define BUTTON1_RELAY       1
    #define BUTTON2_RELAY       2

    // Relays
    #define RELAY1_PIN          12
    #define RELAY2_PIN          13

    #define RELAY1_TYPE         RELAY_TYPE_NORMAL
    #define RELAY2_TYPE         RELAY_TYPE_NORMAL

    // LEDs
    #define LED1_PIN            16
    #define LED1_PIN_INVERSE    0

// -----------------------------------------------------------------------------
// WorkChoice ecoPlug
// -----------------------------------------------------------------------------

#elif defined(WORKCHOICE_ECOPLUG)

    // Info
    #define MANUFACTURER        "WORKCHOICE"
    #define DEVICE              "ECOPLUG"

    // Buttons
    #define BUTTON1_PIN         13
    #define BUTTON1_MODE        BUTTON_PUSHBUTTON | BUTTON_DEFAULT_HIGH
    #define BUTTON1_RELAY       1

    // Relays
    #define RELAY1_PIN          15
    #define RELAY1_TYPE         RELAY_TYPE_NORMAL

    // LEDs
    #define LED1_PIN            2
    #define LED1_PIN_INVERSE    0

// -----------------------------------------------------------------------------
// AI Thinker
// -----------------------------------------------------------------------------

#elif defined(AITHINKER_AI_LIGHT)

    // Info
    #define MANUFACTURER        "AITHINKER"
    #define DEVICE              "AI_LIGHT"
    #define RELAY_PROVIDER      RELAY_PROVIDER_LIGHT
    #define LIGHT_PROVIDER      LIGHT_PROVIDER_MY92XX
    #define DUMMY_RELAY_COUNT   1

    // Light
    #define LIGHT_CHANNELS      4
    #define MY92XX_MODEL        MY92XX_MODEL_MY9291
    #define MY92XX_CHIPS        1
    #define MY92XX_DI_PIN       13
    #define MY92XX_DCKI_PIN     15
    #define MY92XX_COMMAND      MY92XX_COMMAND_DEFAULT
    #define MY92XX_MAPPING      0, 1, 2, 3

// -----------------------------------------------------------------------------
// Lyasi LED
// -----------------------------------------------------------------------------

#elif defined(LYASI_LIGHT)

    // Info
    #define MANUFACTURER        "LYASI"
    #define DEVICE              "RGB-LED"
    #define RELAY_PROVIDER      RELAY_PROVIDER_LIGHT
    #define LIGHT_PROVIDER      LIGHT_PROVIDER_MY92XX
    #define DUMMY_RELAY_COUNT   1

    // Light
    #define LIGHT_CHANNELS      4
    #define MY92XX_MODEL        MY92XX_MODEL_MY9291
    #define MY92XX_CHIPS        1
    #define MY92XX_DI_PIN       4
    #define MY92XX_DCKI_PIN     5
    #define MY92XX_COMMAND      MY92XX_COMMAND_DEFAULT
    #define MY92XX_MAPPING      0, 1, 2, 3

// -----------------------------------------------------------------------------
// LED Controller
// -----------------------------------------------------------------------------

#elif defined(MAGICHOME_LED_CONTROLLER)

    // Info
    #define MANUFACTURER        "MAGICHOME"
    #define DEVICE              "LED_CONTROLLER"
    #define RELAY_PROVIDER      RELAY_PROVIDER_LIGHT
    #define LIGHT_PROVIDER      LIGHT_PROVIDER_DIMMER
    #define DUMMY_RELAY_COUNT   1

    // LEDs
    #define LED1_PIN            2
    #define LED1_PIN_INVERSE    1

    // Light
    #define LIGHT_CHANNELS      4
    #define LIGHT_CH1_PIN       14      // RED
    #define LIGHT_CH2_PIN       5       // GREEN
    #define LIGHT_CH3_PIN       12      // BLUE
    #define LIGHT_CH4_PIN       13      // WHITE
    #define LIGHT_CH1_INVERSE   0
    #define LIGHT_CH2_INVERSE   0
    #define LIGHT_CH3_INVERSE   0
    #define LIGHT_CH4_INVERSE   0

    // IR
    #define IR_SUPPORT          1
    #define IR_RX_PIN           4
    #define IR_BUTTON_SET       1

#elif defined(MAGICHOME_LED_CONTROLLER_20)

    // Info
    #define MANUFACTURER        "MAGICHOME"
    #define DEVICE              "LED_CONTROLLER_20"
    #define RELAY_PROVIDER      RELAY_PROVIDER_LIGHT
    #define LIGHT_PROVIDER      LIGHT_PROVIDER_DIMMER
    #define DUMMY_RELAY_COUNT   1

    // LEDs
    #define LED1_PIN            2
    #define LED1_PIN_INVERSE    1

    // Light
    #define LIGHT_CHANNELS      4
    #define LIGHT_CH1_PIN       5       // RED
    #define LIGHT_CH2_PIN       12      // GREEN
    #define LIGHT_CH3_PIN       13      // BLUE
    #define LIGHT_CH4_PIN       15      // WHITE
    #define LIGHT_CH1_INVERSE   0
    #define LIGHT_CH2_INVERSE   0
    #define LIGHT_CH3_INVERSE   0
    #define LIGHT_CH4_INVERSE   0

    // IR
    #define IR_SUPPORT          1
    #define IR_RX_PIN           4
    #define IR_BUTTON_SET       1

#elif defined(MAGICHOME_ZJ_WFMN_A_11)

    // Info
    #define MANUFACTURER        "MAGICHOME"
    #define DEVICE              "ZJ_WFMN_A_11"
    #define RELAY_PROVIDER      RELAY_PROVIDER_LIGHT
    #define LIGHT_PROVIDER      LIGHT_PROVIDER_DIMMER
    #define DUMMY_RELAY_COUNT   1

    // LEDs
    #define LED1_PIN            2
    #define LED1_PIN_INVERSE    1
    #define LED2_PIN            15
    #define LED2_PIN_INVERSE    1

    // Light
    #define LIGHT_CHANNELS      4
    #define LIGHT_CH1_PIN       12      // RED
    #define LIGHT_CH2_PIN       5       // GREEN
    #define LIGHT_CH3_PIN       13      // BLUE
    #define LIGHT_CH4_PIN       14      // WHITE
    #define LIGHT_CH1_INVERSE   0
    #define LIGHT_CH2_INVERSE   0
    #define LIGHT_CH3_INVERSE   0
    #define LIGHT_CH4_INVERSE   0

    // IR
    #define IR_SUPPORT          1
    #define IR_RX_PIN           4
    #define IR_BUTTON_SET       1

#elif defined(MAGICHOME_ZJ_WFMN_B_11)

    // Info
    #define MANUFACTURER        "MAGICHOME"
    #define DEVICE              "ZJ_WFMN_B_11"
    #define RELAY_PROVIDER      RELAY_PROVIDER_LIGHT
    #define LIGHT_PROVIDER      LIGHT_PROVIDER_DIMMER
    #define DUMMY_RELAY_COUNT   1

    // LEDs
    #define LED1_PIN            2
    #define LED1_PIN_INVERSE    1
    #define LED2_PIN            15
    #define LED2_PIN_INVERSE    1

    // Light
    #define LIGHT_CHANNELS      4
    #define LIGHT_CH1_PIN       14      // RED
    #define LIGHT_CH2_PIN       5       // GREEN
    #define LIGHT_CH3_PIN       12      // BLUE
    #define LIGHT_CH4_PIN       13      // WHITE
    #define LIGHT_CH1_INVERSE   0
    #define LIGHT_CH2_INVERSE   0
    #define LIGHT_CH3_INVERSE   0
    #define LIGHT_CH4_INVERSE   0

    // RF
    #define RF_SUPPORT          1
    #define RFB_DIRECT          1
    #define RFB_RX_PIN          4

#elif defined(MAGICHOME_ZJ_ESPM_5CH_B_13)

    // Info
    #define MANUFACTURER        "MAGICHOME"
    #define DEVICE              "ZJ_ESPM_5CH_B_13"
    #define RELAY_PROVIDER      RELAY_PROVIDER_LIGHT
    #define LIGHT_PROVIDER      LIGHT_PROVIDER_DIMMER
    #define DUMMY_RELAY_COUNT   1

    // Buttons
    #define BUTTON1_PIN         0
    #define BUTTON1_MODE        BUTTON_PUSHBUTTON | BUTTON_DEFAULT_HIGH
    #define BUTTON1_RELAY       1

    // LEDs
    #define LED1_PIN            2
    #define LED1_PIN_INVERSE    1

    // Light
    #define LIGHT_CHANNELS      5
    #define LIGHT_CH1_PIN       14      // RED
    #define LIGHT_CH2_PIN       12      // GREEN
    #define LIGHT_CH3_PIN       13      // BLUE
    #define LIGHT_CH4_PIN       5       // COLD WHITE
    #define LIGHT_CH5_PIN       15      // WARM WHITE
    #define LIGHT_CH1_INVERSE   0
    #define LIGHT_CH2_INVERSE   0
    #define LIGHT_CH3_INVERSE   0
    #define LIGHT_CH4_INVERSE   0
    #define LIGHT_CH5_INVERSE   0

// -----------------------------------------------------------------------------
// HUACANXING H801 & H802
// -----------------------------------------------------------------------------

#elif defined(HUACANXING_H801)

    // Info
    #define MANUFACTURER        "HUACANXING"
    #define DEVICE              "H801"
    #define RELAY_PROVIDER      RELAY_PROVIDER_LIGHT
    #define LIGHT_PROVIDER      LIGHT_PROVIDER_DIMMER
    #define DUMMY_RELAY_COUNT   1
    #define DEBUG_PORT          Serial1
    #define SERIAL_RX_ENABLED   1

    // LEDs
    #define LED1_PIN            5
    #define LED1_PIN_INVERSE    1

    // Light
    #define LIGHT_CHANNELS      5
    #define LIGHT_CH1_PIN       15      // RED
    #define LIGHT_CH2_PIN       13      // GREEN
    #define LIGHT_CH3_PIN       12      // BLUE
    #define LIGHT_CH4_PIN       14      // WHITE1
    #define LIGHT_CH5_PIN       4       // WHITE2
    #define LIGHT_CH1_INVERSE   0
    #define LIGHT_CH2_INVERSE   0
    #define LIGHT_CH3_INVERSE   0
    #define LIGHT_CH4_INVERSE   0
    #define LIGHT_CH5_INVERSE   0

#elif defined(HUACANXING_H802)

    // Info
    #define MANUFACTURER        "HUACANXING"
    #define DEVICE              "H802"
    #define RELAY_PROVIDER      RELAY_PROVIDER_LIGHT
    #define LIGHT_PROVIDER      LIGHT_PROVIDER_DIMMER
    #define DUMMY_RELAY_COUNT   1
    #define DEBUG_PORT          Serial1
    #define SERIAL_RX_ENABLED   1

    // Light
    #define LIGHT_CHANNELS      4
    #define LIGHT_CH1_PIN       12      // RED
    #define LIGHT_CH2_PIN       14      // GREEN
    #define LIGHT_CH3_PIN       13      // BLUE
    #define LIGHT_CH4_PIN       15      // WHITE
    #define LIGHT_CH1_INVERSE   0
    #define LIGHT_CH2_INVERSE   0
    #define LIGHT_CH3_INVERSE   0
    #define LIGHT_CH4_INVERSE   0

// -----------------------------------------------------------------------------
// Jan Goedeke Wifi Relay
// https://github.com/JanGoe/esp8266-wifi-relay
// -----------------------------------------------------------------------------

#elif defined(JANGOE_WIFI_RELAY_NC)

    // Info
    #define MANUFACTURER        "JANGOE"
    #define DEVICE              "WIFI_RELAY_NC"

    // Buttons
    #define BUTTON1_PIN         12
    #define BUTTON2_PIN         13

    #define BUTTON1_MODE        BUTTON_PUSHBUTTON | BUTTON_DEFAULT_HIGH
    #define BUTTON2_MODE        BUTTON_PUSHBUTTON | BUTTON_DEFAULT_HIGH

    #define BUTTON1_RELAY       1
    #define BUTTON2_RELAY       2

    // Relays
    #define RELAY1_PIN          2
    #define RELAY2_PIN          14

    #define RELAY1_TYPE         RELAY_TYPE_INVERSE
    #define RELAY2_TYPE         RELAY_TYPE_INVERSE

#elif defined(JANGOE_WIFI_RELAY_NO)

    // Info
    #define MANUFACTURER        "JANGOE"
    #define DEVICE              "WIFI_RELAY_NO"

    // Buttons
    #define BUTTON1_PIN         12
    #define BUTTON2_PIN         13

    #define BUTTON1_MODE        BUTTON_PUSHBUTTON | BUTTON_DEFAULT_HIGH
    #define BUTTON2_MODE        BUTTON_PUSHBUTTON | BUTTON_DEFAULT_HIGH

    #define BUTTON1_RELAY       1
    #define BUTTON2_RELAY       2

    // Relays
    #define RELAY1_PIN          2
    #define RELAY2_PIN          14

    #define RELAY1_TYPE         RELAY_TYPE_NORMAL
    #define RELAY2_TYPE         RELAY_TYPE_NORMAL

// -----------------------------------------------------------------------------
// Jorge García Wifi+Relays Board Kit
// https://www.tindie.com/products/jorgegarciadev/wifi--relays-board-kit
// https://github.com/jorgegarciadev/wifikit
// -----------------------------------------------------------------------------

#elif defined(JORGEGARCIA_WIFI_RELAYS)

    // Info
    #define MANUFACTURER        "JORGEGARCIA"
    #define DEVICE              "WIFI_RELAYS"

    // Relays
    #define RELAY1_PIN          0
    #define RELAY2_PIN          2

    #define RELAY1_TYPE         RELAY_TYPE_INVERSE
    #define RELAY2_TYPE         RELAY_TYPE_INVERSE

// -----------------------------------------------------------------------------
// WiFi MQTT Relay / Thermostat
// -----------------------------------------------------------------------------

#elif defined(OPENENERGYMONITOR_MQTT_RELAY)

    // Info
    #define MANUFACTURER        "OPENENERGYMONITOR"
    #define DEVICE              "MQTT_RELAY"

    // Buttons
    #define BUTTON1_PIN         0
    #define BUTTON1_RELAY       1
    #define BUTTON1_MODE        BUTTON_PUSHBUTTON | BUTTON_DEFAULT_HIGH

    // Relays
    #define RELAY1_PIN          12
    #define RELAY1_TYPE         RELAY_TYPE_NORMAL

    // LEDs
    #define LED1_PIN            16
    #define LED1_PIN_INVERSE    0

// -----------------------------------------------------------------------------
// WiOn 50055 Indoor Wi-Fi Wall Outlet & Tap
// https://rover.ebay.com/rover/1/711-53200-19255-0/1?icep_id=114&ipn=icep&toolid=20004&campid=5338044841&mpre=http%3A%2F%2Fwww.ebay.com%2Fitm%2FWiOn-50050-Indoor-Wi-Fi-Outlet-Wireless-Switch-Programmable-Timer-%2F263112281551
// https://rover.ebay.com/rover/1/711-53200-19255-0/1?icep_id=114&ipn=icep&toolid=20004&campid=5338044841&mpre=http%3A%2F%2Fwww.ebay.com%2Fitm%2FWiOn-50055-Indoor-Wi-Fi-Wall-Tap-Monitor-Energy-Usage-Wireless-Smart-Switch-%2F263020837777
// -----------------------------------------------------------------------------

#elif defined(WION_50055)

    // Currently untested, does not support energy monitoring

    // Info
    #define MANUFACTURER        "WION"
    #define DEVICE              "50055"

    // Buttons
    #define BUTTON1_PIN         13
    #define BUTTON1_RELAY       1
    #define BUTTON1_MODE        BUTTON_PUSHBUTTON | BUTTON_DEFAULT_HIGH

    // Relays
    #define RELAY1_PIN          15
    #define RELAY1_TYPE         RELAY_TYPE_NORMAL

    // LEDs
    #define LED1_PIN            2
    #define LED1_PIN_INVERSE    0

// -----------------------------------------------------------------------------
// EX-Store Wifi Relay v3.1
// https://ex-store.de/ESP8266-WiFi-Relay-V31
// -----------------------------------------------------------------------------

#elif defined(EXS_WIFI_RELAY_V31)

    // Untested

    // Info
    #define MANUFACTURER        "EXS"
    #define DEVICE              "WIFI_RELAY_V31"

    // Buttons
    #define BUTTON1_PIN         0
    #define BUTTON1_RELAY       1
    #define BUTTON1_MODE        BUTTON_PUSHBUTTON | BUTTON_DEFAULT_HIGH

    // Relays
    #define RELAY1_PIN          13
    #define RELAY1_TYPE         RELAY_TYPE_LATCHED
    #define RELAY1_RESET_PIN    12

// -----------------------------------------------------------------------------
// EX-Store Wifi Relay v5.0
// -----------------------------------------------------------------------------

#elif defined(EXS_WIFI_RELAY_V50)

    // Info
    #define MANUFACTURER        "EXS"
    #define DEVICE              "WIFI_RELAY_V50"

    // Buttons
    #define BUTTON1_PIN         5
    #define BUTTON2_PIN         4
    #define BUTTON1_RELAY       1
    #define BUTTON2_RELAY       2
    #define BUTTON1_MODE        BUTTON_SWITCH | BUTTON_DEFAULT_HIGH | BUTTON_SET_PULLUP
    #define BUTTON2_MODE        BUTTON_SWITCH | BUTTON_DEFAULT_HIGH | BUTTON_SET_PULLUP

    // Relays
    #define RELAY1_PIN          14
    #define RELAY1_TYPE         RELAY_TYPE_LATCHED
    #define RELAY1_RESET_PIN    16
    #define RELAY2_PIN          13
    #define RELAY2_TYPE         RELAY_TYPE_LATCHED
    #define RELAY2_RESET_PIN    12

    // LEDs
    #define LED1_PIN            15
    #define LED1_PIN_INVERSE    0

// -----------------------------------------------------------------------------
// V9261F
// -----------------------------------------------------------------------------

#elif defined(GENERIC_V9261F)

    // Info
    #define MANUFACTURER        "GENERIC"
    #define DEVICE              "V9261F"
    #define ALEXA_SUPPORT       0

    // V9261F
    #define V9261F_SUPPORT      1
    #define V9261F_PIN          2
    #define V9261F_PIN_INVERSE  1

// -----------------------------------------------------------------------------
// ECH1560
// -----------------------------------------------------------------------------

#elif defined(GENERIC_ECH1560)

    // Info
    #define MANUFACTURER        "GENERIC"
    #define DEVICE              "ECH1560"
    #define ALEXA_SUPPORT       0

    // ECH1560
    #define ECH1560_SUPPORT     1
    #define ECH1560_CLK_PIN     4
    #define ECH1560_MISO_PIN    5
    #define ECH1560_INVERTED    0

// -----------------------------------------------------------------------------
// ESPLive
// https://github.com/ManCaveMade/ESP-Live
// -----------------------------------------------------------------------------

#elif defined(MANCAVEMADE_ESPLIVE)

    // Info
    #define MANUFACTURER        "MANCAVEMADE"
    #define DEVICE              "ESPLIVE"

    // Buttons
    #define BUTTON1_PIN         4
    #define BUTTON2_PIN         5

    #define BUTTON1_MODE        BUTTON_PUSHBUTTON | BUTTON_DEFAULT_HIGH
    #define BUTTON2_MODE        BUTTON_PUSHBUTTON | BUTTON_DEFAULT_HIGH

    #define BUTTON1_RELAY       1
    #define BUTTON2_RELAY       2

    // Relays
    #define RELAY1_PIN          12
    #define RELAY2_PIN          13

    #define RELAY1_TYPE         RELAY_TYPE_NORMAL
    #define RELAY2_TYPE         RELAY_TYPE_NORMAL

    // DS18B20
    #ifndef DALLAS_SUPPORT
    #define DALLAS_SUPPORT             	1
    #endif
    #define DALLAS_PIN                 	2
    #define DALLAS_UPDATE_INTERVAL     	5000
    #define TEMPERATURE_MIN_CHANGE      1.0

// -----------------------------------------------------------------------------
// QuinLED
// http://blog.quindorian.org/2017/02/esp8266-led-lighting-quinled-v2-6-pcb.html
// -----------------------------------------------------------------------------

#elif defined(INTERMITTECH_QUINLED)

    // Info
    #define MANUFACTURER        "INTERMITTECH"
    #define DEVICE              "QUINLED"
    #define RELAY_PROVIDER      RELAY_PROVIDER_LIGHT
    #define LIGHT_PROVIDER      LIGHT_PROVIDER_DIMMER
    #define DUMMY_RELAY_COUNT   1

    // LEDs
    #define LED1_PIN            5
    #define LED1_PIN_INVERSE    1

    // Light
    #define LIGHT_CHANNELS      2
    #define LIGHT_CH1_PIN       0
    #define LIGHT_CH2_PIN       2
    #define LIGHT_CH1_INVERSE   0
    #define LIGHT_CH2_INVERSE   0

// -----------------------------------------------------------------------------
// Arilux AL-LC06
// -----------------------------------------------------------------------------

#elif defined(ARILUX_AL_LC01)

    // Info
    #define MANUFACTURER        "ARILUX"
    #define DEVICE              "AL_LC01"
    #define RELAY_PROVIDER      RELAY_PROVIDER_LIGHT
    #define LIGHT_PROVIDER      LIGHT_PROVIDER_DIMMER
    #define DUMMY_RELAY_COUNT   1

    // Light
    #define LIGHT_CHANNELS      3
    #define LIGHT_CH1_PIN       5       // RED
    #define LIGHT_CH2_PIN       12      // GREEN
    #define LIGHT_CH3_PIN       13      // BLUE
    #define LIGHT_CH1_INVERSE   0
    #define LIGHT_CH2_INVERSE   0
    #define LIGHT_CH3_INVERSE   0

#elif defined(ARILUX_AL_LC02)

    // Info
    #define MANUFACTURER        "ARILUX"
    #define DEVICE              "AL_LC02"
    #define RELAY_PROVIDER      RELAY_PROVIDER_LIGHT
    #define LIGHT_PROVIDER      LIGHT_PROVIDER_DIMMER
    #define DUMMY_RELAY_COUNT   1

    // Light
    #define LIGHT_CHANNELS      4
    #define LIGHT_CH1_PIN       12      // RED
    #define LIGHT_CH2_PIN       5       // GREEN
    #define LIGHT_CH3_PIN       13      // BLUE
    #define LIGHT_CH4_PIN       15      // WHITE1
    #define LIGHT_CH1_INVERSE   0
    #define LIGHT_CH2_INVERSE   0
    #define LIGHT_CH3_INVERSE   0
    #define LIGHT_CH4_INVERSE   0

#elif defined(ARILUX_AL_LC02_V14)

    // Info
    #define MANUFACTURER        "ARILUX"
    #define DEVICE              "AL_LC02_V14"
    #define RELAY_PROVIDER      RELAY_PROVIDER_LIGHT
    #define LIGHT_PROVIDER      LIGHT_PROVIDER_DIMMER
    #define DUMMY_RELAY_COUNT   1

    // Light
    #define LIGHT_CHANNELS      4
    #define LIGHT_CH1_PIN       14      // RED
    #define LIGHT_CH2_PIN       5       // GREEN
    #define LIGHT_CH3_PIN       12      // BLUE
    #define LIGHT_CH4_PIN       13      // WHITE1
    #define LIGHT_CH1_INVERSE   0
    #define LIGHT_CH2_INVERSE   0
    #define LIGHT_CH3_INVERSE   0
    #define LIGHT_CH4_INVERSE   0

#elif defined(ARILUX_AL_LC06)

    // Info
    #define MANUFACTURER        "ARILUX"
    #define DEVICE              "AL_LC06"
    #define RELAY_PROVIDER      RELAY_PROVIDER_LIGHT
    #define LIGHT_PROVIDER      LIGHT_PROVIDER_DIMMER
    #define DUMMY_RELAY_COUNT   1

    // Buttons
    #define BUTTON1_PIN         0
    #define BUTTON1_MODE        BUTTON_PUSHBUTTON | BUTTON_DEFAULT_HIGH
    #define BUTTON1_RELAY       1

    // Light
    #define LIGHT_CHANNELS      5
    #define LIGHT_CH1_PIN       14      // RED
    #define LIGHT_CH2_PIN       12      // GREEN
    #define LIGHT_CH3_PIN       13      // BLUE
    #define LIGHT_CH4_PIN       15      // WHITE1
    #define LIGHT_CH5_PIN       5       // WHITE2
    #define LIGHT_CH1_INVERSE   0
    #define LIGHT_CH2_INVERSE   0
    #define LIGHT_CH3_INVERSE   0
    #define LIGHT_CH4_INVERSE   0
    #define LIGHT_CH5_INVERSE   0

#elif defined(ARILUX_AL_LC11)

    // Info
    #define MANUFACTURER        "ARILUX"
    #define DEVICE              "AL_LC11"
    #define RELAY_PROVIDER      RELAY_PROVIDER_LIGHT
    #define LIGHT_PROVIDER      LIGHT_PROVIDER_DIMMER
    #define DUMMY_RELAY_COUNT   1

    // Light
    #define LIGHT_CHANNELS      5
    #define LIGHT_CH1_PIN       5       // RED
    #define LIGHT_CH2_PIN       4       // GREEN
    #define LIGHT_CH3_PIN       14      // BLUE
    #define LIGHT_CH4_PIN       13      // WHITE1
    #define LIGHT_CH5_PIN       12      // WHITE1
    #define LIGHT_CH1_INVERSE   0
    #define LIGHT_CH2_INVERSE   0
    #define LIGHT_CH3_INVERSE   0
    #define LIGHT_CH4_INVERSE   0
    #define LIGHT_CH5_INVERSE   0

#elif defined(ARILUX_E27)

    // Info
    #define MANUFACTURER        "ARILUX"
    #define DEVICE              "E27"
    #define RELAY_PROVIDER      RELAY_PROVIDER_LIGHT
    #define LIGHT_PROVIDER      LIGHT_PROVIDER_MY92XX
    #define DUMMY_RELAY_COUNT   1

    // Light
    #define LIGHT_CHANNELS      4
    #define MY92XX_MODEL        MY92XX_MODEL_MY9291
    #define MY92XX_CHIPS        1
    #define MY92XX_DI_PIN       13
    #define MY92XX_DCKI_PIN     15
    #define MY92XX_COMMAND      MY92XX_COMMAND_DEFAULT
    #define MY92XX_MAPPING      0, 1, 2, 3

// -----------------------------------------------------------------------------
// XENON SM-PW701U
// -----------------------------------------------------------------------------

#elif defined(XENON_SM_PW702U)

    // Info
    #define MANUFACTURER        "XENON"
    #define DEVICE              "SM_PW702U"

    // Buttons
    #define BUTTON1_PIN         13
    #define BUTTON1_MODE        BUTTON_PUSHBUTTON | BUTTON_DEFAULT_HIGH
    #define BUTTON1_RELAY       1

    // Relays
    #define RELAY1_PIN          12
    #define RELAY1_TYPE         RELAY_TYPE_NORMAL

    // LEDs
    #define LED1_PIN            4
    #define LED1_PIN_INVERSE    1

// -----------------------------------------------------------------------------
// AUTHOMETION LYT8266
// https://authometion.com/shop/en/home/13-lyt8266.html
// -----------------------------------------------------------------------------

#elif defined(AUTHOMETION_LYT8266)

    // Info
    #define MANUFACTURER        "AUTHOMETION"
    #define DEVICE              "LYT8266"
    #define RELAY_PROVIDER      RELAY_PROVIDER_LIGHT
    #define LIGHT_PROVIDER      LIGHT_PROVIDER_DIMMER
    #define DUMMY_RELAY_COUNT   1

    // Light
    #define LIGHT_CHANNELS      4
    #define LIGHT_CH1_PIN       13      // RED
    #define LIGHT_CH2_PIN       12      // GREEN
    #define LIGHT_CH3_PIN       14      // BLUE
    #define LIGHT_CH4_PIN       2       // WHITE
    #define LIGHT_CH1_INVERSE   0
    #define LIGHT_CH2_INVERSE   0
    #define LIGHT_CH3_INVERSE   0
    #define LIGHT_CH4_INVERSE   0

    #define LIGHT_ENABLE_PIN    15

#elif defined(GIZWITS_WITTY_CLOUD)

    // Info
    #define MANUFACTURER        "GIZWITS"
    #define DEVICE              "WITTY_CLOUD"
    #define RELAY_PROVIDER      RELAY_PROVIDER_LIGHT
    #define LIGHT_PROVIDER      LIGHT_PROVIDER_DIMMER
    #define DUMMY_RELAY_COUNT   1

    // Buttons
    #define BUTTON1_PIN         4
    #define BUTTON1_MODE        BUTTON_PUSHBUTTON | BUTTON_DEFAULT_HIGH
    #define BUTTON1_PRESS       BUTTON_MODE_TOGGLE
    #define BUTTON1_CLICK       BUTTON_MODE_NONE
    #define BUTTON1_DBLCLICK    BUTTON_MODE_NONE
    #define BUTTON1_LNGCLICK    BUTTON_MODE_NONE
    #define BUTTON1_LNGLNGCLICK BUTTON_MODE_RESET

    #define ANALOG_SUPPORT      1

    // LEDs
    #define LED1_PIN            2      // BLUE build-in
    #define LED1_PIN_INVERSE    1

    // Light
    #define LIGHT_CHANNELS      3
    #define LIGHT_CH1_PIN       15       // RED
    #define LIGHT_CH2_PIN       12       // GREEN
    #define LIGHT_CH3_PIN       13      // BLUE
    #define LIGHT_CH1_INVERSE   0
    #define LIGHT_CH2_INVERSE   0
    #define LIGHT_CH3_INVERSE   0

// -----------------------------------------------------------------------------
// KMC 70011
// https://www.amazon.com/KMC-Monitoring-Required-Control-Compatible/dp/B07313TH7B
// -----------------------------------------------------------------------------

#elif defined(KMC_70011)

    // Info
    #define MANUFACTURER        "KMC"
    #define DEVICE              "70011"

    // Buttons
    #define BUTTON1_PIN         0
    #define BUTTON1_MODE        BUTTON_PUSHBUTTON | BUTTON_DEFAULT_HIGH
    #define BUTTON1_RELAY       1

    // Relays
    #define RELAY1_PIN          14
    #define RELAY1_TYPE         RELAY_TYPE_NORMAL

    // LEDs
    #define LED1_PIN            13
    #define LED1_PIN_INVERSE    1

    // HLW8012
    #ifndef HLW8012_SUPPORT
    #define HLW8012_SUPPORT     1
    #endif
    #define HLW8012_SEL_PIN     12
    #define HLW8012_CF1_PIN     5
    #define HLW8012_CF_PIN      4

    #define HLW8012_VOLTAGE_R_UP            ( 2 * 1000000 )  // Upstream voltage resistor

// -----------------------------------------------------------------------------
// Euromate (?) Wifi Stecker Schuko
// https://www.obi.de/hausfunksteuerung/wifi-stecker-schuko/p/2291706
// Thanks to @Geitde
// -----------------------------------------------------------------------------

#elif defined(EUROMATE_WIFI_STECKER_SCHUKO)

    // Info
    #define MANUFACTURER        "EUROMATE"
    #define DEVICE              "WIFI_STECKER_SCHUKO"

    // Buttons
    #define BUTTON1_PIN         14
    #define BUTTON1_MODE        BUTTON_PUSHBUTTON | BUTTON_SET_PULLUP | BUTTON_DEFAULT_HIGH
    #define BUTTON1_RELAY       1

    // The relay in the device is not a bistable (latched) relay.
    // The device is reported to have a flip-flop circuit to drive the relay
    // So @Geitde hack is still the only possible

    // Hack: drive GPIO12 low and use GPIO5 as normal relay pin:
    #define RELAY1_PIN          5
    #define RELAY1_TYPE         RELAY_TYPE_NORMAL
    #define LED2_PIN            12 /* DUMMY: exploit default off state for GPIO12=low */
    #define LED2_PIN_INVERSE    0

    // LEDs
    #define LED1_PIN            4
    #define LED1_PIN_INVERSE    0

// -----------------------------------------------------------------------------
// Euromate (?) Wifi Stecker Schuko Version 2
// This configuration is for the second generation of devices sold by OBI.
// https://www.obi.de/hausfunksteuerung/wifi-stecker-schuko-weiss/p/4077806
// -----------------------------------------------------------------------------
#elif defined(EUROMATE_WIFI_STECKER_SCHUKO_V2)

    // Info
    #define MANUFACTURER        "EUROMATE"
    #define DEVICE              "WIFI_STECKER_SCHUKO_V2"

    // Buttons
    #define BUTTON1_PIN         5
    #define BUTTON1_MODE        BUTTON_PUSHBUTTON | BUTTON_SET_PULLUP | BUTTON_DEFAULT_HIGH
    #define BUTTON1_RELAY       1

    // Relays
    #define RELAY1_PIN          4
    #define RELAY1_TYPE         RELAY_TYPE_NORMAL

    // Green
    #define LED1_PIN            12
    #define LED1_MODE           LED_MODE_WIFI
    #define LED1_PIN_INVERSE    0

    // Red
    #define LED2_PIN            13
    #define LED2_MODE           LED_MODE_RELAY
    #define LED2_PIN_INVERSE    0

// -----------------------------------------------------------------------------
// Generic 8CH
// -----------------------------------------------------------------------------

#elif defined(GENERIC_8CH)

    // Info
    #define MANUFACTURER        "GENERIC"
    #define DEVICE              "8CH"

    // Relays
    #define RELAY1_PIN          0
    #define RELAY1_TYPE         RELAY_TYPE_NORMAL
    #define RELAY2_PIN          2
    #define RELAY2_TYPE         RELAY_TYPE_NORMAL
    #define RELAY3_PIN          4
    #define RELAY3_TYPE         RELAY_TYPE_NORMAL
    #define RELAY4_PIN          5
    #define RELAY4_TYPE         RELAY_TYPE_NORMAL
    #define RELAY5_PIN          12
    #define RELAY5_TYPE         RELAY_TYPE_NORMAL
    #define RELAY6_PIN          13
    #define RELAY6_TYPE         RELAY_TYPE_NORMAL
    #define RELAY7_PIN          14
    #define RELAY7_TYPE         RELAY_TYPE_NORMAL
    #define RELAY8_PIN          15
    #define RELAY8_TYPE         RELAY_TYPE_NORMAL

// -----------------------------------------------------------------------------
// STM RELAY
// -----------------------------------------------------------------------------

#elif defined(STM_RELAY)

    // Info
    #define MANUFACTURER            "STM_RELAY"
    #define DEVICE                  "2CH"

    // Relays
    #define DUMMY_RELAY_COUNT       2
    #define RELAY_PROVIDER          RELAY_PROVIDER_STM

    // Remove UART noise on serial line
    #define DEBUG_SERIAL_SUPPORT    0

// -----------------------------------------------------------------------------
// Tonbux Powerstrip02
// -----------------------------------------------------------------------------

#elif defined(TONBUX_POWERSTRIP02)

    // Info
    #define MANUFACTURER        "TONBUX"
    #define DEVICE              "POWERSTRIP02"

    // Buttons
    #define BUTTON1_PIN         5
    #define BUTTON1_MODE        BUTTON_PUSHBUTTON | BUTTON_DEFAULT_HIGH
    #define BUTTON1_RELAY       0

    // Relays
    #define RELAY1_PIN          4
    #define RELAY1_TYPE         RELAY_TYPE_INVERSE
    #define RELAY2_PIN          13
    #define RELAY2_TYPE         RELAY_TYPE_INVERSE
    #define RELAY3_PIN          12
    #define RELAY3_TYPE         RELAY_TYPE_INVERSE
    #define RELAY4_PIN          14
    #define RELAY4_TYPE         RELAY_TYPE_INVERSE
    // Not a relay. USB ports on/off
    #define RELAY5_PIN          16
    #define RELAY5_TYPE         RELAY_TYPE_NORMAL

    // LEDs
    #define LED1_PIN            0   // 1 blue led
    #define LED1_PIN_INVERSE    1
    #define LED2_PIN            3   // 3 red leds
    #define LED2_PIN_INVERSE    1

// -----------------------------------------------------------------------------
// Lingan SWA1
// -----------------------------------------------------------------------------

#elif defined(LINGAN_SWA1)

    // Info
    #define MANUFACTURER        "LINGAN"
    #define DEVICE              "SWA1"

    // Buttons
    #define BUTTON1_PIN         13
    #define BUTTON1_MODE        BUTTON_PUSHBUTTON | BUTTON_SET_PULLUP | BUTTON_DEFAULT_HIGH
    #define BUTTON1_RELAY       1

    // Relays
    #define RELAY1_PIN          5
    #define RELAY1_TYPE         RELAY_TYPE_NORMAL

    // LEDs
    #define LED1_PIN            4
    #define LED1_PIN_INVERSE    1

// -----------------------------------------------------------------------------
// HEYGO HY02
// -----------------------------------------------------------------------------

#elif defined(HEYGO_HY02)

    // Info
    #define MANUFACTURER		"HEYGO"
    #define DEVICE				"HY02"

    // Buttons
    #define BUTTON1_PIN			13
    #define BUTTON1_MODE		BUTTON_PUSHBUTTON | BUTTON_DEFAULT_HIGH
    #define BUTTON1_RELAY		1

    // Relays
    #define RELAY1_PIN			12
    #define RELAY1_TYPE			RELAY_TYPE_NORMAL

    // LEDs
    #define LED1_PIN			4
    #define LED1_PIN_INVERSE	0

// -----------------------------------------------------------------------------
// Maxcio W-US002S
// -----------------------------------------------------------------------------

#elif defined(MAXCIO_WUS002S)

    // Info
    #define MANUFACTURER		"MAXCIO"
    #define DEVICE				"WUS002S"

    // Buttons
    #define BUTTON1_PIN			2
    #define BUTTON1_MODE		BUTTON_PUSHBUTTON | BUTTON_DEFAULT_HIGH
    #define BUTTON1_RELAY		1

    // Relays
    #define RELAY1_PIN			13
    #define RELAY1_TYPE			RELAY_TYPE_NORMAL

    // LEDs
    #define LED1_PIN			3
    #define LED1_PIN_INVERSE	0

    // HLW8012
    #ifndef HLW8012_SUPPORT
    #define HLW8012_SUPPORT		1
    #endif
    #define HLW8012_SEL_PIN		12
    #define HLW8012_CF1_PIN		5
    #define HLW8012_CF_PIN		4

    #define HLW8012_CURRENT_R               0.002            // Current resistor
    #define HLW8012_VOLTAGE_R_UP            ( 2 * 1000000 )  // Upstream voltage resistor

    // LED1 on RX pin
    #define DEBUG_SERIAL_SUPPORT            1

// -----------------------------------------------------------------------------
// Maxcio W-DE004
// -----------------------------------------------------------------------------

#elif defined(MAXCIO_WDE004)

    // Info
    #define MANUFACTURER		"MAXCIO"
    #define DEVICE				"WDE004"

    // Buttons
    #define BUTTON1_PIN			1
    #define BUTTON1_MODE		BUTTON_PUSHBUTTON | BUTTON_DEFAULT_HIGH
    #define BUTTON1_RELAY		1

    // Relays
    #define RELAY1_PIN			14
    #define RELAY1_TYPE			RELAY_TYPE_NORMAL

    // LEDs
    #define LED1_PIN			13
    #define LED1_PIN_INVERSE	1

// -----------------------------------------------------------------------------
// Oukitel P1 Smart Plug
// https://www.amazon.com/Docooler-OUKITEL-Control-Wireless-Adaptor/dp/B07J3BYFJX/ref=sr_1_fkmrnull_2?keywords=oukitel+p1+smart+switch&qid=1550424399&s=gateway&sr=8-2-fkmrnull
// -----------------------------------------------------------------------------
#elif defined(OUKITEL_P1)

    // Info
    #define MANUFACTURER		"Oukitel"
    #define DEVICE				"P1"

    // Buttons
    #define BUTTON1_PIN			13
    #define BUTTON1_MODE		BUTTON_PUSHBUTTON | BUTTON_DEFAULT_HIGH
    #define BUTTON1_RELAY		1

    // Relays
    // Right
    #define RELAY1_PIN			12
    #define RELAY1_TYPE			RELAY_TYPE_NORMAL
    // Left
    #define RELAY2_PIN			15
    #define RELAY2_TYPE			RELAY_TYPE_NORMAL

    // LEDs
    #define LED1_PIN			0  // blue
    #define LED1_PIN_INVERSE	1
    #define LED1_MODE           LED_MODE_WIFI

// -----------------------------------------------------------------------------
// YiDian XS-SSA05
// -----------------------------------------------------------------------------

#elif defined(YIDIAN_XSSSA05)

    // Info
    #define MANUFACTURER		"YIDIAN"
    #define DEVICE				"XSSSA05"

    // Buttons
    #define BUTTON1_PIN			13
    #define BUTTON1_MODE		BUTTON_PUSHBUTTON | BUTTON_DEFAULT_HIGH
    #define BUTTON1_RELAY		1

    // Relays
    #define RELAY1_PIN			12
    #define RELAY1_TYPE			RELAY_TYPE_NORMAL

    // LEDs
    #define LED1_PIN			0  // red
    #define LED1_PIN_INVERSE	1
    #define LED1_MODE           LED_MODE_WIFI

    #define LED2_PIN			15  // blue
    #define LED2_PIN_INVERSE	1
    #define LED2_MODE           LED_MODE_RELAY

    // HLW8012
    #ifndef HLW8012_SUPPORT
    #define HLW8012_SUPPORT     1
    #endif
    #define HLW8012_SEL_PIN     3
    #define HLW8012_CF1_PIN     14
    #define HLW8012_CF_PIN      5

    #define HLW8012_SEL_CURRENT         LOW
    #define HLW8012_CURRENT_RATIO       25740
    #define HLW8012_VOLTAGE_RATIO       313400
    #define HLW8012_POWER_RATIO         3414290
    #define HLW8012_INTERRUPT_ON        FALLING

// -----------------------------------------------------------------------------
// TONBUX XS-SSA01
// -----------------------------------------------------------------------------

#elif defined(TONBUX_XSSSA01)

    // Info
    #define MANUFACTURER        "TONBUX"
    #define DEVICE              "XSSSA01"

    // Buttons
    #define BUTTON1_PIN         4
    #define BUTTON1_MODE        BUTTON_PUSHBUTTON | BUTTON_DEFAULT_HIGH
    #define BUTTON1_RELAY       1

    // Relays
    #define RELAY1_PIN          14
    #define RELAY1_TYPE         RELAY_TYPE_NORMAL

    // LEDs
    #define LED1_PIN            13
    #define LED1_PIN_INVERSE    0

// -----------------------------------------------------------------------------
// TONBUX XS-SSA06
// -----------------------------------------------------------------------------

#elif defined(TONBUX_XSSSA06)

    // Info
    #define MANUFACTURER        "TONBUX"
    #define DEVICE              "XSSSA06"

    // Buttons
    #define BUTTON1_PIN         13
    #define BUTTON1_MODE        BUTTON_PUSHBUTTON | BUTTON_DEFAULT_HIGH
    #define BUTTON1_RELAY       1

    // Relays
    #define RELAY1_PIN          15
    #define RELAY1_TYPE         RELAY_TYPE_NORMAL

    // LEDs
    #define LED1_PIN            0   // R - 8 rgb led ring
    #define LED1_PIN_INVERSE    0
    #define LED2_PIN            5   // G
    #define LED2_PIN_INVERSE    0
    #define LED3_PIN            2   // B
    #define LED3_PIN_INVERSE    0

// -----------------------------------------------------------------------------
// GREEN ESP8266 RELAY MODULE
// https://www.aliexpress.com/wholesale?catId=0&initiative_id=SB_20180323113846&SearchText=Green+ESP8266
// -----------------------------------------------------------------------------

#elif defined(GREEN_ESP8266RELAY)

    // Info
    #define MANUFACTURER        "GREEN"
    #define DEVICE              "ESP8266RELAY"

    // Buttons
    // Not a button but input via Optocoupler
    #define BUTTON1_PIN         5
    #define BUTTON1_MODE        BUTTON_PUSHBUTTON | BUTTON_SET_PULLUP | BUTTON_DEFAULT_HIGH
    #define BUTTON1_RELAY       1

    // Relays
    #define RELAY1_PIN          4
    #define RELAY1_TYPE         RELAY_TYPE_NORMAL

    // LEDs
    #define LED1_PIN            2
    #define LED1_PIN_INVERSE    1

// -----------------------------------------------------------------------------
// Henrique Gravina ESPIKE
// https://github.com/Henriquegravina/Espike
// -----------------------------------------------------------------------------

#elif defined(IKE_ESPIKE)

    #define MANUFACTURER            "IKE"
    #define DEVICE                  "ESPIKE"

    #define BUTTON1_LNGLNGCLICK     BUTTON_MODE_NONE
    #define BUTTON1_LNGCLICK        BUTTON_MODE_NONE
    #define BUTTON1_DBLCLICK        BUTTON_MODE_NONE

    #define BUTTON1_PIN             13
    #define BUTTON1_RELAY           1
    #define BUTTON1_MODE            BUTTON_PUSHBUTTON | BUTTON_DEFAULT_HIGH

    #define BUTTON2_PIN             12
    #define BUTTON2_RELAY           2
    #define BUTTON2_MODE            BUTTON_PUSHBUTTON | BUTTON_DEFAULT_HIGH

    #define BUTTON3_PIN             14
    #define BUTTON3_RELAY           3
    #define BUTTON3_MODE            BUTTON_PUSHBUTTON | BUTTON_DEFAULT_HIGH

    #define RELAY1_PIN              4
    #define RELAY1_TYPE             RELAY_TYPE_NORMAL

    #define RELAY2_PIN              5
    #define RELAY2_TYPE             RELAY_TYPE_NORMAL

    #define RELAY3_PIN              16
    #define RELAY3_TYPE             RELAY_TYPE_NORMAL

    #define LED1_PIN                2
    #define LED1_PIN_INVERSE        1

// -----------------------------------------------------------------------------
// SWIFITCH
// https://github.com/ArnieX/swifitch
// -----------------------------------------------------------------------------

#elif defined(ARNIEX_SWIFITCH)

    // Info
    #define MANUFACTURER          "ARNIEX"
    #define DEVICE                "SWIFITCH"

    // Buttons
    #define BUTTON1_PIN           4 // D2
    #define BUTTON1_MODE          BUTTON_SWITCH | BUTTON_SET_PULLUP | BUTTON_DEFAULT_HIGH
    #define BUTTON1_RELAY         1

    #define BUTTON1_PRESS         BUTTON_MODE_NONE
    #define BUTTON1_CLICK         BUTTON_MODE_TOGGLE
    #define BUTTON1_DBLCLICK      BUTTON_MODE_NONE
    #define BUTTON1_LNGCLICK      BUTTON_MODE_NONE
    #define BUTTON1_LNGLNGCLICK   BUTTON_MODE_NONE

    // Relays
    #define RELAY1_PIN            5 // D1
    #define RELAY1_TYPE           RELAY_TYPE_INVERSE

    // LEDs
    #define LED1_PIN              12 // D6
    #define LED1_PIN_INVERSE      1

// -----------------------------------------------------------------------------
// ESP-01S RELAY v4.0
// https://www.aliexpress.com/wholesale?catId=0&initiative_id=SB_20180404024035&SearchText=esp-01s+relay
// -----------------------------------------------------------------------------

#elif defined(GENERIC_ESP01S_RELAY_V40)

    // Info
    #define MANUFACTURER        "GENERIC"
    #define DEVICE              "ESP01S_RELAY_40"

    // Relays
    #define RELAY1_PIN          0
    #ifndef RELAY1_TYPE
    #define RELAY1_TYPE         RELAY_TYPE_NORMAL   // See #1504 and #1554
    #endif

    // LEDs
    #define LED1_PIN            2
    #define LED1_PIN_INVERSE    0

// -----------------------------------------------------------------------------
// ESP-01S RGB LED v1.0 (some sold with ws2818)
// https://www.aliexpress.com/wholesale?catId=0&initiative_id=SB_20180404023816&SearchText=esp-01s+led+controller
// -----------------------------------------------------------------------------

#elif defined(GENERIC_ESP01S_RGBLED_V10)

    // Info
    #define MANUFACTURER        "GENERIC"
    #define DEVICE              "ESP01S_RGBLED_10"

    // This board is sold as RGB LED module BUT it has on board 3 pin ph2.0 connector (VCC, GPIO2, GND)
    // so, if you wish, you may connect LED, BUTTON, RELAY, SENSOR etc.

    // Buttons
    //#define BUTTON1_PIN         2

    // Relays
    //#define RELAY1_PIN          2

    // LEDs
    #define LED1_PIN            2
    #define LED1_PIN_INVERSE    0


// -----------------------------------------------------------------------------
// ESP-01S DHT11 v1.0
// https://www.aliexpress.com/wholesale?catId=0&initiative_id=SB_20180410105907&SearchText=esp-01s+dht11
// -----------------------------------------------------------------------------

#elif defined(GENERIC_ESP01S_DHT11_V10)

    // Info
    #define MANUFACTURER        "GENERIC"
    #define DEVICE              "ESP01S_DHT11_10"

    // DHT11
    #ifndef DHT_SUPPORT
    #define DHT_SUPPORT         1
    #endif
    #define DHT_PIN             2
    #define DHT_TYPE            DHT_CHIP_DHT11

// -----------------------------------------------------------------------------
// ESP-01S DS18B20 v1.0
// https://www.aliexpress.com/wholesale?catId=0&initiative_id=SB_20180410105933&SearchText=esp-01s+ds18b20
// -----------------------------------------------------------------------------

#elif defined(GENERIC_ESP01S_DS18B20_V10)

    // Info
    #define MANUFACTURER        "GENERIC"
    #define DEVICE              "ESP01S_DS18B20_10"

    // DB18B20
    #ifndef DALLAS_SUPPORT
    #define DALLAS_SUPPORT      1
    #endif
    #define DALLAS_PIN          2

// -----------------------------------------------------------------------------
// ESP-DIN relay board V1
// https://github.com/pilotak/esp_din
// -----------------------------------------------------------------------------

#elif defined(PILOTAK_ESP_DIN_V1)

    // Info
    #define MANUFACTURER        "PILOTAK"
    #define DEVICE              "ESP_DIN_V1"

    // Buttons
    #define BUTTON1_PIN         0
    #define BUTTON1_RELAY       1
    #define BUTTON1_MODE        BUTTON_PUSHBUTTON | BUTTON_DEFAULT_HIGH

    // Relays
    #define RELAY1_PIN          4
    #define RELAY1_TYPE         RELAY_TYPE_NORMAL

    #define RELAY2_PIN          5
    #define RELAY2_TYPE         RELAY_TYPE_NORMAL

    // LEDs
    #define LED1_PIN            15
    #define LED1_PIN_INVERSE    0

    #define I2C_SDA_PIN         12
    #define I2C_SCL_PIN         13

    #ifndef DALLAS_SUPPORT
    #define DALLAS_SUPPORT      1
    #endif
    #define DALLAS_PIN          2

    #define RF_SUPPORT          1
    #define RFB_DIRECT          1
    #define RFB_RX_PIN          14

    #ifndef DIGITAL_SUPPORT
    #define DIGITAL_SUPPORT      1
    #endif
    #define DIGITAL_PIN          16
    #define DIGITAL_PIN_MODE     INPUT

// -----------------------------------------------------------------------------
// Heltec Touch Relay
// https://www.aliexpress.com/wholesale?catId=0&initiative_id=SB_20180408043114&SearchText=esp8266+touch+relay
// -----------------------------------------------------------------------------

#elif defined(HELTEC_TOUCHRELAY)

    // Info
    #define MANUFACTURER        "HELTEC"
    #define DEVICE              "TOUCH_RELAY"

    // Buttons
    #define BUTTON1_PIN         14
    #define BUTTON1_RELAY       1
    #define BUTTON1_MODE        BUTTON_PUSHBUTTON

    // Relays
    #define RELAY1_PIN          12
    #define RELAY1_TYPE         RELAY_TYPE_NORMAL


// -----------------------------------------------------------------------------
// Zhilde ZLD-EU44-W
// http://www.zhilde.com/product/60705150109-805652505/EU_WiFi_Surge_Protector_Extension_Socket_4_Outlets_works_with_Amazon_Echo_Smart_Power_Strip.html
// -----------------------------------------------------------------------------

#elif defined(ZHILDE_EU44_W)

    // Info
    #define MANUFACTURER            "ZHILDE"
    #define DEVICE                  "EU44_W"

    // Based on the reporter, this product uses GPIO1 and 3 for the button
    // and onboard LED, so hardware serial should be disabled...
    #define DEBUG_SERIAL_SUPPORT    0

    // Buttons
    #define BUTTON1_PIN             3
    #define BUTTON1_MODE            BUTTON_PUSHBUTTON | BUTTON_DEFAULT_HIGH

    // Relays
    #define RELAY1_PIN              5
    #define RELAY2_PIN              4
    #define RELAY3_PIN              12
    #define RELAY4_PIN              13
    #define RELAY5_PIN              14
    #define RELAY1_TYPE             RELAY_TYPE_NORMAL
    #define RELAY2_TYPE             RELAY_TYPE_NORMAL
    #define RELAY3_TYPE             RELAY_TYPE_NORMAL
    #define RELAY4_TYPE             RELAY_TYPE_NORMAL
    #define RELAY5_TYPE             RELAY_TYPE_NORMAL

    // LEDs
    #define LED1_PIN                1
    #define LED1_PIN_INVERSE        1

// -----------------------------------------------------------------------------
// Allnet 4duino ESP8266-UP-Relais
// http://www.allnet.de/de/allnet-brand/produkte/neuheiten/p/allnet-4duino-iot-wlan-relais-unterputz-esp8266-up-relais/
// https://shop.allnet.de/fileadmin/transfer/products/148814.pdf
// -----------------------------------------------------------------------------

#elif defined(ALLNET_4DUINO_IOT_WLAN_RELAIS)

    // Info
    #define MANUFACTURER            "ALLNET"
    #define DEVICE                  "4DUINO_IOT_WLAN_RELAIS"

    // Relays
    #define RELAY1_PIN              14
    #define RELAY1_RESET_PIN        12
    #define RELAY1_TYPE             RELAY_TYPE_LATCHED

    // LEDs
    #define LED1_PIN                0
    #define LED1_PIN_INVERSE        1

    // Buttons
    //#define BUTTON1_PIN             0
    //#define BUTTON1_MODE            BUTTON_PUSHBUTTON | BUTTON_DEFAULT_HIGH

    // Using pins labelled as SDA & SCL as buttons
    #define BUTTON2_PIN             4
    #define BUTTON2_MODE            BUTTON_PUSHBUTTON
    #define BUTTON2_PRESS           BUTTON_MODE_TOGGLE
    #define BUTTON2_CLICK           BUTTON_MODE_NONE
    #define BUTTON2_DBLCLICK        BUTTON_MODE_NONE
    #define BUTTON2_LNGCLICK        BUTTON_MODE_NONE
    #define BUTTON2_LNGLNGCLICK     BUTTON_MODE_NONE

    #define BUTTON3_PIN             5
    #define BUTTON3_MODE            BUTTON_PUSHBUTTON

    // Using pins labelled as SDA & SCL for I2C
    //#define I2C_SDA_PIN             4
    //#define I2C_SCL_PIN             5


// -----------------------------------------------------------------------------
// Luani HVIO
// https://luani.de/projekte/esp8266-hvio/
// https://luani.de/blog/esp8266-230v-io-modul/
// -----------------------------------------------------------------------------

#elif defined(LUANI_HVIO)

    // Info
    #define MANUFACTURER            "LUANI"
    #define DEVICE                  "HVIO"

    // Buttons
    #define BUTTON1_PIN             12
    #define BUTTON1_RELAY           1
    #define BUTTON1_MODE            BUTTON_SWITCH | BUTTON_DEFAULT_HIGH //Hardware Pullup

    #define BUTTON1_PRESS           BUTTON_MODE_NONE
    #define BUTTON1_CLICK           BUTTON_MODE_TOGGLE
    #define BUTTON1_DBLCLICK        BUTTON_MODE_NONE
    #define BUTTON1_LNGCLICK        BUTTON_MODE_NONE
    #define BUTTON1_LNGLNGCLICK     BUTTON_MODE_NONE

    #define BUTTON2_PIN             13
    #define BUTTON2_RELAY           2
    #define BUTTON2_MODE            BUTTON_SWITCH | BUTTON_DEFAULT_HIGH //Hardware Pullup

    #define BUTTON2_CLICK          BUTTON_MODE_TOGGLE

    // Relays
    #define RELAY1_PIN              4
    #define RELAY2_PIN              5
    #define RELAY1_TYPE             RELAY_TYPE_NORMAL
    #define RELAY2_TYPE             RELAY_TYPE_NORMAL

    // LEDs
    #define LED1_PIN                15
    #define LED1_PIN_INVERSE        0

// -----------------------------------------------------------------------------
// Tonbux 50-100M Smart Mosquito Killer USB
// https://www.aliexpress.com/item/Original-Tonbux-50-100M-Smart-Mosquito-Killer-USB-Plug-No-Noise-Repellent-App-Smart-Module/32859330820.html
// -----------------------------------------------------------------------------

#elif defined(TONBUX_MOSQUITO_KILLER)

    // Info
    #define MANUFACTURER        "TONBUX"
    #define DEVICE              "MOSQUITO_KILLER"

    // Buttons
    #define BUTTON1_PIN         2
    #define BUTTON1_MODE        BUTTON_PUSHBUTTON | BUTTON_DEFAULT_HIGH
    #define BUTTON1_RELAY       1

    // Relays
    #define RELAY1_PIN          5   // not a relay, fan
    #define RELAY1_TYPE         RELAY_TYPE_NORMAL

    // LEDs
    #define LED1_PIN            15  // blue led
    #define LED1_PIN_INVERSE    1
    #define LED1_MODE           LED_MODE_WIFI
    #define LED2_PIN            14  // red led
    #define LED2_PIN_INVERSE    1
    #define LED2_MODE           LED_MODE_RELAY

    #define LED3_PIN            12  // UV leds (1-2-3-4-5-6-7-8)
    #define LED3_PIN_INVERSE    0
    #define LED3_RELAY          1
    #define LED4_PIN            16  // UV leds (9-10-11)
    #define LED4_PIN_INVERSE    0
    #define LED4_RELAY          1

// -----------------------------------------------------------------------------
// NEO Coolcam NAS-WR01W Wifi Smart Power Plug
// https://es.aliexpress.com/item/-/32854589733.html?spm=a219c.12010608.0.0.6d084e68xX0y5N
// https://www.fasttech.com/product/9649426-neo-coolcam-nas-wr01w-wifi-smart-power-plug-eu
// -----------------------------------------------------------------------------

#elif defined(NEO_COOLCAM_NAS_WR01W)

    // Info
    #define MANUFACTURER        "NEO_COOLCAM"
    #define DEVICE              "NAS_WR01W"

    // Buttons
    #define BUTTON1_PIN         13
    #define BUTTON1_MODE        BUTTON_PUSHBUTTON | BUTTON_DEFAULT_HIGH
    #define BUTTON1_RELAY       1

    // Relays
    #define RELAY1_PIN          12
    #define RELAY1_TYPE         RELAY_TYPE_NORMAL

    // LEDs
    #define LED1_PIN            4
    #define LED1_PIN_INVERSE    1


// ------------------------------------------------------------------------------
// Fornorm Wi-Fi USB Extension Socket (ZLD-34EU)
// https://www.aliexpress.com/item/Fornorm-WiFi-Extension-Socket-with-Surge-Protector-Smart-Power-Strip-3-Outlets-and-4-USB-Charging/32849743948.html
// Also: Estink Wifi Power Strip
// -----------------------------------------------------------------------------

#elif defined(FORNORM_ZLD_34EU)

    // Info
    #define MANUFACTURER        "FORNORM"
    #define DEVICE              "ZLD_34EU"

    // Disable UART noise since this board uses GPIO3
    #define DEBUG_SERIAL_SUPPORT    0

    // Buttons
    #define BUTTON1_PIN         16
    #define BUTTON1_MODE        BUTTON_PUSHBUTTON | BUTTON_DEFAULT_HIGH
    #define BUTTON1_RELAY       4

    // Relays
    #define RELAY1_PIN          14  // USB power
    #define RELAY2_PIN          13  // power plug 1
    #define RELAY3_PIN          4   // power plug 2
    #define RELAY4_PIN          15  // power plug 3

    #define RELAY1_TYPE         RELAY_TYPE_NORMAL
    #define RELAY2_TYPE         RELAY_TYPE_NORMAL
    #define RELAY3_TYPE         RELAY_TYPE_NORMAL
    #define RELAY4_TYPE         RELAY_TYPE_NORMAL

    // LEDs
    #define LED1_PIN            0   // power led
    #define LED2_PIN            12  // power plug 1
    #define LED3_PIN            3   // power plug 2
    #define LED4_PIN            5   // power plug 3

    #define LED1_PIN_INVERSE    1
    #define LED2_PIN_INVERSE    1
    #define LED3_PIN_INVERSE    1
    #define LED4_PIN_INVERSE    1

    #define LED1_MODE           LED_MODE_FINDME
    #define LED2_MODE           LED_MODE_FOLLOW
    #define LED3_MODE           LED_MODE_FOLLOW
    #define LED4_MODE           LED_MODE_FOLLOW

    #define LED2_RELAY          2
    #define LED3_RELAY          3
    #define LED4_RELAY          4


// -----------------------------------------------------------------------------
// Bruno Horta's OnOfre
// https://www.bhonofre.pt/
// https://github.com/brunohorta82/BH_OnOfre/
// -----------------------------------------------------------------------------

#elif defined(BH_ONOFRE)

    // Info
    #define MANUFACTURER        "BH"
    #define DEVICE              "ONOFRE"

    // Buttons
    #define BUTTON1_PIN         12
    #define BUTTON1_MODE        BUTTON_PUSHBUTTON | BUTTON_DEFAULT_HIGH | BUTTON_SET_PULLUP
    #define BUTTON1_RELAY       1
    #define BUTTON2_PIN         13
    #define BUTTON2_MODE        BUTTON_PUSHBUTTON | BUTTON_DEFAULT_HIGH | BUTTON_SET_PULLUP
    #define BUTTON2_RELAY       2

    // Relays
    #define RELAY1_PIN          4
    #define RELAY1_TYPE         RELAY_TYPE_NORMAL
    #define RELAY2_PIN          5
    #define RELAY2_TYPE         RELAY_TYPE_NORMAL

// -----------------------------------------------------------------------------
// BlitzWolf SHP2 and SHP6
// Also several boards under different names uing a power chip labelled BL0937 or HJL-01
// * Blitzwolf (https://www.amazon.es/Inteligente-Temporización-Dispositivos-Cualquier-BlitzWolf/dp/B07BMQP142)
// * HomeCube (https://www.amazon.de/Steckdose-Homecube-intelligente-Verbrauchsanzeige-funktioniert/dp/B076Q2LKHG)
// * Coosa (https://www.amazon.com/COOSA-Monitoring-Function-Campatible-Assiatant/dp/B0788W9TDR)
// * Gosund (http://www.gosund.com/?m=content&c=index&a=show&catid=6&id=5)
// * Ablue (https://www.amazon.de/Intelligente-Steckdose-Ablue-Funktioniert-Assistant/dp/B076DRFRZC)
// -----------------------------------------------------------------------------

#elif defined(BLITZWOLF_BWSHPX)

    // Info
    #define MANUFACTURER                "BLITZWOLF"
    #define DEVICE                      "BWSHPX"

    // Buttons
    #define BUTTON1_PIN                 13
    #define BUTTON1_MODE                BUTTON_PUSHBUTTON | BUTTON_DEFAULT_HIGH
    #define BUTTON1_RELAY               1

    // Relays
    #define RELAY1_PIN                  15
    #define RELAY1_TYPE                 RELAY_TYPE_NORMAL

    // LEDs
    #define LED1_PIN                    2
    #define LED1_PIN_INVERSE            1
    #define LED2_PIN                    0
    #define LED2_PIN_INVERSE            1
    #define LED2_MODE                   LED_MODE_FINDME
    #define LED2_RELAY                  1

    // HJL01 / BL0937
    #ifndef HLW8012_SUPPORT
    #define HLW8012_SUPPORT             1
    #endif
    #define HLW8012_SEL_PIN             12
    #define HLW8012_CF1_PIN             14
    #define HLW8012_CF_PIN              5

    #define HLW8012_SEL_CURRENT         LOW
    #define HLW8012_CURRENT_RATIO       25740
    #define HLW8012_VOLTAGE_RATIO       313400
    #define HLW8012_POWER_RATIO         3414290
    #define HLW8012_INTERRUPT_ON        FALLING

// -----------------------------------------------------------------------------
// Same as the above but new board version marked V2.3
// BlitzWolf SHP2 V2.3
// Gosund SP1 V2.3
// -----------------------------------------------------------------------------

#elif defined(BLITZWOLF_BWSHPX_V23)

    // Info
    #define MANUFACTURER                "BLITZWOLF"
    #define DEVICE                      "BWSHPX_V23"

    // Buttons
    #define BUTTON1_PIN                 3
    #define BUTTON1_MODE                BUTTON_PUSHBUTTON | BUTTON_DEFAULT_HIGH
    #define BUTTON1_RELAY               1

    // Relays
    #define RELAY1_PIN                  14
    #define RELAY1_TYPE                 RELAY_TYPE_NORMAL

    // LEDs
    #define LED1_PIN                    1
    #define LED1_PIN_INVERSE            1
    #define LED2_PIN                    13
    #define LED2_PIN_INVERSE            1
    #define LED2_MODE                   LED_MODE_FINDME
    #define LED2_RELAY                  1

    // HJL01 / BL0937
    #ifndef HLW8012_SUPPORT
    #define HLW8012_SUPPORT             1
    #endif
    #define HLW8012_SEL_PIN             12
    #define HLW8012_CF1_PIN             5
    #define HLW8012_CF_PIN              4

    #define HLW8012_SEL_CURRENT         LOW
    #define HLW8012_CURRENT_RATIO       25740
    #define HLW8012_VOLTAGE_RATIO       313400
    #define HLW8012_POWER_RATIO         3414290
    #define HLW8012_INTERRUPT_ON        FALLING

    // BUTTON1 and LED1 are using Serial pins
    #define DEBUG_SERIAL_SUPPORT        0

// -----------------------------------------------------------------------------
// Teckin SP22 v1.4 - v1.6
// -----------------------------------------------------------------------------

#elif defined(TECKIN_SP22_V14)

    // Info
    #define MANUFACTURER                "TECKIN"
    #define DEVICE                      "SP22_V14"

    // Buttons
    #define BUTTON1_PIN                 1
    #define BUTTON1_MODE                BUTTON_PUSHBUTTON | BUTTON_DEFAULT_HIGH
    #define BUTTON1_RELAY               1

    // Relays
    #define RELAY1_PIN                  14
    #define RELAY1_TYPE                 RELAY_TYPE_NORMAL

    // LEDs
    #define LED1_PIN                    3
    #define LED1_PIN_INVERSE            1
    #define LED2_PIN                    13
    #define LED2_PIN_INVERSE            1
    #define LED2_MODE                   LED_MODE_FINDME
    #define LED2_RELAY                  1

    // HJL01 / BL0937
    #ifndef HLW8012_SUPPORT
    #define HLW8012_SUPPORT             1
    #endif
    #define HLW8012_SEL_PIN             12
    #define HLW8012_CF1_PIN             5
    #define HLW8012_CF_PIN              4

    #define HLW8012_SEL_CURRENT         LOW
    #define HLW8012_CURRENT_RATIO       20730
    #define HLW8012_VOLTAGE_RATIO       264935
    #define HLW8012_POWER_RATIO         2533110
    #define HLW8012_INTERRUPT_ON        FALLING

    // BUTTON1 and LED1 are using Serial pins
    #define DEBUG_SERIAL_SUPPORT        0

// -----------------------------------------------------------------------------
// Several boards under different names uing a power chip labelled BL0937 or HJL-01
// Also model number KS-602S
// -----------------------------------------------------------------------------

#elif defined(GOSUND_WS1)

    // Info
    #define MANUFACTURER        "GOSUND"
    #define DEVICE              "WS1"

    // Buttons
    #define BUTTON1_PIN         0
    #define BUTTON1_MODE        BUTTON_PUSHBUTTON | BUTTON_DEFAULT_HIGH
    #define BUTTON1_RELAY       1

    // Relays
    #define RELAY1_PIN          14
    #define RELAY1_TYPE         RELAY_TYPE_NORMAL

    // LEDs
    #define LED1_PIN            1
    #define LED1_PIN_INVERSE    1

    // LED1 is using TX pin
    #define DEBUG_SERIAL_SUPPORT 0

// ----------------------------------------------------------------------------------------
//  Homecube 16A is similar but some pins differ and it also has RGB LEDs
//  https://www.amazon.de/gp/product/B07D7RVF56/ref=oh_aui_detailpage_o00_s01?ie=UTF8&psc=1
// ----------------------------------------------------------------------------------------

#elif defined(HOMECUBE_16A)

    // Info
    #define MANUFACTURER                "HOMECUBE"
    #define DEVICE                      "16A"

    // Buttons
    #define BUTTON1_PIN                 13
    #define BUTTON1_MODE                BUTTON_PUSHBUTTON | BUTTON_DEFAULT_HIGH
    #define BUTTON1_RELAY               1

    // Relays
    #define RELAY1_PIN                  15
    #define RELAY1_TYPE                 RELAY_TYPE_NORMAL

    // LEDs
    //LED Pin 4 - ESP8266 onboard LED
    //Red   LED: 0
    //Green LED: 12
    //Blue  LED: 2

    // Blue
    #define LED1_PIN                    2
    #define LED1_PIN_INVERSE            0

    // Green
    #define LED2_PIN                    12
    #define LED2_PIN_INVERSE            1
    #define LED2_MODE                   LED_MODE_RELAY

    // Red
    #define LED3_PIN                    0
    #define LED3_PIN_INVERSE            0
    #define LED3_MODE                   LED_MODE_OFF

    // HJL01 / BL0937
    #ifndef HLW8012_SUPPORT
    #define HLW8012_SUPPORT             1
    #endif
    #define HLW8012_SEL_PIN             16
    #define HLW8012_CF1_PIN             14
    #define HLW8012_CF_PIN              5

    #define HLW8012_SEL_CURRENT         LOW
    #define HLW8012_CURRENT_RATIO       25740
    #define HLW8012_VOLTAGE_RATIO       313400
    #define HLW8012_POWER_RATIO         3414290
    #define HLW8012_INTERRUPT_ON        FALLING

// -----------------------------------------------------------------------------
// VANZAVANZU Smart Outlet Socket (based on BL0937 or HJL-01)
// https://www.amazon.com/Smart-Plug-Wifi-Mini-VANZAVANZU/dp/B078PHD6S5
// -----------------------------------------------------------------------------

#elif defined(VANZAVANZU_SMART_WIFI_PLUG_MINI)

    // Info
    #define MANUFACTURER                "VANZAVANZU"
    #define DEVICE                      "SMART_WIFI_PLUG_MINI"

    // Buttons
    #define BUTTON1_PIN                 13
    #define BUTTON1_MODE                BUTTON_PUSHBUTTON | BUTTON_DEFAULT_HIGH
    #define BUTTON1_RELAY               1

    // Relays
    #define RELAY1_PIN                  15
    #define RELAY1_TYPE                 RELAY_TYPE_NORMAL

    // LEDs
    #define LED1_PIN                    2
    #define LED1_PIN_INVERSE            1
    #define LED2_PIN                    0
    #define LED2_PIN_INVERSE            1
    #define LED2_MODE                   LED_MODE_FINDME
    #define LED2_RELAY                  1

    // Disable UART noise
    #define DEBUG_SERIAL_SUPPORT        0

    // HJL01 / BL0937
    #ifndef HLW8012_SUPPORT
    #define HLW8012_SUPPORT             1
    #endif
    #define HLW8012_SEL_PIN             3
    #define HLW8012_CF1_PIN             14
    #define HLW8012_CF_PIN              5

    #define HLW8012_SEL_CURRENT         LOW
    #define HLW8012_CURRENT_RATIO       25740
    #define HLW8012_VOLTAGE_RATIO       313400
    #define HLW8012_POWER_RATIO         3414290
    #define HLW8012_INTERRUPT_ON        FALLING

// -----------------------------------------------------------------------------

#elif defined(GENERIC_AG_L4)

    // Info
    #define MANUFACTURER                "GENERIC"
    #define DEVICE                      "AG_L4"
    #define RELAY_PROVIDER              RELAY_PROVIDER_LIGHT
    #define LIGHT_PROVIDER              LIGHT_PROVIDER_DIMMER
    #define DUMMY_RELAY_COUNT           1

    // button 1: "power" button
    #define BUTTON1_PIN                 4
    #define BUTTON1_RELAY               1
    #define BUTTON1_MODE                BUTTON_PUSHBUTTON | BUTTON_SET_PULLUP | BUTTON_DEFAULT_HIGH
    #define BUTTON1_PRESS               BUTTON_MODE_TOGGLE
    #define BUTTON1_CLICK               BUTTON_MODE_NONE
    #define BUTTON1_DBLCLICK            BUTTON_MODE_NONE
    #define BUTTON1_LNGCLICK            BUTTON_MODE_NONE
    #define BUTTON1_LNGLNGCLICK         BUTTON_MODE_RESET

    // button 2: "wifi" button
    #define BUTTON2_PIN                 2
    #define BUTTON2_MODE                BUTTON_PUSHBUTTON | BUTTON_DEFAULT_HIGH
    #define BUTTON2_PRESS               BUTTON_MODE_TOGGLE
    #define BUTTON2_CLICK               BUTTON_MODE_NONE
    #define BUTTON2_DBLCLICK            BUTTON_MODE_NONE
    #define BUTTON2_LNGCLICK            BUTTON_MODE_NONE
    #define BUTTON2_LNGLNGCLICK         BUTTON_MODE_NONE

    // LEDs
    #define LED1_PIN                    5      // red status led
    #define LED1_PIN_INVERSE            0

    #define LED2_PIN                    16      // master light power
    #define LED2_PIN_INVERSE            1
    #define LED2_MODE                   LED_MODE_RELAY

    // Light
    #define LIGHT_CHANNELS              3
    #define LIGHT_CH1_PIN               14       // RED
    #define LIGHT_CH2_PIN               13       // GREEN
    #define LIGHT_CH3_PIN               12      // BLUE
    #define LIGHT_CH1_INVERSE           0
    #define LIGHT_CH2_INVERSE           0
    #define LIGHT_CH3_INVERSE           0

// -----------------------------------------------------------------------------

#elif defined(ALLTERCO_SHELLY1)

    // Info
    #define MANUFACTURER        "ALLTERCO"
    #define DEVICE              "SHELLY1"

    // Buttons
    #define BUTTON1_PIN         5
    #define BUTTON1_MODE        BUTTON_SWITCH
    #define BUTTON1_RELAY       1

    // Relays
    #define RELAY1_PIN          4
    #define RELAY1_TYPE         RELAY_TYPE_NORMAL

#elif defined(ALLTERCO_SHELLY2)

    // Info
    #define MANUFACTURER        "ALLTERCO"
    #define DEVICE              "SHELLY2"

    // Buttons
    #define BUTTON1_PIN         12
    #define BUTTON2_PIN         14
    #define BUTTON1_MODE        BUTTON_SWITCH
    #define BUTTON2_MODE        BUTTON_SWITCH
    #define BUTTON1_RELAY       1
    #define BUTTON2_RELAY       2

    // Relays
    #define RELAY1_PIN          4
    #define RELAY1_TYPE         RELAY_TYPE_NORMAL
    #define RELAY2_PIN          5
    #define RELAY2_TYPE         RELAY_TYPE_NORMAL
 
 #elif defined(ALLTERCO_SHELLY25)
    // Info
    #define MANUFACTURER        "ALLTERCO"
    #define DEVICE              "SHELLY25"

    // Buttons
    #define BUTTON1_PIN         13
    #define BUTTON1_MODE        BUTTON_SWITCH
    #define BUTTON1_RELAY       1

    #define BUTTON2_PIN         5
    #define BUTTON2_MODE        BUTTON_SWITCH
    #define BUTTON2_RELAY       2

    #define BUTTON3_PIN         2
    #define BUTTON3_MODE        BUTTON_PUSHBUTTON | BUTTON_DEFAULT_HIGH
    #define BUTTON3_LNGCLICK    BUTTON_MODE_RESET
    #define BUTTON3_LNGLNGCLICK BUTTON_MODE_FACTORY

<<<<<<< HEAD
    // Relays
    #define RELAY1_PIN          4
    #define RELAY1_TYPE         RELAY_TYPE_NORMAL

    #define RELAY2_PIN          15
    #define RELAY2_TYPE         RELAY_TYPE_NORMAL

=======
#elif defined(ALLTERCO_SHELLY1PM)
    // Info
    #define MANUFACTURER        "ALLTERCO"
    #define DEVICE              "SHELLY1PM"

    // Buttons
    #define BUTTON1_PIN         4
    #define BUTTON1_MODE        BUTTON_SWITCH
    #define BUTTON1_RELAY       1

    #define BUTTON2_PIN         2
    #define BUTTON2_MODE        BUTTON_PUSHBUTTON | BUTTON_DEFAULT_HIGH
    #define BUTTON2_LNGCLICK    BUTTON_MODE_RESET
    #define BUTTON2_LNGLNGCLICK BUTTON_MODE_FACTORY

    // Relays
    #define RELAY1_PIN          15
    #define RELAY1_TYPE         RELAY_TYPE_NORMAL

>>>>>>> fbf2b717
    // Light
    #define LED1_PIN            0
    #define LED1_PIN_INVERSE    1

<<<<<<< HEAD
=======
    // HJL01 / BL0937
    #ifndef HLW8012_SUPPORT
    #define HLW8012_SUPPORT             1
    #endif    
    #define HLW8012_SEL_PIN             12
    #define HLW8012_CF1_PIN             13
    #define HLW8012_CF_PIN              5

    #define HLW8012_SEL_CURRENT         LOW
    #define HLW8012_CURRENT_RATIO       25740
    #define HLW8012_VOLTAGE_RATIO       313400
    #define HLW8012_POWER_RATIO         3414290
    #define HLW8012_INTERRUPT_ON        FALLING

>>>>>>> fbf2b717
    //Temperature
     #define NTC_SUPPORT        1
     #define SENSOR_SUPPORT     1
     #define NTC_BETA           3350    
     #define NTC_R_UP           10000   
     #define NTC_R_DOWN         0       
     #define NTC_R0             10000 
<<<<<<< HEAD

    //Current
    #define ADE7953_SUPPORT     1
    #define I2C_SDA_PIN         12
    #define I2C_SCL_PIN         14
=======
>>>>>>> fbf2b717
 
// -----------------------------------------------------------------------------

#elif defined(LOHAS_9W)

    // Info
    #define MANUFACTURER        "LOHAS"
    #define DEVICE              "E27_9W"
    #define RELAY_PROVIDER      RELAY_PROVIDER_LIGHT
    #define LIGHT_PROVIDER      LIGHT_PROVIDER_MY92XX
    #define DUMMY_RELAY_COUNT   1

    // Light
    #define LIGHT_CHANNELS      5
    #define MY92XX_MODEL        MY92XX_MODEL_MY9231
    #define MY92XX_CHIPS        2
    #define MY92XX_DI_PIN       13
    #define MY92XX_DCKI_PIN     15
    #define MY92XX_COMMAND      MY92XX_COMMAND_DEFAULT
    #define MY92XX_MAPPING      0, 1, 2, 3, 4
    #define LIGHT_WHITE_FACTOR  (0.1)                    // White LEDs are way more bright in the B1

// -----------------------------------------------------------------------------

#elif defined(XIAOMI_SMART_DESK_LAMP)

    // Info
    #define MANUFACTURER        "XIAOMI"
    #define DEVICE              "SMART_DESK_LAMP"

    // Buttons
    #define BUTTON1_PIN         2
    #define BUTTON2_PIN         14

    #define BUTTON1_MODE        BUTTON_PUSHBUTTON | BUTTON_DEFAULT_HIGH | BUTTON_SET_PULLUP
    #define BUTTON2_MODE        BUTTON_PUSHBUTTON | BUTTON_DEFAULT_HIGH | BUTTON_SET_PULLUP

    // This button doubles as switch here and as encoder mode switch below
    // Clicking it (for less than 500ms) will turn the light on and off
    // Double and Long clicks will not work as these are used to modify the encoder action
    #define BUTTON1_RELAY           1
    #define BUTTON_LNGCLICK_DELAY   500
    #define BUTTON1_DBLCLICK        BUTTON_MODE_NONE
    #define BUTTON1_LNGCLICK        BUTTON_MODE_NONE
    #define BUTTON1_LNGLNGCLICK     BUTTON_MODE_NONE

    // Hidden button will enter AP mode if dblclick and reset the device when long-long-clicked
    #define BUTTON2_DBLCLICK        BUTTON_MODE_AP
    #define BUTTON2_LNGLNGCLICK     BUTTON_MODE_RESET

    // Light
    #define RELAY_PROVIDER      RELAY_PROVIDER_LIGHT
    #define LIGHT_PROVIDER      LIGHT_PROVIDER_DIMMER
    #define DUMMY_RELAY_COUNT   1
    #define LIGHT_STEP          8
    #define LIGHT_CHANNELS      2
    #define LIGHT_CH1_PIN       5   // warm white
    #define LIGHT_CH1_INVERSE   0
    #define LIGHT_CH2_PIN       4   // cold white
    #define LIGHT_CH2_INVERSE   0

    // Encoder
    // If mode is ENCODER_MODE_RATIO, the value ratio between both channels is changed
    // when the button is not pressed, and the overall brightness when pressed
    // If mode is ENCODER_MODE_CHANNEL, the first channel value is changed
    // when the button is not pressed, and the second channel when pressed
    // If no ENCODERX_BUTTON_PIN defined it will only change the value of the first defined channel
    #define ENCODER_SUPPORT     1
    #define ENCODER1_PIN1       12
    #define ENCODER1_PIN2       13
    #define ENCODER1_BUTTON_PIN 2   // active low by default, with software pullup
    #define ENCODER1_CHANNEL1   0   // please note this value is 0-based (LIGHT_CH1 above)
    #define ENCODER1_CHANNEL2   1   // please note this value is 0-based (LIGHT_CH2 above)
    #define ENCODER1_MODE       ENCODER_MODE_RATIO

#elif defined(PHYX_ESP12_RGB)

    // Info
    #define MANUFACTURER        "PHYX"
    #define DEVICE              "ESP12_RGB"
    #define RELAY_PROVIDER      RELAY_PROVIDER_LIGHT
    #define LIGHT_PROVIDER      LIGHT_PROVIDER_DIMMER
    #define DUMMY_RELAY_COUNT   1

    // Light
    #define LIGHT_CHANNELS      3
    #define LIGHT_CH1_PIN       4       // RED
    #define LIGHT_CH2_PIN       14      // GREEN
    #define LIGHT_CH3_PIN       12      // BLUE
    #define LIGHT_CH1_INVERSE   0
    #define LIGHT_CH2_INVERSE   0
    #define LIGHT_CH3_INVERSE   0

// -----------------------------------------------------------------------------
// iWoole LED Table Lamp
// http://iwoole.com/newst-led-smart-night-light-7w-smart-table-light-rgbw-wifi-app-remote-control-110v-220v-us-eu-plug-smart-lamp-google-home-decore-p00022p1.html
// -----------------------------------------------------------------------------

#elif defined(IWOOLE_LED_TABLE_LAMP)

    // Info
    #define MANUFACTURER        "IWOOLE"
    #define DEVICE              "LED_TABLE_LAMP"
    #define RELAY_PROVIDER      RELAY_PROVIDER_LIGHT
    #define LIGHT_PROVIDER      LIGHT_PROVIDER_DIMMER
    #define DUMMY_RELAY_COUNT   1

    // Light
    #define LIGHT_CHANNELS      4
    #define LIGHT_CH1_PIN       12      // RED
    #define LIGHT_CH2_PIN       5       // GREEN
    #define LIGHT_CH3_PIN       14      // BLUE
    #define LIGHT_CH4_PIN       4       // WHITE
    #define LIGHT_CH1_INVERSE   0
    #define LIGHT_CH2_INVERSE   0
    #define LIGHT_CH3_INVERSE   0
    #define LIGHT_CH4_INVERSE   0

// -----------------------------------------------------------------------------
// Generic GU10
// https://www.ebay.com/itm/1-10PC-GU10-RGB-Smart-Bulb-Wireless-WiFi-App-Remote-Ctrl-Light-for-Alexa-Google/173724116351
// -----------------------------------------------------------------------------

#elif defined(GENERIC_GU10)

    // Info
    #define MANUFACTURER        "GENERIC"
    #define DEVICE              "GU10"
    #define RELAY_PROVIDER      RELAY_PROVIDER_LIGHT
    #define LIGHT_PROVIDER      LIGHT_PROVIDER_DIMMER
    #define DUMMY_RELAY_COUNT   1

    // Light
    #define LIGHT_CHANNELS      4
    #define LIGHT_CH1_PIN       14      // RED
    #define LIGHT_CH2_PIN       12      // GREEN
    #define LIGHT_CH3_PIN       13      // BLUE
    #define LIGHT_CH4_PIN       4       // WHITE
    #define LIGHT_CH1_INVERSE   0
    #define LIGHT_CH2_INVERSE   0
    #define LIGHT_CH3_INVERSE   0
    #define LIGHT_CH4_INVERSE   0


// -----------------------------------------------------------------------------
// Nexete A19
// https://www.ebay.com/itm/Wifi-Smart-LED-light-Bulb-9W-60W-A19-850LM-RGBW-Dimmable-for-Alexa-Google-Home/283514779201
// -----------------------------------------------------------------------------

#elif defined(NEXETE_A19)

    // Info
    #define MANUFACTURER        "NEXETE"
    #define DEVICE              "A19"
    #define RELAY_PROVIDER      RELAY_PROVIDER_LIGHT
    #define LIGHT_PROVIDER      LIGHT_PROVIDER_DIMMER
    #define DUMMY_RELAY_COUNT   1

    // Light
    #define LIGHT_CHANNELS      4
    #define LIGHT_CH1_PIN       12      // RED
    #define LIGHT_CH2_PIN       15      // GREEN
    #define LIGHT_CH3_PIN       14      // BLUE
    #define LIGHT_CH4_PIN       5       // WHITE
    #define LIGHT_CH1_INVERSE   0
    #define LIGHT_CH2_INVERSE   0
    #define LIGHT_CH3_INVERSE   0
    #define LIGHT_CH4_INVERSE   0

// -----------------------------------------------------------------------------
// Lombex Lux Nova 2 Tunable White
// https://www.amazon.com/Lombex-Compatible-Equivalent-Dimmable-2700K-6500K/dp/B07B8K72PR
// -----------------------------------------------------------------------------
#elif defined(LOMBEX_LUX_NOVA2_TUNABLE_WHITE)

    // Info
    #define MANUFACTURER        "LOMBEX"
    #define DEVICE              "LUX_NOVA2_TUNABLE_WHITE"
    #define RELAY_PROVIDER      RELAY_PROVIDER_LIGHT
    #define LIGHT_PROVIDER      LIGHT_PROVIDER_MY92XX
    #define DUMMY_RELAY_COUNT   1

    // Light
    #define LIGHT_CHANNELS      5
    #define MY92XX_MODEL        MY92XX_MODEL_MY9291
    #define MY92XX_CHIPS        1
    #define MY92XX_DI_PIN       4
    #define MY92XX_DCKI_PIN     5
    #define MY92XX_COMMAND      MY92XX_COMMAND_DEFAULT
    // No RGB on this bulb. Warm white on channel 0, cool white on channel 3
    #define MY92XX_MAPPING      255, 255, 255, 3, 0

// -----------------------------------------------------------------------------
// Lombex Lux Nova 2 White and Color
// https://www.amazon.com/Lombex-Compatible-Equivalent-Dimmable-2700K-6500K/dp/B07B8K72PR
// -----------------------------------------------------------------------------
#elif defined(LOMBEX_LUX_NOVA2_WHITE_COLOR)

    // Info
    #define MANUFACTURER        "LOMBEX"
    #define DEVICE              "LUX_NOVA2_WHITE_COLOR"
    #define RELAY_PROVIDER      RELAY_PROVIDER_LIGHT
    #define LIGHT_PROVIDER      LIGHT_PROVIDER_MY92XX
    #define DUMMY_RELAY_COUNT   1

    // Light
    #define LIGHT_CHANNELS      4
    #define MY92XX_MODEL        MY92XX_MODEL_MY9291
    #define MY92XX_CHIPS        1
    #define MY92XX_DI_PIN       4
    #define MY92XX_DCKI_PIN     5
    #define MY92XX_COMMAND      MY92XX_COMMAND_DEFAULT
    // RGB on channels 0/1/2, either cool or warm white on channel 3
    // The bulb *should* have cool leds, but could also have warm leds as a common defect
    #define MY92XX_MAPPING      0, 1, 2, 3

// -----------------------------------------------------------------------------
// Bestek Smart Plug with 2 USB ports
// https://www.bestekcorp.com/bestek-smart-plug-works-with-amazon-alexa-google-assistant-and-ifttt-with-2-usb
// -----------------------------------------------------------------------------

#elif defined(BESTEK_MRJ1011)

    // Info
    #define MANUFACTURER        "BESTEK"
    #define DEVICE              "MRJ1011"

    // Buttons
    #define BUTTON1_PIN         13
    #define BUTTON1_MODE        BUTTON_PUSHBUTTON | BUTTON_SET_PULLUP | BUTTON_DEFAULT_HIGH
    #define BUTTON1_RELAY       1

    // Relay
    #define RELAY1_PIN          12
    #define RELAY1_TYPE         RELAY_TYPE_NORMAL

    // LED
    #define LED1_PIN            4
    #define LED1_PIN_INVERSE    1

// -----------------------------------------------------------------------------
// GBLIFE RGBW SOCKET
// -----------------------------------------------------------------------------

#elif defined(GBLIFE_RGBW_SOCKET)

    // Info
    #define MANUFACTURER        "GBLIFE"
    #define DEVICE              "RGBW_SOCKET"

    // Buttons
    #define BUTTON1_PIN         13
    #define BUTTON1_MODE        BUTTON_PUSHBUTTON | BUTTON_DEFAULT_HIGH
    #define BUTTON1_RELAY       1

    // Relays
    #define RELAY1_PIN          15
    #define RELAY1_TYPE         RELAY_TYPE_NORMAL 

    // Light RGBW 
    #define RELAY_PROVIDER      RELAY_PROVIDER_LIGHT
    #define LIGHT_PROVIDER      LIGHT_PROVIDER_DIMMER
    #define DUMMY_RELAY_COUNT   1

    #define LIGHT_CHANNELS      4
    #define LIGHT_CH1_PIN       5       // RED
    #define LIGHT_CH2_PIN       14      // GREEN
    #define LIGHT_CH3_PIN       12      // BLUE
    #define LIGHT_CH4_PIN       4       // WHITE
    #define LIGHT_CH1_INVERSE   0
    #define LIGHT_CH2_INVERSE   0
    #define LIGHT_CH3_INVERSE   0
    #define LIGHT_CH4_INVERSE   0	
    
// ----------------------------------------------------------------------------------------
// Smart life Mini Smart Socket is similar Homecube 16A but some GPIOs differ
// https://www.ebay.de/itm/Smart-Steckdose-WIFI-WLAN-Amazon-Alexa-Fernbedienung-Home-Socket-Zeitschaltuh-DE/123352026749?hash=item1cb85a8e7d:g:IasAAOSwk6dbj390
// Also labeled NETVIP
// https://www.amazon.es/Inteligente-NETVIP-Inal%C3%A1mbrico-Interruptor-Funciona/dp/B07KH8YWS5
// ----------------------------------------------------------------------------------------

#elif defined(SMARTLIFE_MINI_SMART_SOCKET)

    // Info
    #define MANUFACTURER                "SMARTLIFE"
    #define DEVICE                      "MINI_SMART_SOCKET"

    // Buttons
    #define BUTTON1_PIN                 13
    #define BUTTON1_MODE                BUTTON_PUSHBUTTON | BUTTON_DEFAULT_HIGH
    #define BUTTON1_RELAY               1

    // Relays
    #define RELAY1_PIN                  15
    #define RELAY1_TYPE                 RELAY_TYPE_NORMAL

    // LEDs
    //Red   LED: 0
    //Green LED: 4
    //Blue  LED: 2

    // Light
    #define RELAY_PROVIDER              RELAY_PROVIDER_LIGHT
    #define LIGHT_PROVIDER              LIGHT_PROVIDER_DIMMER
    #define DUMMY_RELAY_COUNT           1
    #define LIGHT_CHANNELS              3
    #define LIGHT_CH1_PIN               0       // RED
    #define LIGHT_CH2_PIN               4       // GREEN
    #define LIGHT_CH3_PIN               2       // BLUE
    #define LIGHT_CH1_INVERSE           0
    #define LIGHT_CH2_INVERSE           0
    #define LIGHT_CH3_INVERSE           0

    // HJL01 / BL0937
    #ifndef HLW8012_SUPPORT
    #define HLW8012_SUPPORT             1
    #endif
    #define HLW8012_SEL_PIN             12
    #define HLW8012_CF1_PIN             14
    #define HLW8012_CF_PIN              5

    #define HLW8012_SEL_CURRENT         LOW
    #define HLW8012_CURRENT_RATIO       25740
    #define HLW8012_VOLTAGE_RATIO       313400
    #define HLW8012_POWER_RATIO         3414290
    #define HLW8012_INTERRUPT_ON        FALLING

// ----------------------------------------------------------------------------------------
// Hama WiFi Steckdose (00176533)
// https://at.hama.com/00176533/hama-wifi-steckdose-3500w-16a
// ----------------------------------------------------------------------------------------

#elif defined(HAMA_WIFI_STECKDOSE_00176533)

    // Info
    #define MANUFACTURER        "HAMA"
    #define DEVICE              "WIFI_STECKDOSE_00176533"

    // Buttons
    #define BUTTON1_PIN         13
    #define BUTTON1_MODE        BUTTON_PUSHBUTTON | BUTTON_SET_PULLUP | BUTTON_DEFAULT_HIGH
    #define BUTTON1_RELAY       1

    // Relays
    #define RELAY1_PIN          12
    #define RELAY1_TYPE         RELAY_TYPE_NORMAL

    // LEDs
    #define LED1_PIN            4
    #define LED1_PIN_INVERSE    1

// -----------------------------------------------------------------------------
// Oxaoxe NX-SP202
// Digoo NX-SP202 (not tested)
// Digoo DG-SP202 (not tested)
// https://github.com/xoseperez/espurna/issues/1502
// -----------------------------------------------------------------------------

#elif defined(DIGOO_NX_SP202)

    // Info
    #define MANUFACTURER                "DIGOO"
    #define DEVICE                      "NX_SP202"

    // Buttons
    #define BUTTON1_PIN                 0
    #define BUTTON1_MODE                BUTTON_PUSHBUTTON | BUTTON_DEFAULT_HIGH
    #define BUTTON1_RELAY               1
    #define BUTTON2_PIN                 16
    #define BUTTON2_MODE                BUTTON_PUSHBUTTON | BUTTON_SET_PULLUP | BUTTON_DEFAULT_HIGH
    #define BUTTON2_RELAY               2

    // Relays
    #define RELAY1_PIN                  15
    #define RELAY1_TYPE                 RELAY_TYPE_NORMAL
    #define RELAY2_PIN                  14
    #define RELAY2_TYPE                 RELAY_TYPE_NORMAL

    // LEDs
    #define LED1_PIN                    13
    #define LED1_PIN_INVERSE            1

    // HJL01 / BL0937
    #ifndef HLW8012_SUPPORT
    #define HLW8012_SUPPORT             1
    #endif
    #define HLW8012_SEL_PIN             12
    #define HLW8012_CF1_PIN             5
    #define HLW8012_CF_PIN              4

    #define HLW8012_SEL_CURRENT         LOW
    #define HLW8012_CURRENT_RATIO       23296
    #define HLW8012_VOLTAGE_RATIO       310085
    #define HLW8012_POWER_RATIO         3368471
    #define HLW8012_INTERRUPT_ON        FALLING

// -----------------------------------------------------------------------------
// Foxel's LightFox dual
// https://github.com/foxel/esp-dual-rf-switch
// -----------------------------------------------------------------------------

#elif defined(FOXEL_LIGHTFOX_DUAL)

    // Info
    #define MANUFACTURER            "FOXEL"
    #define DEVICE                  "LIGHTFOX_DUAL"
    #define SERIAL_BAUDRATE         19200
    #define RELAY_PROVIDER          RELAY_PROVIDER_DUAL
    #define DUMMY_RELAY_COUNT       2
    #define DEBUG_SERIAL_SUPPORT    0

    // Buttons
    #define BUTTON1_RELAY           1
    #define BUTTON2_RELAY           2
    #define BUTTON3_RELAY           2
    #define BUTTON4_RELAY           1

// -----------------------------------------------------------------------------
// Teckin SP20
// -----------------------------------------------------------------------------

#elif defined(TECKIN_SP20)

    // Info
    #define MANUFACTURER                "TECKIN"
    #define DEVICE                      "SP20"

    // Buttons
    #define BUTTON1_PIN                 13
    #define BUTTON1_MODE                BUTTON_PUSHBUTTON | BUTTON_DEFAULT_HIGH
    #define BUTTON1_RELAY               1

    // Relays
    #define RELAY1_PIN                  4
    #define RELAY1_TYPE                 RELAY_TYPE_NORMAL

    // LEDs
    #define LED1_PIN                    2
    #define LED1_PIN_INVERSE            1
    #define LED2_PIN                    0
    #define LED2_PIN_INVERSE            1
    #define LED2_MODE                   LED_MODE_FINDME
    #define LED2_RELAY                  0

    // HJL01 / BL0937
    #ifndef HLW8012_SUPPORT
    #define HLW8012_SUPPORT             1
    #endif
    #define HLW8012_SEL_PIN             12
    #define HLW8012_CF1_PIN             14
    #define HLW8012_CF_PIN              5

    #define HLW8012_SEL_CURRENT         LOW
    #define HLW8012_CURRENT_RATIO       25740
    #define HLW8012_VOLTAGE_RATIO       313400
    #define HLW8012_POWER_RATIO         3414290
    #define HLW8012_INTERRUPT_ON        FALLING

// -----------------------------------------------------------------------------
// Charging Essentials / LITESUN LA-WF3
// -----------------------------------------------------------------------------

#elif defined(LITESUN_LA_WF3)

    // Info
    #define MANUFACTURER        "LITESUN"
    #define DEVICE              "LA_WF3"

    // Buttons
    #define BUTTON1_PIN         13
    #define BUTTON1_MODE        BUTTON_PUSHBUTTON | BUTTON_DEFAULT_HIGH
    #define BUTTON1_RELAY       1

    // Relays
    #define RELAY1_PIN          12
    #define RELAY1_TYPE         RELAY_TYPE_NORMAL

    // LEDs
    #define LED1_PIN            4  // 4 blue led
    #define LED1_MODE           LED_MODE_WIFI
    #define LED1_PIN_INVERSE    1
    
    #define LED2_PIN            5  // 5 red led
    #define LED2_MODE           LED_MODE_RELAY
    #define LED2_PIN_INVERSE    1

// -----------------------------------------------------------------------------
// PSH
// -----------------------------------------------------------------------------

#elif defined(PSH_WIFI_PLUG)

    // Info
    #define MANUFACTURER        "PSH"
    #define DEVICE              "WIFI_PLUG"

    // Relays
    #define RELAY1_PIN          2
    #define RELAY1_TYPE         RELAY_TYPE_NORMAL

    // LEDs
    #define LED1_PIN            0
    #define LED1_PIN_INVERSE    0

#elif defined(PSH_RGBW_CONTROLLER)

    // Info
    #define MANUFACTURER        "PSH"
    #define DEVICE              "RGBW_CONTROLLER"
    #define RELAY_PROVIDER      RELAY_PROVIDER_LIGHT
    #define LIGHT_PROVIDER      LIGHT_PROVIDER_DIMMER
    #define DUMMY_RELAY_COUNT   1

    // LEDs
    #define LED1_PIN            13
    #define LED1_PIN_INVERSE    1

    // Light
    #define LIGHT_CHANNELS      4
    #define LIGHT_CH1_PIN       5      // RED
    #define LIGHT_CH2_PIN       4      // GREEN
    #define LIGHT_CH3_PIN       12     // BLUE
    #define LIGHT_CH4_PIN       14     // WHITE1
    #define LIGHT_CH1_INVERSE   0
    #define LIGHT_CH2_INVERSE   0
    #define LIGHT_CH3_INVERSE   0
    #define LIGHT_CH4_INVERSE   0

#elif defined(PSH_WIFI_SENSOR)

    // Info
    #define MANUFACTURER        "PSH"
    #define DEVICE              "WIFI_SENSOR"

    // DHT12 Sensor
    #define DHT_SUPPORT         1
    #define DHT_PIN             14
    #define DHT_TYPE            DHT_CHIP_DHT12

    // LDR Sensor
    #define LDR_SUPPORT         1
    #define LDR_TYPE            LDR_GL5528
    #define LDR_ON_GROUND       false
    #define LDR_RESISTOR        10000

#elif defined(JINVOO_VALVE_SM_AW713)

    // Reflashing from original Tuya firmware
    // to thirdparty firmware like espurna by:
    // https://github.com/ct-Open-Source/tuya-convert

    // Info
    #define MANUFACTURER        "JINVOO"
    #define DEVICE              "VALVE_SM_AW713"

    // Buttons
    #define BUTTON1_PIN         13
    #define BUTTON1_MODE        BUTTON_PUSHBUTTON | BUTTON_DEFAULT_HIGH
    #define BUTTON1_RELAY       1

    // Relays
    #define RELAY1_PIN          12
    #define RELAY1_TYPE         RELAY_TYPE_NORMAL

    // LED
    #define LED1_PIN            5  // 5 red led
    #define LED1_PIN_INVERSE    0
    #define LED1_RELAY          1
    #define LED1_MODE           LED_MODE_RELAY

    #define LED2_PIN            4  // 4 blue led
    #define LED2_PIN_INVERSE    0
    #define LED2_RELAY          1
    #define LED2_MODE           LED_MODE_FINDME_WIFI

// -----------------------------------------------------------------------------
// TEST boards (do not use!!)
// -----------------------------------------------------------------------------

#elif defined(TRAVIS01)

    // Info
    #define MANUFACTURER            "TravisCI"
    #define DEVICE                  "Virtual board 01"

    // Some buttons - pin 0
    #define BUTTON1_PIN         0
    #define BUTTON1_MODE        BUTTON_PUSHBUTTON | BUTTON_DEFAULT_HIGH
    #define BUTTON1_RELAY       1

    // Some relays - pin 1
    #define RELAY1_PIN          1
    #define RELAY1_TYPE         RELAY_TYPE_NORMAL

    // Some LEDs - pin 2
    #define LED1_PIN            2
    #define LED1_PIN_INVERSE    1

    // A bit of I2C - pins 3,4
    #define I2C_SDA_PIN         3
    #define I2C_SCL_PIN         4

    // And, as they say in "From Dusk till Dawn":
    // This is a sensor blow out!
    // Alright, we got white sensor, black sensor, spanish sensor, yellow sensor. We got hot sensor, cold sensor.
    // We got wet sensor. We got smelly sensor. We got hairy sensor, bloody sensor. We got snapping sensor.
    // We got silk sensor, velvet sensor, naugahyde sensor. We even got horse sensor, dog sensor, chicken sensor.
    // C'mon, you want sensor, come on in sensor lovers!
    // If we don’t got it, you don't want it!
    #define AM2320_SUPPORT        1
    #define BH1750_SUPPORT        1
    #define BMP180_SUPPORT        1
    #define BMX280_SUPPORT        1
    #define SHT3X_I2C_SUPPORT     1
    #define EMON_ADC121_SUPPORT   1
    #define EMON_ADS1X15_SUPPORT  1
    #define SHT3X_I2C_SUPPORT     1
    #define SI7021_SUPPORT        1
    #define PMSX003_SUPPORT       1
    #define SENSEAIR_SUPPORT      1
    #define VL53L1X_SUPPORT       1
    #define MAX6675_SUPPORT       1

    // A bit of lights - pin 5
    #define RELAY_PROVIDER      RELAY_PROVIDER_LIGHT
    #define LIGHT_PROVIDER      LIGHT_PROVIDER_DIMMER
    #define DUMMY_RELAY_COUNT   1
    #define LIGHT_CHANNELS      1
    #define LIGHT_CH1_PIN       5
    #define LIGHT_CH1_INVERSE   0
    #define ENCODER_SUPPORT     1

    // A bit of HLW8012 - pins 6,7,8
    #ifndef HLW8012_SUPPORT
    #define HLW8012_SUPPORT     1
    #endif
    #define HLW8012_SEL_PIN     6
    #define HLW8012_CF1_PIN     7
    #define HLW8012_CF_PIN      8

    // A bit of Dallas - pin 9
    #ifndef DALLAS_SUPPORT
    #define DALLAS_SUPPORT      1
    #endif
    #define DALLAS_PIN          9

    // A bit of ECH1560 - pins 10,11, 12
    #ifndef ECH1560_SUPPORT
    #define ECH1560_SUPPORT     1
    #endif
    #define ECH1560_CLK_PIN     10
    #define ECH1560_MISO_PIN    11
    #define ECH1560_INVERTED    12

    // MICS-2710 & MICS-5525 test
    #define MICS2710_SUPPORT    1
    #define MICS5525_SUPPORT    1

// MAX6675  14 11 10
#ifndef MAX6675_SUPPORT
#define MAX6675_SUPPORT 1
#endif
#define MAX6675_CS_PIN 	14
#define MAX6675_SO_PIN	11
#define MAX6675_SCK_PIN	10

#elif defined(TRAVIS02)

    // Relay provider dual
    #define MANUFACTURER            "TravisCI"
    #define DEVICE                  "Virtual board 02"

    // Some buttons - pin 0
    #define BUTTON1_PIN         0
    #define BUTTON1_MODE        BUTTON_PUSHBUTTON | BUTTON_DEFAULT_HIGH
    #define BUTTON1_RELAY       1

    // A bit of CSE7766 - pin 1
    #ifndef CSE7766_SUPPORT
    #define CSE7766_SUPPORT     1
    #endif
    #define CSE7766_PIN         1

    // Relay type dual  - pins 2,3
    #define RELAY_PROVIDER      RELAY_PROVIDER_DUAL
    #define RELAY1_PIN          2
    #define RELAY2_PIN          3
    #define RELAY1_TYPE         RELAY_TYPE_NORMAL
    #define RELAY2_TYPE         RELAY_TYPE_NORMAL

    // IR - pin 4
    #define IR_SUPPORT          1
    #define IR_RX_PIN           4
    #define IR_BUTTON_SET       1

    // A bit of DHT - pin 5
    #ifndef DHT_SUPPORT
    #define DHT_SUPPORT         1
    #endif
    #define DHT_PIN             5

    // A bit of TMP3X (analog)
    #define TMP3X_SUPPORT       1

    // A bit of EVENTS - pin 10
    #define EVENTS_SUPPORT      1
    #define EVENTS_PIN          6

    // Sonar
    #define SONAR_SUPPORT       1
    #define SONAR_TRIGGER       7
    #define SONAR_ECHO          8

    // MHZ19
    #define MHZ19_SUPPORT       1
    #define MHZ19_RX_PIN        9
    #define MHZ19_TX_PIN        10

    // PZEM004T
    #define PZEM004T_SUPPORT    1
    #define PZEM004T_RX_PIN     11
    #define PZEM004T_TX_PIN     12

    // V9261F
    #define V9261F_SUPPORT      1
    #define V9261F_PIN          13

    // GUVAS12SD
    #define GUVAS12SD_SUPPORT   1
    #define GUVAS12SD_PIN       14

    // Test non-default modules
    #define MDNS_CLIENT_SUPPORT 1
    #define NOFUSS_SUPPORT      1
    #define UART_MQTT_SUPPORT   1
    #define INFLUXDB_SUPPORT    1
    #define IR_SUPPORT          1
    #define RF_SUPPORT          1

    #define RFB_DIRECT          1
    #define RFB_RX_PIN          4

#elif defined(TRAVIS03)

    // Relay provider light/my92XX
    #define MANUFACTURER            "TravisCI"
    #define DEVICE                  "Virtual board 03"

    // Some buttons - pin 0
    #define BUTTON1_PIN         0
    #define BUTTON1_MODE        BUTTON_PUSHBUTTON | BUTTON_DEFAULT_HIGH
    #define BUTTON1_RELAY       1

    // MY9231 Light - pins 1,2
    #define RELAY_PROVIDER      RELAY_PROVIDER_LIGHT
    #define LIGHT_PROVIDER      LIGHT_PROVIDER_MY92XX
    #define DUMMY_RELAY_COUNT   1
    #define LIGHT_CHANNELS      5
    #define MY92XX_MODEL        MY92XX_MODEL_MY9231
    #define MY92XX_CHIPS        2
    #define MY92XX_DI_PIN       1
    #define MY92XX_DCKI_PIN     2
    #define MY92XX_COMMAND      MY92XX_COMMAND_DEFAULT
    #define MY92XX_MAPPING      4, 3, 5, 0, 1

    // A bit of analog, 
    // will not work on real life since they all share GPIO
    // but it's OK to test build
    #define EMON_ANALOG_SUPPORT 1
    #define NTC_SUPPORT         1
    #define LDR_SUPPORT         1

    #define PULSEMETER_SUPPORT  1

    // Test non-default modules
    #define LLMNR_SUPPORT       1
    #define NETBIOS_SUPPORT     1
    #define SSDP_SUPPORT        1
    #define RF_SUPPORT          1

#else

    #error "UNSUPPORTED HARDWARE!!"

#endif
<|MERGE_RESOLUTION|>--- conflicted
+++ resolved
@@ -3102,36 +3102,8 @@
     #define RELAY1_TYPE         RELAY_TYPE_NORMAL
     #define RELAY2_PIN          5
     #define RELAY2_TYPE         RELAY_TYPE_NORMAL
- 
- #elif defined(ALLTERCO_SHELLY25)
-    // Info
-    #define MANUFACTURER        "ALLTERCO"
-    #define DEVICE              "SHELLY25"
-
-    // Buttons
-    #define BUTTON1_PIN         13
-    #define BUTTON1_MODE        BUTTON_SWITCH
-    #define BUTTON1_RELAY       1
-
-    #define BUTTON2_PIN         5
-    #define BUTTON2_MODE        BUTTON_SWITCH
-    #define BUTTON2_RELAY       2
-
-    #define BUTTON3_PIN         2
-    #define BUTTON3_MODE        BUTTON_PUSHBUTTON | BUTTON_DEFAULT_HIGH
-    #define BUTTON3_LNGCLICK    BUTTON_MODE_RESET
-    #define BUTTON3_LNGLNGCLICK BUTTON_MODE_FACTORY
-
-<<<<<<< HEAD
-    // Relays
-    #define RELAY1_PIN          4
-    #define RELAY1_TYPE         RELAY_TYPE_NORMAL
-
-    #define RELAY2_PIN          15
-    #define RELAY2_TYPE         RELAY_TYPE_NORMAL
-
-=======
-#elif defined(ALLTERCO_SHELLY1PM)
+    
+ #elif defined(ALLTERCO_SHELLY1PM)
     // Info
     #define MANUFACTURER        "ALLTERCO"
     #define DEVICE              "SHELLY1PM"
@@ -3150,17 +3122,8 @@
     #define RELAY1_PIN          15
     #define RELAY1_TYPE         RELAY_TYPE_NORMAL
 
->>>>>>> fbf2b717
-    // Light
-    #define LED1_PIN            0
-    #define LED1_PIN_INVERSE    1
-
-<<<<<<< HEAD
-=======
     // HJL01 / BL0937
-    #ifndef HLW8012_SUPPORT
     #define HLW8012_SUPPORT             1
-    #endif    
     #define HLW8012_SEL_PIN             12
     #define HLW8012_CF1_PIN             13
     #define HLW8012_CF_PIN              5
@@ -3171,22 +3134,56 @@
     #define HLW8012_POWER_RATIO         3414290
     #define HLW8012_INTERRUPT_ON        FALLING
 
->>>>>>> fbf2b717
     //Temperature
      #define NTC_SUPPORT        1
      #define SENSOR_SUPPORT     1
      #define NTC_BETA           3350    
      #define NTC_R_UP           10000   
      #define NTC_R_DOWN         0       
-     #define NTC_R0             10000 
-<<<<<<< HEAD
+     #define NTC_R0             8000
+
+ #elif defined(ALLTERCO_SHELLY25)
+    // Info
+    #define MANUFACTURER        "ALLTERCO"
+    #define DEVICE              "SHELLY25"
+
+    // Buttons
+    #define BUTTON1_PIN         13
+    #define BUTTON1_MODE        BUTTON_SWITCH
+    #define BUTTON1_RELAY       1
+
+    #define BUTTON2_PIN         5
+    #define BUTTON2_MODE        BUTTON_SWITCH
+    #define BUTTON2_RELAY       2
+
+    #define BUTTON3_PIN         2
+    #define BUTTON3_MODE        BUTTON_PUSHBUTTON | BUTTON_DEFAULT_HIGH
+    #define BUTTON3_LNGCLICK    BUTTON_MODE_RESET
+    #define BUTTON3_LNGLNGCLICK BUTTON_MODE_FACTORY
+
+    // Relays
+    #define RELAY1_PIN          4
+    #define RELAY1_TYPE         RELAY_TYPE_NORMAL
+
+    #define RELAY2_PIN          15
+    #define RELAY2_TYPE         RELAY_TYPE_NORMAL
+
+    // Light
+    #define LED1_PIN            0
+    #define LED1_PIN_INVERSE    1
+
+    //Temperature
+     #define NTC_SUPPORT        1
+     #define SENSOR_SUPPORT     1
+     #define NTC_BETA           3350    
+     #define NTC_R_UP           10000   
+     #define NTC_R_DOWN         0       
+     #define NTC_R0             8000 
 
     //Current
     #define ADE7953_SUPPORT     1
     #define I2C_SDA_PIN         12
     #define I2C_SCL_PIN         14
-=======
->>>>>>> fbf2b717
  
 // -----------------------------------------------------------------------------
 
