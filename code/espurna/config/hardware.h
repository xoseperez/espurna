--- conflicted
+++ resolved
@@ -4190,7 +4190,6 @@
     #define SENSOR_POWER_UNITS          POWER_WATTS
 
 // -----------------------------------------------------------------------------
-<<<<<<< HEAD
 // LSC Smart LED Light Strip (Smart CXonnect Series) available ACTION (Germany)
 // https://www.action.com/de-de/p/lsc-smart-connect-intelligenter-multicolor-led-strip-/
 // Reflashing from original Tuya firmware
@@ -4201,7 +4200,7 @@
 #elif defined(LSC_SMART_LED_LIGHT_STRIP)
     // Info
     #define MANUFACTURER        "LSC"
-    #define DEVICE              "LED_LIGHT_STRIP"
+    #define DEVICE              "SMART_LED_LIGHT_STRIP"
     #define RELAY_PROVIDER      RELAY_PROVIDER_LIGHT
     #define LIGHT_PROVIDER      LIGHT_PROVIDER_DIMMER
     #define DUMMY_RELAY_COUNT   1
@@ -4222,7 +4221,8 @@
     #define IR_SUPPORT          1
     #define IR_RX_PIN           0
     #define IR_BUTTON_SET       5
-=======
+
+// -----------------------------------------------------------------------------
 // eHomeDIY WT02
 // https://github.com/eHomeDIY/WT02-hardware
 // -----------------------------------------------------------------------------
@@ -4276,7 +4276,6 @@
     #define RELAY2_TYPE             RELAY_TYPE_NORMAL
     #define RELAY3_TYPE             RELAY_TYPE_NORMAL
     #define RELAY4_TYPE             RELAY_TYPE_NORMAL
->>>>>>> c6758e48
 
 // -----------------------------------------------------------------------------
 
