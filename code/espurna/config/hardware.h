--- conflicted
+++ resolved
@@ -3460,34 +3460,6 @@
     #define BUTTON4_RELAY           1
 
 // -----------------------------------------------------------------------------
-<<<<<<< HEAD
-// Charging Essentials / LITESUN LA-WF3
-// -----------------------------------------------------------------------------
-
-#elif defined(LITESUN_LA_WF3)
-
-    // Info
-    #define MANUFACTURER        "LITESUN"
-    #define DEVICE              "LA_WF3"
-
-    // Buttons
-    #define BUTTON1_PIN         13
-    #define BUTTON1_MODE        BUTTON_PUSHBUTTON | BUTTON_DEFAULT_HIGH
-    #define BUTTON1_RELAY       1
-
-    // Relays
-    #define RELAY1_PIN          12
-    #define RELAY1_TYPE         RELAY_TYPE_NORMAL
-
-    // LEDs
-    #define LED1_PIN            4  // 4 blue led
-    #define LED1_MODE           LED_MODE_WIFI
-    #define LED1_PIN_INVERSE    1
-    
-    #define LED2_PIN            5  // 5 red led
-    #define LED2_MODE           LED_MODE_RELAY
-    #define LED2_PIN_INVERSE    1
-=======
 // Teckin SP20
 // -----------------------------------------------------------------------------
 
@@ -3528,7 +3500,33 @@
     #define HLW8012_POWER_RATIO         3414290
     #define HLW8012_INTERRUPT_ON        FALLING
 
->>>>>>> 33945e4c
+// -----------------------------------------------------------------------------
+// Charging Essentials / LITESUN LA-WF3
+// -----------------------------------------------------------------------------
+
+#elif defined(LITESUN_LA_WF3)
+
+    // Info
+    #define MANUFACTURER        "LITESUN"
+    #define DEVICE              "LA_WF3"
+
+    // Buttons
+    #define BUTTON1_PIN         13
+    #define BUTTON1_MODE        BUTTON_PUSHBUTTON | BUTTON_DEFAULT_HIGH
+    #define BUTTON1_RELAY       1
+
+    // Relays
+    #define RELAY1_PIN          12
+    #define RELAY1_TYPE         RELAY_TYPE_NORMAL
+
+    // LEDs
+    #define LED1_PIN            4  // 4 blue led
+    #define LED1_MODE           LED_MODE_WIFI
+    #define LED1_PIN_INVERSE    1
+    
+    #define LED2_PIN            5  // 5 red led
+    #define LED2_MODE           LED_MODE_RELAY
+    #define LED2_PIN_INVERSE    1
 
 // -----------------------------------------------------------------------------
 // TEST boards (do not use!!)
