--- conflicted
+++ resolved
@@ -4212,7 +4212,6 @@
     #define SENSOR_POWER_UNITS          POWER_WATTS
 
 // -----------------------------------------------------------------------------
-<<<<<<< HEAD
 // KINGART_CURTAIN_SWITCH
 // -----------------------------------------------------------------------------
 #elif defined(KINGART_CURTAIN_SWITCH)
@@ -4233,7 +4232,7 @@
     // LEDs
     #define LED1_PIN                13
     #define LED1_PIN_INVERSE        1
-=======
+
 // LSC Smart LED Light Strip (Smart CXonnect Series) available ACTION (Germany)
 // https://www.action.com/de-de/p/lsc-smart-connect-intelligenter-multicolor-led-strip-/
 // Reflashing from original Tuya firmware
@@ -4321,7 +4320,6 @@
     #define RELAY3_TYPE             RELAY_TYPE_NORMAL
     #define RELAY4_TYPE             RELAY_TYPE_NORMAL
 
->>>>>>> e5b72a0d
 // -----------------------------------------------------------------------------
 
 #else
