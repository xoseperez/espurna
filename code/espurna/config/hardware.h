--- conflicted
+++ resolved
@@ -4189,8 +4189,6 @@
     #define SENSOR_ENERGY_UNITS         ENERGY_KWH
     #define SENSOR_POWER_UNITS          POWER_WATTS
 
-<<<<<<< HEAD
-=======
 // -----------------------------------------------------------------------------
 // eHomeDIY WT02
 // https://github.com/eHomeDIY/WT02-hardware
@@ -4245,7 +4243,7 @@
     #define RELAY2_TYPE             RELAY_TYPE_NORMAL
     #define RELAY3_TYPE             RELAY_TYPE_NORMAL
     #define RELAY4_TYPE             RELAY_TYPE_NORMAL
->>>>>>> b1d34885
+
 // -----------------------------------------------------------------------------
 
 #else
