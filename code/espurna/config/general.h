--- conflicted
+++ resolved
@@ -386,14 +386,11 @@
 #define BUTTON_LNGLNGCLICK_DELAY    10000       // Time in ms holding the button down to get a long-long click
 #endif
 
-<<<<<<< HEAD
-#ifndef BUTTON_MQTT_SEND_ALL_EVENTS             // 1 - to send all button events to MQTT
+#ifndef BUTTON_MQTT_SEND_ALL_EVENTS
 #define BUTTON_MQTT_SEND_ALL_EVENTS 0           // 0 - to send only events the are bound to actions
-=======
-#ifndef BUTTON_MQTT_SEND_ALL_EVENTS
-#define BUTTON_MQTT_SEND_ALL_EVENTS     0           // 0 - to send only events the are bound to actions
-                                                   // 1 - to send all button events to MQTT
-#endif
+                                                // 1 - to send all button events to MQTT
+#endif
+
 
 #ifndef BUTTON_MQTT_RETAIN
 #define BUTTON_MQTT_RETAIN              0
@@ -404,13 +401,7 @@
                                                                        // BUTTON_EVENTS_SOURCE_GENERIC - GPIOs (virtual or real)
                                                                        // BUTTON_EVENTS_SOURCE_SONOFF_DUAL - hardware specific, drive buttons through serial connection
                                                                        // BUTTON_EVENTS_SOURCE_FOXEL_LIGHTFOX_DUAL - similar to Itead Sonoff Dual, hardware specific
->>>>>>> 2dcf1b2b
-#endif
-
-#ifndef BUTTON_MQTT_RETAIN
-#define BUTTON_MQTT_RETAIN          0
-#endif
-
+#endif
 
 //------------------------------------------------------------------------------
 // ENCODER
@@ -1767,3 +1758,19 @@
 #ifndef TUYA_SERIAL
 #define TUYA_SERIAL                 Serial
 #endif
+
+// =============================================================================
+// Configuration helpers
+// =============================================================================
+
+//------------------------------------------------------------------------------
+// Provide generic way to detect debugging support
+//------------------------------------------------------------------------------
+#ifndef DEBUG_SUPPORT
+#define DEBUG_SUPPORT ( \
+    DEBUG_SERIAL_SUPPORT || \
+    DEBUG_UDP_SUPPORT || \
+    DEBUG_TELNET_SUPPORT || \
+    DEBUG_WEB_SUPPORT \
+)
+#endif
