//------------------------------------------------------------------------------
// Do not change this file unless you know what you are doing
// Configuration settings are in the settings.h file
//------------------------------------------------------------------------------

//------------------------------------------------------------------------------
// GENERAL
//------------------------------------------------------------------------------

#define DEVICE_NAME             MANUFACTURER "_" DEVICE     // Concatenate both to get a unique device name

#ifndef ADMIN_PASS
#define ADMIN_PASS              "fibonacci" // Default password (WEB, OTA, WIFI)
#endif

#ifndef USE_PASSWORD
#define USE_PASSWORD            1           // Insecurity caution! Disabling this will disable password querying completely.
#endif

#ifndef LOOP_DELAY_TIME
#define LOOP_DELAY_TIME         10          // Delay for this millis in the main loop [0-250]
#endif


//------------------------------------------------------------------------------
// TELNET
//------------------------------------------------------------------------------

#ifndef TELNET_SUPPORT
#define TELNET_SUPPORT          1               // Enable telnet support by default (3.34Kb)
#endif

#ifndef TELNET_STA
#define TELNET_STA              0               // By default, disallow connections via STA interface
#endif

#define TELNET_PORT             23              // Port to listen to telnet clients
#define TELNET_MAX_CLIENTS      1               // Max number of concurrent telnet clients

//------------------------------------------------------------------------------
// DEBUG
//------------------------------------------------------------------------------

// Serial debug log

#ifndef DEBUG_SERIAL_SUPPORT
#define DEBUG_SERIAL_SUPPORT    1               // Enable serial debug log
#endif

#ifndef DEBUG_PORT
#define DEBUG_PORT              Serial          // Default debugging port
#endif

#ifndef SERIAL_BAUDRATE
#define SERIAL_BAUDRATE         115200          // Default baudrate
#endif

#ifndef DEBUG_ADD_TIMESTAMP
#define DEBUG_ADD_TIMESTAMP     1               // Add timestamp to debug messages
                                                // (in millis overflowing every 1000 seconds)
#endif

// Second serial port (used for RX)

#ifndef SERIAL_RX_ENABLED
#define SERIAL_RX_ENABLED       0               // Secondary serial port for RX
#endif

#ifndef SERIAL_RX_PORT
#define SERIAL_RX_PORT          Serial			// This setting is usually defined
                                                // in the hardware.h file for those
                                                // boards that require it
#endif

#ifndef SERIAL_RX_BAUDRATE
#define SERIAL_RX_BAUDRATE      115200          // Default baudrate
#endif

//------------------------------------------------------------------------------

// UDP debug log
// To receive the message son the destination computer use nc:
// nc -ul 8113

#ifndef DEBUG_TELNET_SUPPORT
#define DEBUG_TELNET_SUPPORT    TELNET_SUPPORT  // Enable telnet debug log if telnet is enabled too
#endif

#ifndef DEBUG_UDP_SUPPORT
#define DEBUG_UDP_SUPPORT       0               // Enable UDP debug log
#endif

#define DEBUG_UDP_IP            IPAddress(192, 168, 1, 100)
#define DEBUG_UDP_PORT          8113

#ifndef DEBUG_WEB_ENABLED
#define DEBUG_WEB_ENABLED       1           // Enable debug output by default
#endif

//------------------------------------------------------------------------------

// General debug options and macros
#define DEBUG_SUPPORT           DEBUG_SERIAL_SUPPORT || DEBUG_UDP_SUPPORT || DEBUG_TELNET_SUPPORT

//------------------------------------------------------------------------------
// TERMINAL
//------------------------------------------------------------------------------

#ifndef TERMINAL_SUPPORT
#define TERMINAL_SUPPORT         1              // Enable terminal commands (0.97Kb)
#endif

#define TERMINAL_BUFFER_SIZE     128            // Max size for commands commands

//------------------------------------------------------------------------------
// SYSTEM CHECK
//------------------------------------------------------------------------------

#ifndef SYSTEM_CHECK_ENABLED
#define SYSTEM_CHECK_ENABLED    1               // Enable crash check by default
#endif

#define SYSTEM_CHECK_TIME       60000           // The system is considered stable after these many millis

#ifndef SYSTEM_CHECK_MAX
#define SYSTEM_CHECK_MAX        5               // After this many crashes on boot
                                                // the system is flagged as unstable
#endif

//------------------------------------------------------------------------------
// EEPROM
//------------------------------------------------------------------------------

#define EEPROM_SIZE             4096            // EEPROM size in bytes
#define EEPROM_RELAY_STATUS     0               // Address for the relay status (1 byte)
#define EEPROM_ENERGY_COUNT     1               // Address for the energy counter (4 bytes)
#define EEPROM_CUSTOM_RESET     5               // Address for the reset reason (1 byte)
#define EEPROM_CRASH_COUNTER    6               // Address for the crash counter (1 byte)
#define EEPROM_MESSAGE_ID       7               // Address for the MQTT message id (4 bytes)
#define EEPROM_DATA_END         11              // End of custom EEPROM data block

//------------------------------------------------------------------------------
// HEARTBEAT
//------------------------------------------------------------------------------

#ifndef HEARTBEAT_ENABLED
#define HEARTBEAT_ENABLED           1
#endif

#define HEARTBEAT_INTERVAL          300000      // Interval between heartbeat messages (in ms)
#define UPTIME_OVERFLOW             4294967295  // Uptime overflow value

// Topics that will be reported in heartbeat
#define HEARTBEAT_REPORT_STATUS     1
#define HEARTBEAT_REPORT_IP         1
#define HEARTBEAT_REPORT_MAC        1
#define HEARTBEAT_REPORT_RSSI       1
#define HEARTBEAT_REPORT_UPTIME     1
#define HEARTBEAT_REPORT_DATETIME   1
#define HEARTBEAT_REPORT_FREEHEAP   1
#define HEARTBEAT_REPORT_VCC        1
#define HEARTBEAT_REPORT_RELAY      1
#define HEARTBEAT_REPORT_LIGHT      1
#define HEARTBEAT_REPORT_HOSTNAME   1
#define HEARTBEAT_REPORT_APP        1
#define HEARTBEAT_REPORT_VERSION    1
#define HEARTBEAT_REPORT_BOARD      1
#define HEARTBEAT_REPORT_INTERVAL   0

//------------------------------------------------------------------------------
// Load average
//------------------------------------------------------------------------------
#ifndef LOADAVG_INTERVAL
#define LOADAVG_INTERVAL        30000   // Interval between calculating load average (in ms)
#endif

#ifndef LOADAVG_REPORT
#define LOADAVG_REPORT          1       // Should we report Load average over MQTT?
#endif

//------------------------------------------------------------------------------
// BUTTON
//------------------------------------------------------------------------------

#ifndef BUTTON_DEBOUNCE_DELAY
#define BUTTON_DEBOUNCE_DELAY       50          // Debounce delay (ms)
#endif

#ifndef BUTTON_DBLCLICK_DELAY
#define BUTTON_DBLCLICK_DELAY       500         // Time in ms to wait for a second (or third...) click
#endif

#ifndef BUTTON_LNGCLICK_DELAY
#define BUTTON_LNGCLICK_DELAY       1000        // Time in ms holding the button down to get a long click
#endif

#ifndef BUTTON_LNGLNGCLICK_DELAY
#define BUTTON_LNGLNGCLICK_DELAY    10000       // Time in ms holding the button down to get a long-long click
#endif

//------------------------------------------------------------------------------
// RELAY
//------------------------------------------------------------------------------

// Default boot mode: 0 means OFF, 1 ON and 2 whatever was before
#ifndef RELAY_BOOT_MODE
#define RELAY_BOOT_MODE             RELAY_BOOT_OFF
#endif

// 0 means ANY, 1 zero or one and 2 one and only one
#ifndef RELAY_SYNC
#define RELAY_SYNC                  RELAY_SYNC_ANY
#endif

// Default pulse mode: 0 means no pulses, 1 means normally off, 2 normally on
#ifndef RELAY_PULSE_MODE
#define RELAY_PULSE_MODE            RELAY_PULSE_NONE
#endif

// Default pulse time in seconds
#ifndef RELAY_PULSE_TIME
#define RELAY_PULSE_TIME            1.0
#endif

// Relay requests flood protection window - in seconds
#ifndef RELAY_FLOOD_WINDOW
#define RELAY_FLOOD_WINDOW          3
#endif

// Allowed actual relay changes inside requests flood protection window
#ifndef RELAY_FLOOD_CHANGES
#define RELAY_FLOOD_CHANGES         5
#endif

// Pulse with in milliseconds for a latched relay
#ifndef RELAY_LATCHING_PULSE
#define RELAY_LATCHING_PULSE        10
#endif

// Do not save relay state after these many milliseconds
#ifndef RELAY_SAVE_DELAY
#define RELAY_SAVE_DELAY            1000
#endif


// -----------------------------------------------------------------------------
// WIFI
// -----------------------------------------------------------------------------

#ifndef WIFI_CONNECT_TIMEOUT
#define WIFI_CONNECT_TIMEOUT    60000               // Connecting timeout for WIFI in ms
#endif

#ifndef WIFI_RECONNECT_INTERVAL
#define WIFI_RECONNECT_INTERVAL 180000              // If could not connect to WIFI, retry after this time in ms
#endif

#define WIFI_MAX_NETWORKS       5                   // Max number of WIFI connection configurations

#ifndef WIFI_AP_MODE
#define WIFI_AP_MODE            AP_MODE_ALONE
#endif

#ifndef WIFI_SLEEP_MODE
#define WIFI_SLEEP_MODE         WIFI_NONE_SLEEP     // WIFI_NONE_SLEEP, WIFI_LIGHT_SLEEP or WIFI_MODEM_SLEEP
#endif

#ifndef WIFI_SCAN_NETWORKS
#define WIFI_SCAN_NETWORKS      1                   // Perform a network scan before connecting
#endif

// Optional hardcoded configuration (up to 2 networks)
#ifndef WIFI1_SSID
#define WIFI1_SSID              ""

#ifndef WIFI1_PASS
#define WIFI1_PASS              ""
#endif

#ifndef WIFI1_IP
#define WIFI1_IP                ""
#endif

#ifndef WIFI1_GW
#define WIFI1_GW                ""
#endif

#ifndef WIFI1_MASK
#define WIFI1_MASK              ""
#endif

#ifndef WIFI1_DNS
#define WIFI1_DNS               ""
#endif

#endif // WIFI1

#ifndef WIFI2_SSID
#define WIFI2_SSID              ""

#ifndef WIFI2_PASS
#define WIFI2_PASS              ""
#endif

#ifndef WIFI2_IP
#define WIFI2_IP                ""
#endif

#ifndef WIFI2_GW
#define WIFI2_GW                ""
#endif

#ifndef WIFI2_MASK
#define WIFI2_MASK              ""
#endif

#ifndef WIFI2_DNS
#define WIFI2_DNS               ""
#endif

#endif // WIFI2

#ifndef WIFI_RSSI_1M
#define WIFI_RSSI_1M            -30         // Calibrate it with your router reading the RSSI at 1m
#endif

#ifndef WIFI_PROPAGATION_CONST
#define WIFI_PROPAGATION_CONST  4           // This is typically something between 2.7 to 4.3 (free space is 2)
#endif

// -----------------------------------------------------------------------------
// WEB
// -----------------------------------------------------------------------------

#ifndef WEB_SUPPORT
#define WEB_SUPPORT             1           // Enable web support (http, api, 121.65Kb)
#endif

#ifndef WEB_EMBEDDED
#define WEB_EMBEDDED            1           // Build the firmware with the web interface embedded in
#endif

// This is not working at the moment!!
// Requires ASYNC_TCP_SSL_ENABLED to 1 and ESP8266 Arduino Core 2.4.0
#ifndef WEB_SSL_ENABLED
#define WEB_SSL_ENABLED         0           // Use HTTPS web interface
#endif

#ifndef WEB_USERNAME
#define WEB_USERNAME            "admin"     // HTTP username
#endif

#ifndef WEB_FORCE_PASS_CHANGE
#define WEB_FORCE_PASS_CHANGE   1           // Force the user to change the password if default one
#endif

#ifndef WEB_PORT
#define WEB_PORT                80          // HTTP port
#endif

// -----------------------------------------------------------------------------
// WEBSOCKETS
// -----------------------------------------------------------------------------

// This will only be enabled if WEB_SUPPORT is 1 (this is the default value)
#ifndef WS_AUTHENTICATION
#define WS_AUTHENTICATION       1           // WS authentication ON by default (see #507)
#endif

#ifndef WS_BUFFER_SIZE
#define WS_BUFFER_SIZE          5           // Max number of secured websocket connections
#endif

#ifndef WS_TIMEOUT
#define WS_TIMEOUT              1800000     // Timeout for secured websocket
#endif

#ifndef WS_UPDATE_INTERVAL
#define WS_UPDATE_INTERVAL      30000       // Update clients every 30 seconds
#endif

// -----------------------------------------------------------------------------
// API
// -----------------------------------------------------------------------------

// This will only be enabled if WEB_SUPPORT is 1 (this is the default value)
#ifndef API_ENABLED
#define API_ENABLED             0           // Do not enable API by default
#endif

#ifndef API_BUFFER_SIZE
#define API_BUFFER_SIZE         15          // Size of the buffer for HTTP GET API responses
#endif

#ifndef API_REAL_TIME_VALUES
#define API_REAL_TIME_VALUES    0           // Show filtered/median values by default (0 => median, 1 => real time)
#endif


// -----------------------------------------------------------------------------
// MDNS / LLMNR / NETBIOS / SSDP
// -----------------------------------------------------------------------------

#ifndef MDNS_SERVER_SUPPORT
#define MDNS_SERVER_SUPPORT     1           // Publish services using mDNS by default (1.48Kb)
#endif

#ifndef MDNS_CLIENT_SUPPORT
#define MDNS_CLIENT_SUPPORT     0           // Resolve mDNS names (3.44Kb)
#endif

#ifndef LLMNR_SUPPORT
#define LLMNR_SUPPORT           0           // Publish device using LLMNR protocol by default (1.95Kb) - requires 2.4.0
#endif

#ifndef NETBIOS_SUPPORT
#define NETBIOS_SUPPORT         0           // Publish device using NetBIOS protocol by default (1.26Kb) - requires 2.4.0
#endif

#ifndef SSDP_SUPPORT
#define SSDP_SUPPORT            0           // Publish device using SSDP protocol by default (4.59Kb)
                                            // Not compatible with ALEXA_SUPPORT at the moment
#endif

#ifndef SSDP_DEVICE_TYPE
#define SSDP_DEVICE_TYPE        "upnp:rootdevice"
//#define SSDP_DEVICE_TYPE        "urn:schemas-upnp-org:device:BinaryLight:1"
#endif


// -----------------------------------------------------------------------------
// SPIFFS
// -----------------------------------------------------------------------------

#ifndef SPIFFS_SUPPORT
#define SPIFFS_SUPPORT          0           // Do not add support for SPIFFS by default
#endif

// -----------------------------------------------------------------------------
// OTA
// -----------------------------------------------------------------------------

#ifndef OTA_PORT
#define OTA_PORT                8266        // OTA port
#endif

#define OTA_GITHUB_FP           "D7:9F:07:61:10:B3:92:93:E3:49:AC:89:84:5B:03:80:C1:9E:2F:8B"

// -----------------------------------------------------------------------------
// NOFUSS
// -----------------------------------------------------------------------------

#ifndef NOFUSS_SUPPORT
#define NOFUSS_SUPPORT          0          // Do not enable support for NoFuss by default (12.65Kb)
#endif

#ifndef NOFUSS_ENABLED
#define NOFUSS_ENABLED          0           // Do not perform NoFUSS updates by default
#endif

#ifndef NOFUSS_SERVER
#define NOFUSS_SERVER           ""          // Default NoFuss Server
#endif

#ifndef NOFUSS_INTERVAL
#define NOFUSS_INTERVAL         3600000     // Check for updates every hour
#endif

// -----------------------------------------------------------------------------
// UART <-> MQTT
// -----------------------------------------------------------------------------

#ifndef UART_MQTT_SUPPORT
#define UART_MQTT_SUPPORT       0           // No support by default
#endif

#ifndef UART_MQTT_USE_SOFT
#define UART_MQTT_USE_SOFT      0           // Use SoftwareSerial
#endif

#ifndef UART_MQTT_HW_PORT
#define UART_MQTT_HW_PORT       Serial      // Hardware serial port (if UART_MQTT_USE_SOFT == 0)
#endif

#ifndef UART_MQTT_RX_PIN
#define UART_MQTT_RX_PIN        4           // RX PIN (if UART_MQTT_USE_SOFT == 1)
#endif

#ifndef UART_MQTT_TX_PIN
#define UART_MQTT_TX_PIN        5           // TX PIN (if UART_MQTT_USE_SOFT == 1)
#endif

#ifndef UART_MQTT_BAUDRATE
#define UART_MQTT_BAUDRATE      115200      // Serial speed
#endif

#define UART_MQTT_BUFFER_SIZE   100         // UART buffer size

// -----------------------------------------------------------------------------
// MQTT
// -----------------------------------------------------------------------------

#ifndef MQTT_SUPPORT
#define MQTT_SUPPORT            1           // MQTT support (22.38Kb async, 12.48Kb sync)
#endif


#ifndef MQTT_USE_ASYNC
#define MQTT_USE_ASYNC          1           // Use AysncMQTTClient (1) or PubSubClient (0)
#endif

// MQTT OVER SSL
// Using MQTT over SSL works pretty well but generates problems with the web interface.
// It could be a good idea to use it in conjuntion with WEB_SUPPORT=0.
// Requires ASYNC_TCP_SSL_ENABLED to 1 and ESP8266 Arduino Core 2.4.0.
//
// You can use SSL with MQTT_USE_ASYNC=1 (AsyncMqttClient library)
// but you might experience hiccups on the web interface, so my recommendation is:
// WEB_SUPPORT=0
//
// If you use SSL with MQTT_USE_ASYNC=0 (PubSubClient library)
// you will have to disable all the modules that use ESPAsyncTCP, that is:
// ALEXA_SUPPORT=0, INFLUXDB_SUPPORT=0, TELNET_SUPPORT=0, THINGSPEAK_SUPPORT=0 and WEB_SUPPORT=0
//
// You will need the fingerprint for your MQTT server, example for CloudMQTT:
// $ echo -n | openssl s_client -connect m11.cloudmqtt.com:24055 > cloudmqtt.pem
// $ openssl x509 -noout -in cloudmqtt.pem -fingerprint -sha1

#ifndef MQTT_SSL_ENABLED
#define MQTT_SSL_ENABLED            0               // By default MQTT over SSL will not be enabled
#endif

#ifndef MQTT_SSL_FINGERPRINT
#define MQTT_SSL_FINGERPRINT        ""              // SSL fingerprint of the server
#endif


#ifndef MQTT_ENABLED
#define MQTT_ENABLED                0               // Do not enable MQTT connection by default
#endif

#ifndef MQTT_AUTOCONNECT
#define MQTT_AUTOCONNECT            1               // If enabled and MDNS_SERVER_SUPPORT=1 will perform an autodiscover and
#endif

                                                    // autoconnect to the first MQTT broker found if none defined
#ifndef MQTT_SERVER
#define MQTT_SERVER                 ""              // Default MQTT broker address
#endif

#ifndef MQTT_USER
#define MQTT_USER                   ""              // Default MQTT broker usename
#endif

#ifndef MQTT_PASS
#define MQTT_PASS                   ""              // Default MQTT broker password
#endif

#ifndef MQTT_PORT
#define MQTT_PORT                   1883            // MQTT broker port
#endif

#ifndef MQTT_TOPIC
#define MQTT_TOPIC                  "{hostname}"    // Default MQTT base topic
#endif

#ifndef MQTT_RETAIN
#define MQTT_RETAIN                 true            // MQTT retain flag
#endif

#ifndef MQTT_QOS
#define MQTT_QOS                    0               // MQTT QoS value for all messages
#endif

#ifndef MQTT_KEEPALIVE
#define MQTT_KEEPALIVE              30              // MQTT keepalive value
#endif


#ifndef MQTT_RECONNECT_DELAY_MIN
#define MQTT_RECONNECT_DELAY_MIN    5000            // Try to reconnect in 5 seconds upon disconnection
#endif

#ifndef MQTT_RECONNECT_DELAY_STEP
#define MQTT_RECONNECT_DELAY_STEP   5000            // Increase the reconnect delay in 5 seconds after each failed attempt
#endif

#ifndef MQTT_RECONNECT_DELAY_MAX
#define MQTT_RECONNECT_DELAY_MAX    120000          // Set reconnect time to 2 minutes at most
#endif


#ifndef MQTT_SKIP_RETAINED
#define MQTT_SKIP_RETAINED          1               // Skip retained messages on connection
#endif

#ifndef MQTT_SKIP_TIME
#define MQTT_SKIP_TIME              1000            // Skip messages for 1 second anter connection
#endif


#ifndef MQTT_USE_JSON
#define MQTT_USE_JSON               0               // Group messages in a JSON body
#endif

#ifndef MQTT_USE_JSON_DELAY
#define MQTT_USE_JSON_DELAY         100             // Wait this many ms before grouping messages
#endif

#ifndef MQTT_QUEUE_MAX_SIZE
#define MQTT_QUEUE_MAX_SIZE         20              // Size of the MQTT queue when MQTT_USE_JSON is enabled
#endif


// These are the properties that will be sent when useJson is true
#ifndef MQTT_ENQUEUE_IP
#define MQTT_ENQUEUE_IP             1
#endif
#ifndef MQTT_ENQUEUE_MAC
#define MQTT_ENQUEUE_MAC            1
#endif
#ifndef MQTT_ENQUEUE_HOSTNAME
#define MQTT_ENQUEUE_HOSTNAME       1
#endif
#ifndef MQTT_ENQUEUE_DATETIME
#define MQTT_ENQUEUE_DATETIME       1
#endif
#ifndef MQTT_ENQUEUE_MESSAGE_ID
#define MQTT_ENQUEUE_MESSAGE_ID     1
#endif

// These particles will be concatenated to the MQTT_TOPIC base to form the actual topic
#define MQTT_TOPIC_JSON         "data"
#define MQTT_TOPIC_ACTION       "action"
#define MQTT_TOPIC_RELAY        "relay"
#define MQTT_TOPIC_LED          "led"
#define MQTT_TOPIC_BUTTON       "button"
#define MQTT_TOPIC_IP           "ip"
#define MQTT_TOPIC_VERSION      "version"
#define MQTT_TOPIC_UPTIME       "uptime"
#define MQTT_TOPIC_DATETIME     "datetime"
#define MQTT_TOPIC_FREEHEAP     "freeheap"
#define MQTT_TOPIC_VCC          "vcc"
#define MQTT_TOPIC_STATUS       "status"
#define MQTT_TOPIC_MAC          "mac"
#define MQTT_TOPIC_RSSI         "rssi"
#define MQTT_TOPIC_MESSAGE_ID   "id"
#define MQTT_TOPIC_APP          "app"
#define MQTT_TOPIC_INTERVAL     "interval"
#define MQTT_TOPIC_HOSTNAME     "host"
#define MQTT_TOPIC_TIME         "time"
#define MQTT_TOPIC_RFOUT        "rfout"
#define MQTT_TOPIC_RFIN         "rfin"
#define MQTT_TOPIC_RFLEARN      "rflearn"
#define MQTT_TOPIC_RFRAW        "rfraw"
#define MQTT_TOPIC_UARTIN       "uartin"
#define MQTT_TOPIC_UARTOUT      "uartout"
#define MQTT_TOPIC_LOADAVG      "loadavg"
#define MQTT_TOPIC_BOARD        "board"

// Light module
#define MQTT_TOPIC_CHANNEL      "channel"
#define MQTT_TOPIC_COLOR_RGB    "rgb"
#define MQTT_TOPIC_COLOR_HSV    "hsv"
#define MQTT_TOPIC_ANIM_MODE    "anim_mode"
#define MQTT_TOPIC_ANIM_SPEED   "anim_speed"
#define MQTT_TOPIC_BRIGHTNESS   "brightness"
#define MQTT_TOPIC_MIRED        "mired"
#define MQTT_TOPIC_KELVIN       "kelvin"

#define MQTT_STATUS_ONLINE      "1"         // Value for the device ON message
#define MQTT_STATUS_OFFLINE     "0"         // Value for the device OFF message (will)

#define MQTT_ACTION_RESET       "reboot"    // RESET MQTT topic particle

// Internal MQTT events (do not change)
#define MQTT_CONNECT_EVENT      0
#define MQTT_DISCONNECT_EVENT   1
#define MQTT_MESSAGE_EVENT      2

#define MQTT_MESSAGE_ID_SHIFT   1000        // Store MQTT message id into EEPROM every these many

// Custom get and set postfixes
// Use something like "/status" or "/set", with leading slash
// Since 1.9.0 the default value is "" for getter and "/set" for setter
#ifndef MQTT_GETTER
#define MQTT_GETTER             ""
#endif
#ifndef MQTT_SETTER
#define MQTT_SETTER             "/set"
#endif

// -----------------------------------------------------------------------------
// BROKER
// -----------------------------------------------------------------------------

#ifndef BROKER_SUPPORT
#define BROKER_SUPPORT          1           // The broker is a poor-man's pubsub manager
#endif

// -----------------------------------------------------------------------------
// SETTINGS
// -----------------------------------------------------------------------------

#ifndef SETTINGS_AUTOSAVE
#define SETTINGS_AUTOSAVE       1           // Autosave settings o force manual commit
#endif

#define SETTINGS_MAX_LIST_COUNT 10          // Maximum index for settings lists

// -----------------------------------------------------------------------------
// LIGHT
// -----------------------------------------------------------------------------

// LIGHT_PROVIDER_DIMMER can have from 1 to 5 different channels.
// They have to be defined for each device in the hardware.h file.
// If 3 or more channels first 3 will be considered RGB.
// Usual configurations are:
// 1 channels => W
// 2 channels => WW
// 3 channels => RGB
// 4 channels => RGBW
// 5 channels => RGBWW

#ifndef LIGHT_SAVE_ENABLED
#define LIGHT_SAVE_ENABLED      1           // Light channel values saved by default after each change
#endif

#ifndef LIGHT_SAVE_DELAY
#define LIGHT_SAVE_DELAY        5           // Persist color after 5 seconds to avoid wearing out
#endif


#ifndef LIGHT_MAX_PWM

#if LIGHT_PROVIDER == LIGHT_PROVIDER_MY92XX
#define LIGHT_MAX_PWM           255
#endif

#if LIGHT_PROVIDER == LIGHT_PROVIDER_DIMMER
#define LIGHT_MAX_PWM           10000        // 5000 * 200ns => 1 kHz
#endif

#endif // LIGHT_MAX_PWM

#ifndef LIGHT_LIMIT_PWM
#define LIGHT_LIMIT_PWM         LIGHT_MAX_PWM   // Limit PWM to this value (prevent 100% power)
#endif

#ifndef LIGHT_MAX_VALUE
#define LIGHT_MAX_VALUE         255         // Maximum light value
#endif

#define LIGHT_MAX_BRIGHTNESS    255         // Maximun brightness value
<<<<<<< HEAD


#ifndef LIGHT_STEP
=======
//#define LIGHT_MIN_MIREDS        153       // NOT USED (yet)! // Default to the Philips Hue value that HA has always assumed
//#define LIGHT_MAX_MIREDS        500       // NOT USED (yet)! // https://developers.meethue.com/documentation/core-concepts
#define LIGHT_DEFAULT_MIREDS    153         // Default value used by MQTT. This value is __NEVRER__ applied!
>>>>>>> d7649463
#define LIGHT_STEP              32          // Step size
#endif

#ifndef LIGHT_USE_COLOR
#define LIGHT_USE_COLOR         1           // Use 3 first channels as RGB
#endif

#ifndef LIGHT_USE_WHITE
#define LIGHT_USE_WHITE         0           // Use white channel whenever RGB have the same value
#endif

#ifndef LIGHT_USE_GAMMA
#define LIGHT_USE_GAMMA         0           // Use gamma correction for color channels
#endif

#ifndef LIGHT_USE_CSS
#define LIGHT_USE_CSS           1           // Use CSS style to report colors (1=> "#FF0000", 0=> "255,0,0")
#endif

#ifndef LIGHT_USE_RGB
#define LIGHT_USE_RGB           0           // Use RGB color selector (1=> RGB, 0=> HSV)
#endif


#ifndef LIGHT_USE_TRANSITIONS
#define LIGHT_USE_TRANSITIONS   1           // Transitions between colors
#endif

#ifndef LIGHT_TRANSITION_STEP
#define LIGHT_TRANSITION_STEP   10          // Time in millis between each transtion step
#endif

#ifndef LIGHT_TRANSITION_TIME
#define LIGHT_TRANSITION_TIME   500         // Time in millis from color to color
#endif


// -----------------------------------------------------------------------------
// DOMOTICZ
// -----------------------------------------------------------------------------

#ifndef DOMOTICZ_SUPPORT
#define DOMOTICZ_SUPPORT        MQTT_SUPPORT    // Build with domoticz (if MQTT) support (1.72Kb)
#endif

#define DOMOTICZ_ENABLED        0               // Disable domoticz by default
#define DOMOTICZ_IN_TOPIC       "domoticz/in"   // Default subscription topic
#define DOMOTICZ_OUT_TOPIC      "domoticz/out"  // Default publication topic

// -----------------------------------------------------------------------------
// HOME ASSISTANT
// -----------------------------------------------------------------------------

#ifndef HOMEASSISTANT_SUPPORT
#define HOMEASSISTANT_SUPPORT   MQTT_SUPPORT    // Build with home assistant support (if MQTT, 1.64Kb)
#endif

#define HOMEASSISTANT_ENABLED   0               // Integration not enabled by default
#define HOMEASSISTANT_PREFIX    "homeassistant" // Default MQTT prefix

// -----------------------------------------------------------------------------
// INFLUXDB
// -----------------------------------------------------------------------------

#ifndef INFLUXDB_SUPPORT
#define INFLUXDB_SUPPORT        0               // Disable InfluxDB support by default (4.38Kb)
#endif

#ifndef INFLUXDB_ENABLED
#define INFLUXDB_ENABLED        0               // InfluxDB disabled by default
#endif

#ifndef INFLUXDB_HOST
#define INFLUXDB_HOST           ""              // Default server
#endif

#ifndef INFLUXDB_PORT
#define INFLUXDB_PORT           8086            // Default InfluxDB port
#endif

#ifndef INFLUXDB_DATABASE
#define INFLUXDB_DATABASE       ""              // Default database
#endif

#ifndef INFLUXDB_USERNAME
#define INFLUXDB_USERNAME       ""              // Default username
#endif

#ifndef INFLUXDB_PASSWORD
#define INFLUXDB_PASSWORD       ""              // Default password
#endif


// -----------------------------------------------------------------------------
// THINGSPEAK
// -----------------------------------------------------------------------------

#ifndef THINGSPEAK_SUPPORT
#define THINGSPEAK_SUPPORT      1               // Enable Thingspeak support by default (2.56Kb)
#endif

#define THINGSPEAK_ENABLED      0               // Thingspeak disabled by default
#define THINGSPEAK_APIKEY       ""              // Default API KEY

#define THINGSPEAK_USE_ASYNC    1               // Use AsyncClient instead of WiFiClientSecure

// THINGSPEAK OVER SSL
// Using THINGSPEAK over SSL works well but generates problems with the web interface,
// so you should compile it with WEB_SUPPORT to 0.
// When THINGSPEAK_USE_ASYNC is 1, requires ASYNC_TCP_SSL_ENABLED to 1 and ESP8266 Arduino Core 2.4.0.
#define THINGSPEAK_USE_SSL      0               // Use secure connection
#define THINGSPEAK_FINGERPRINT  "78 60 18 44 81 35 BF DF 77 84 D4 0A 22 0D 9B 4E 6C DC 57 2C"

#define THINGSPEAK_HOST         "api.thingspeak.com"
#if THINGSPEAK_USE_SSL
#define THINGSPEAK_PORT         443
#else
#define THINGSPEAK_PORT         80
#endif
#define THINGSPEAK_URL          "/update"
#define THINGSPEAK_MIN_INTERVAL 15000           // Minimum interval between POSTs (in millis)

// -----------------------------------------------------------------------------
// SCHEDULER
// -----------------------------------------------------------------------------

#ifndef SCHEDULER_SUPPORT
#define SCHEDULER_SUPPORT           1           // Enable scheduler (1.77Kb)
#endif

#define SCHEDULER_MAX_SCHEDULES     10          // Max schedules alowed

// -----------------------------------------------------------------------------
// NTP
// -----------------------------------------------------------------------------

#ifndef NTP_SUPPORT
#define NTP_SUPPORT             1               // Build with NTP support by default (6.78Kb)
#endif

#ifndef NTP_SERVER
#define NTP_SERVER              "pool.ntp.org"  // Default NTP server
#endif

#ifndef NTP_TIMEOUT
#define NTP_TIMEOUT             2000            // Set NTP request timeout to 2 seconds (issue #452)
<<<<<<< HEAD
#endif

#ifndef NTP_TIME_OFFSET
#define NTP_TIME_OFFSET         1               // Default timezone offset (GMT+1)
#endif

#ifndef NTP_DAY_LIGHT
=======
#define NTP_TIME_OFFSET         60              // Default timezone offset (GMT+1)
>>>>>>> d7649463
#define NTP_DAY_LIGHT           true            // Enable daylight time saving by default
#endif

#ifndef NTP_SYNC_INTERVAL
#define NTP_SYNC_INTERVAL       60              // NTP initial check every minute
#endif

#ifndef NTP_UPDATE_INTERVAL
#define NTP_UPDATE_INTERVAL     1800            // NTP check every 30 minutes
#endif

#ifndef NTP_START_DELAY
#define NTP_START_DELAY         1000            // Delay NTP start 1 second
#endif

#ifndef NTP_DST_REGION
#define NTP_DST_REGION          0               // 0 for Europe, 1 for USA (defined in NtpClientLib)
#endif


// -----------------------------------------------------------------------------
// ALEXA
// -----------------------------------------------------------------------------

// This setting defines whether Alexa support should be built into the firmware
#ifndef ALEXA_SUPPORT
#define ALEXA_SUPPORT           1               // Enable Alexa support by default (10.84Kb)
#endif

// This is default value for the alexaEnabled setting that defines whether
// this device should be discoberable and respond to Alexa commands.
// Both ALEXA_SUPPORT and alexaEnabled should be 1 for Alexa support to work.
#define ALEXA_ENABLED           1

// -----------------------------------------------------------------------------
// RFBRIDGE
// This module is not compatible with RF_SUPPORT=1
// -----------------------------------------------------------------------------

#ifndef RF_SEND_TIMES
#define RF_SEND_TIMES           4               // How many times to send the message
#endif

#ifndef RF_SEND_DELAY
#define RF_SEND_DELAY           500             // Interval between sendings in ms
#endif

#ifndef RF_RECEIVE_DELAY
#define RF_RECEIVE_DELAY        500             // Interval between recieving in ms (avoid debouncing)
#endif


#ifndef RF_RAW_SUPPORT
#define RF_RAW_SUPPORT          0               // RF raw codes require a specific firmware for the EFM8BB1
                                                // https://github.com/rhx/RF-Bridge-EFM8BB1
#endif


// -----------------------------------------------------------------------------
// IR
// -----------------------------------------------------------------------------

#ifndef IR_SUPPORT
#define IR_SUPPORT              0               // Do not build with IR support by default (10.25Kb)
#endif

#ifndef IR_PIN
#define IR_PIN                  4               // IR LED
#endif

// 24 Buttons Set of the IR Remote
#ifndef IR_BUTTON_SET
#define IR_BUTTON_SET           1               // IR button set to use (see below)
#endif

//Remote Buttons SET 1 (for the original Remote shipped with the controller)
#if IR_SUPPORT
#if IR_BUTTON_SET == 1

/*
   +------+------+------+------+
   |  UP  | Down | OFF  |  ON  |
   +------+------+------+------+
   |  R   |  G   |  B   |  W   |
   +------+------+------+------+
   |  1   |  2   |  3   |FLASH |
   +------+------+------+------+
   |  4   |  5   |  6   |STROBE|
   +------+------+------+------+
   |  7   |  8   |  9   | FADE |
   +------+------+------+------+
   |  10  |  11  |  12  |SMOOTH|
   +------+------+------+------+
*/

    #define IR_BUTTON_COUNT 24

    const unsigned long IR_BUTTON[IR_BUTTON_COUNT][3] PROGMEM = {

        { 0xFF906F, IR_BUTTON_MODE_BRIGHTER, 1 },
        { 0xFFB847, IR_BUTTON_MODE_BRIGHTER, 0 },
        { 0xFFF807, IR_BUTTON_MODE_STATE, 0 },
        { 0xFFB04F, IR_BUTTON_MODE_STATE, 1 },

        { 0xFF9867, IR_BUTTON_MODE_RGB, 0xFF0000 },
        { 0xFFD827, IR_BUTTON_MODE_RGB, 0x00FF00 },
        { 0xFF8877, IR_BUTTON_MODE_RGB, 0x0000FF },
        { 0xFFA857, IR_BUTTON_MODE_RGB, 0xFFFFFF },

        { 0xFFE817, IR_BUTTON_MODE_RGB, 0xD13A01 },
        { 0xFF48B7, IR_BUTTON_MODE_RGB, 0x00E644 },
        { 0xFF6897, IR_BUTTON_MODE_RGB, 0x0040A7 },
        { 0xFFB24D, IR_BUTTON_MODE_EFFECT, LIGHT_EFFECT_FLASH },

        { 0xFF02FD, IR_BUTTON_MODE_RGB, 0xE96F2A },
        { 0xFF32CD, IR_BUTTON_MODE_RGB, 0x00BEBF },
        { 0xFF20DF, IR_BUTTON_MODE_RGB, 0x56406F },
        { 0xFF00FF, IR_BUTTON_MODE_EFFECT, LIGHT_EFFECT_STROBE },

        { 0xFF50AF, IR_BUTTON_MODE_RGB, 0xEE9819 },
        { 0xFF7887, IR_BUTTON_MODE_RGB, 0x00799A },
        { 0xFF708F, IR_BUTTON_MODE_RGB, 0x944E80 },
        { 0xFF58A7, IR_BUTTON_MODE_EFFECT, LIGHT_EFFECT_FADE },

        { 0xFF38C7, IR_BUTTON_MODE_RGB, 0xFFFF00 },
        { 0xFF28D7, IR_BUTTON_MODE_RGB, 0x0060A1 },
        { 0xFFF00F, IR_BUTTON_MODE_RGB, 0xEF45AD },
        { 0xFF30CF, IR_BUTTON_MODE_EFFECT, LIGHT_EFFECT_SMOOTH }

    };

#endif

//Remote Buttons SET 2 (another identical IR Remote shipped with another controller)
#if IR_BUTTON_SET == 2

/*
   +------+------+------+------+
   |  UP  | Down | OFF  |  ON  |
   +------+------+------+------+
   |  R   |  G   |  B   |  W   |
   +------+------+------+------+
   |  1   |  2   |  3   |FLASH |
   +------+------+------+------+
   |  4   |  5   |  6   |STROBE|
   +------+------+------+------+
   |  7   |  8   |  9   | FADE |
   +------+------+------+------+
   |  10  |  11  |  12  |SMOOTH|
   +------+------+------+------+
*/

    #define IR_BUTTON_COUNT 24

    const unsigned long IR_BUTTON[IR_BUTTON_COUNT][3] PROGMEM = {

        { 0xFF00FF, IR_BUTTON_MODE_BRIGHTER, 1 },
        { 0xFF807F, IR_BUTTON_MODE_BRIGHTER, 0 },
        { 0xFF40BF, IR_BUTTON_MODE_STATE, 0 },
        { 0xFFC03F, IR_BUTTON_MODE_STATE, 1 },

        { 0xFF20DF, IR_BUTTON_MODE_RGB, 0xFF0000 },
        { 0xFFA05F, IR_BUTTON_MODE_RGB, 0x00FF00 },
        { 0xFF609F, IR_BUTTON_MODE_RGB, 0x0000FF },
        { 0xFFE01F, IR_BUTTON_MODE_RGB, 0xFFFFFF },

        { 0xFF10EF, IR_BUTTON_MODE_RGB, 0xD13A01 },
        { 0xFF906F, IR_BUTTON_MODE_RGB, 0x00E644 },
        { 0xFF50AF, IR_BUTTON_MODE_RGB, 0x0040A7 },
        { 0xFFD02F, IR_BUTTON_MODE_EFFECT, LIGHT_EFFECT_FLASH },

        { 0xFF30CF, IR_BUTTON_MODE_RGB, 0xE96F2A },
        { 0xFFB04F, IR_BUTTON_MODE_RGB, 0x00BEBF },
        { 0xFF708F, IR_BUTTON_MODE_RGB, 0x56406F },
        { 0xFFF00F, IR_BUTTON_MODE_EFFECT, LIGHT_EFFECT_STROBE },

        { 0xFF08F7, IR_BUTTON_MODE_RGB, 0xEE9819 },
        { 0xFF8877, IR_BUTTON_MODE_RGB, 0x00799A },
        { 0xFF48B7, IR_BUTTON_MODE_RGB, 0x944E80 },
        { 0xFFC837, IR_BUTTON_MODE_EFFECT, LIGHT_EFFECT_FADE },

        { 0xFF28D7, IR_BUTTON_MODE_RGB, 0xFFFF00 },
        { 0xFFA857, IR_BUTTON_MODE_RGB, 0x0060A1 },
        { 0xFF6897, IR_BUTTON_MODE_RGB, 0xEF45AD },
        { 0xFFE817, IR_BUTTON_MODE_EFFECT, LIGHT_EFFECT_SMOOTH }

    };

#endif

#endif // IR_SUPPORT

//--------------------------------------------------------------------------------
// Custom RF module
// Check http://tinkerman.cat/adding-rf-to-a-non-rf-itead-sonoff/
// Enable support by passing RF_SUPPORT=1 build flag
// This module is not compatible with RFBRIDGE
//--------------------------------------------------------------------------------

#ifndef RF_SUPPORT
#define RF_SUPPORT                  0
#endif

#ifndef RF_PIN
#define RF_PIN                      14
#endif

#define RF_DEBOUNCE                 500
#define RF_LEARN_TIMEOUT            60000<|MERGE_RESOLUTION|>--- conflicted
+++ resolved
@@ -752,15 +752,10 @@
 #endif
 
 #define LIGHT_MAX_BRIGHTNESS    255         // Maximun brightness value
-<<<<<<< HEAD
-
-
-#ifndef LIGHT_STEP
-=======
+
 //#define LIGHT_MIN_MIREDS        153       // NOT USED (yet)! // Default to the Philips Hue value that HA has always assumed
 //#define LIGHT_MAX_MIREDS        500       // NOT USED (yet)! // https://developers.meethue.com/documentation/core-concepts
 #define LIGHT_DEFAULT_MIREDS    153         // Default value used by MQTT. This value is __NEVRER__ applied!
->>>>>>> d7649463
 #define LIGHT_STEP              32          // Step size
 #endif
 
@@ -907,7 +902,7 @@
 
 #ifndef NTP_TIMEOUT
 #define NTP_TIMEOUT             2000            // Set NTP request timeout to 2 seconds (issue #452)
-<<<<<<< HEAD
+
 #endif
 
 #ifndef NTP_TIME_OFFSET
@@ -915,9 +910,7 @@
 #endif
 
 #ifndef NTP_DAY_LIGHT
-=======
-#define NTP_TIME_OFFSET         60              // Default timezone offset (GMT+1)
->>>>>>> d7649463
+
 #define NTP_DAY_LIGHT           true            // Enable daylight time saving by default
 #endif
 
