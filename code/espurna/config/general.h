// // //------------------------------------------------------------------------------
// Do not change this file unless you know what you are doing
// Configuration settings are in the settings.h file
//------------------------------------------------------------------------------

//------------------------------------------------------------------------------
// GENERAL
//------------------------------------------------------------------------------

#define DEVICE_NAME             MANUFACTURER "_" DEVICE     // Concatenate both to get a unique device name

// When defined, ADMIN_PASS must be 8..63 printable ASCII characters. See:
// https://en.wikipedia.org/wiki/Wi-Fi_Protected_Access#Target_users_(authentication_key_distribution)
// https://github.com/xoseperez/espurna/issues/1151
#ifndef ADMIN_PASS
#define ADMIN_PASS              "fibonacci"     // Default password (WEB, OTA, WIFI SoftAP)
#endif

#ifndef USE_PASSWORD
#define USE_PASSWORD            1               // Insecurity caution! Disabling this will disable password querying completely.
#endif

#ifndef LOOP_DELAY_TIME
#define LOOP_DELAY_TIME         10              // Delay for the main loop, in millis [0-250]
                                                // Recommended minimum is 10, see:
                                                // https://github.com/xoseperez/espurna/issues/1541
                                                // https://github.com/xoseperez/espurna/issues/1631
                                                // https://github.com/esp8266/Arduino/issues/5825
#endif

//------------------------------------------------------------------------------
// DEBUG
//------------------------------------------------------------------------------

// Serial debug log

#ifndef DEBUG_SERIAL_SUPPORT
#define DEBUG_SERIAL_SUPPORT    1               // Enable serial debug log
#endif

#ifndef DEBUG_PORT
#define DEBUG_PORT              Serial          // Default debugging port
#endif

#ifndef SERIAL_BAUDRATE
#define SERIAL_BAUDRATE         115200          // Default baudrate
#endif

#ifndef DEBUG_ADD_TIMESTAMP
#define DEBUG_ADD_TIMESTAMP     1               // Add timestamp to debug messages
                                                // (in millis overflowing every 1000 seconds)
#endif

// Second serial port (used for RX)

#ifndef SERIAL_RX_ENABLED
#define SERIAL_RX_ENABLED       0               // Secondary serial port for RX
#endif

#ifndef SERIAL_RX_PORT
#define SERIAL_RX_PORT          Serial          // This setting is usually defined
                                                // in the hardware.h file for those
                                                // boards that require it
#endif

#ifndef SERIAL_RX_BAUDRATE
#define SERIAL_RX_BAUDRATE      115200          // Default baudrate
#endif

//------------------------------------------------------------------------------

// UDP debug log
// To receive the message son the destination computer use nc:
// nc -ul 8113

#ifndef DEBUG_UDP_SUPPORT
#define DEBUG_UDP_SUPPORT       0               // Enable UDP debug log
#endif

#ifndef DEBUG_UDP_IP
#define DEBUG_UDP_IP            IPAddress(192, 168, 1, 100)
#endif

#ifndef DEBUG_UDP_PORT
#define DEBUG_UDP_PORT          514
#endif

// If DEBUG_UDP_PORT is set to 514 syslog format is assumed
// (https://tools.ietf.org/html/rfc3164)
// DEBUG_UDP_FAC_PRI is the facility+priority
#define DEBUG_UDP_FAC_PRI       (SYSLOG_LOCAL0 | SYSLOG_DEBUG)

//------------------------------------------------------------------------------

#ifndef DEBUG_TELNET_SUPPORT
#define DEBUG_TELNET_SUPPORT    1               // Enable telnet debug log (will only work if TELNET_SUPPORT is also 1)
#endif

//------------------------------------------------------------------------------

#ifndef DEBUG_WEB_SUPPORT
#define DEBUG_WEB_SUPPORT       1               // Enable web debug log (will only work if WEB_SUPPORT is also 1)
#endif

//------------------------------------------------------------------------------
// TELNET
//------------------------------------------------------------------------------

#ifndef TELNET_SUPPORT
#define TELNET_SUPPORT          1               // Enable telnet support by default (3.34Kb)
#endif

#ifndef TELNET_STA
#define TELNET_STA              0               // By default, disallow connections via STA interface
#endif

#ifndef TELNET_AUTHENTICATION
#define TELNET_AUTHENTICATION   1               // Request password to start telnet session by default
#endif

#ifndef TELNET_PORT
#define TELNET_PORT             23              // Port to listen to telnet clients
#endif

#ifndef TELNET_MAX_CLIENTS
#define TELNET_MAX_CLIENTS      1               // Max number of concurrent telnet clients
#endif

#ifndef TELNET_SERVER
#define TELNET_SERVER           TELNET_SERVER_ASYNC // Can be either TELNET_SERVER_ASYNC (using ESPAsyncTCP) or TELNET_SERVER_WIFISERVER (using WiFiServer)
#endif

//------------------------------------------------------------------------------
// TERMINAL
//------------------------------------------------------------------------------

#ifndef TERMINAL_SUPPORT
#define TERMINAL_SUPPORT         1              // Enable terminal commands (0.97Kb)
#endif

#define TERMINAL_BUFFER_SIZE     128            // Max size for commands commands

//------------------------------------------------------------------------------
// SYSTEM CHECK
//------------------------------------------------------------------------------

#ifndef SYSTEM_CHECK_ENABLED
#define SYSTEM_CHECK_ENABLED    1               // Enable crash check by default
#endif

#ifndef SYSTEM_CHECK_TIME
#define SYSTEM_CHECK_TIME       60000           // The system is considered stable after these many millis
#endif

#ifndef SYSTEM_CHECK_MAX
#define SYSTEM_CHECK_MAX        5               // After this many crashes on boot
                                                // the system is flagged as unstable
#endif

//------------------------------------------------------------------------------
// EEPROM
//------------------------------------------------------------------------------

#define EEPROM_SIZE             SPI_FLASH_SEC_SIZE  // EEPROM size in bytes (1 sector = 4096 bytes)

//#define EEPROM_RORATE_SECTORS   2             // Number of sectors to use for EEPROM rotation
                                                // If not defined the firmware will use a number based
                                                // on the number of available sectors

#define EEPROM_RELAY_STATUS     0               // Address for the relay status (1 byte)
#define EEPROM_ENERGY_COUNT     1               // Address for the energy counter (4 bytes)
#define EEPROM_CUSTOM_RESET     5               // Address for the reset reason (1 byte)
#define EEPROM_CRASH_COUNTER    6               // Address for the crash counter (1 byte)
#define EEPROM_MESSAGE_ID       7               // Address for the MQTT message id (4 bytes)
#define EEPROM_ROTATE_DATA      11              // Reserved for the EEPROM_ROTATE library (3 bytes)
#define EEPROM_DATA_END         14              // End of custom EEPROM data block

//------------------------------------------------------------------------------
// THERMOSTAT
//------------------------------------------------------------------------------

#ifndef THERMOSTAT_SUPPORT
#define THERMOSTAT_SUPPORT          0
#endif

#ifndef THERMOSTAT_DISPLAY_SUPPORT
#define THERMOSTAT_DISPLAY_SUPPORT  0
#endif

#define THERMOSTAT_SERVER_LOST_INTERVAL  120000 //server means lost after 2 min from last response
#define THERMOSTAT_REMOTE_TEMP_MAX_WAIT     120 // 2 min

//------------------------------------------------------------------------------
// HEARTBEAT
//------------------------------------------------------------------------------

#define HEARTBEAT_NONE              0           // Never send heartbeat
#define HEARTBEAT_ONCE              1           // Send it only once upon MQTT connection
#define HEARTBEAT_REPEAT            2           // Send it upon MQTT connection and every HEARTBEAT_INTERVAL
#define HEARTBEAT_REPEAT_STATUS     3           // Send it upon MQTT connection and every HEARTBEAT_INTERVAL only STATUS report

// Backwards compatibility check
#if defined(HEARTBEAT_ENABLED) && (HEARTBEAT_ENABLED == 0)
#define HEARTBEAT_MODE              HEARTBEAT_NONE
#endif

#ifndef HEARTBEAT_MODE
#define HEARTBEAT_MODE              HEARTBEAT_REPEAT
#endif

#ifndef HEARTBEAT_INTERVAL
#define HEARTBEAT_INTERVAL          300         // Interval between heartbeat messages (in sec)
#endif

#define UPTIME_OVERFLOW             4294967295  // Uptime overflow value

// Values that will be reported in heartbeat
#ifndef HEARTBEAT_REPORT_STATUS
#define HEARTBEAT_REPORT_STATUS     1
#endif

#ifndef HEARTBEAT_REPORT_SSID
#define HEARTBEAT_REPORT_SSID       1
#endif

#ifndef HEARTBEAT_REPORT_IP
#define HEARTBEAT_REPORT_IP         1
#endif

#ifndef HEARTBEAT_REPORT_MAC
#define HEARTBEAT_REPORT_MAC        1
#endif

#ifndef HEARTBEAT_REPORT_RSSI
#define HEARTBEAT_REPORT_RSSI       1
#endif

#ifndef HEARTBEAT_REPORT_UPTIME
#define HEARTBEAT_REPORT_UPTIME     1
#endif

#ifndef HEARTBEAT_REPORT_DATETIME
#define HEARTBEAT_REPORT_DATETIME   1
#endif

#ifndef HEARTBEAT_REPORT_FREEHEAP
#define HEARTBEAT_REPORT_FREEHEAP   1
#endif

#ifndef HEARTBEAT_REPORT_VCC
#define HEARTBEAT_REPORT_VCC        1
#endif

#ifndef HEARTBEAT_REPORT_RELAY
#define HEARTBEAT_REPORT_RELAY      1
#endif

#ifndef HEARTBEAT_REPORT_LIGHT
#define HEARTBEAT_REPORT_LIGHT      1
#endif

#ifndef HEARTBEAT_REPORT_HOSTNAME
#define HEARTBEAT_REPORT_HOSTNAME   1
#endif

#ifndef HEARTBEAT_REPORT_DESCRIPTION
#define HEARTBEAT_REPORT_DESCRIPTION 1
#endif

#ifndef HEARTBEAT_REPORT_APP
#define HEARTBEAT_REPORT_APP        1
#endif

#ifndef HEARTBEAT_REPORT_VERSION
#define HEARTBEAT_REPORT_VERSION    1
#endif

#ifndef HEARTBEAT_REPORT_BOARD
#define HEARTBEAT_REPORT_BOARD      1
#endif

#ifndef HEARTBEAT_REPORT_LOADAVG
#define HEARTBEAT_REPORT_LOADAVG    1
#endif

#ifndef HEARTBEAT_REPORT_INTERVAL
#define HEARTBEAT_REPORT_INTERVAL   0
#endif

#if THERMOSTAT_SUPPORT && ! defined HEARTBEAT_REPORT_RANGE
#define HEARTBEAT_REPORT_RANGE      1
#else
#define HEARTBEAT_REPORT_RANGE      0
#endif

#if THERMOSTAT_SUPPORT && ! defined HEARTBEAT_REPORT_REMOTE_TEMP
#define HEARTBEAT_REPORT_REMOTE_TEMP 1
#else
#define HEARTBEAT_REPORT_REMOTE_TEMP 0
#endif

//------------------------------------------------------------------------------
// Load average
//------------------------------------------------------------------------------

#ifndef LOADAVG_INTERVAL
#define LOADAVG_INTERVAL        30000           // Interval between calculating load average (in ms)
#endif

//------------------------------------------------------------------------------
// BUTTON
//------------------------------------------------------------------------------

#ifndef BUTTON_SUPPORT
#define BUTTON_SUPPORT              1
#endif

#ifndef BUTTON_DEBOUNCE_DELAY
#define BUTTON_DEBOUNCE_DELAY       50          // Debounce delay (ms)
#endif

#ifndef BUTTON_DBLCLICK_DELAY
#define BUTTON_DBLCLICK_DELAY       500         // Time in ms to wait for a second (or third...) click
#endif

#ifndef BUTTON_LNGCLICK_DELAY
#define BUTTON_LNGCLICK_DELAY       1000        // Time in ms holding the button down to get a long click
#endif

#ifndef BUTTON_LNGLNGCLICK_DELAY
#define BUTTON_LNGLNGCLICK_DELAY    10000       // Time in ms holding the button down to get a long-long click
#endif

#ifndef BUTTON_MQTT_SEND_ALL_EVENTS
#define BUTTON_MQTT_SEND_ALL_EVENTS 0           // 0 - to send only events the are bound to actions
                                                // 1 - to send all button events to MQTT
#endif

//------------------------------------------------------------------------------
// ENCODER
//------------------------------------------------------------------------------

#ifndef ENCODER_SUPPORT
#define ENCODER_SUPPORT             0
#endif

#ifndef ENCODER_MINIMUM_DELTA
#define ENCODER_MINIMUM_DELTA       1
#endif

//------------------------------------------------------------------------------
// LED
//------------------------------------------------------------------------------

#ifndef LED_SUPPORT
#define LED_SUPPORT                 1
#endif

//------------------------------------------------------------------------------
// RELAY
//------------------------------------------------------------------------------

// Default boot mode: 0 means OFF, 1 ON and 2 whatever was before
#ifndef RELAY_BOOT_MODE
#define RELAY_BOOT_MODE             RELAY_BOOT_OFF
#endif

// 0 means ANY, 1 zero or one and 2 one and only one
#ifndef RELAY_SYNC
#define RELAY_SYNC                  RELAY_SYNC_ANY
#endif

// Default pulse mode: 0 means no pulses, 1 means normally off, 2 normally on
#ifndef RELAY_PULSE_MODE
#define RELAY_PULSE_MODE            RELAY_PULSE_NONE
#endif

// Default pulse time in seconds
#ifndef RELAY_PULSE_TIME
#define RELAY_PULSE_TIME            1.0
#endif

// Relay requests flood protection window - in seconds
#ifndef RELAY_FLOOD_WINDOW
#define RELAY_FLOOD_WINDOW          3
#endif

// Allowed actual relay changes inside requests flood protection window
#ifndef RELAY_FLOOD_CHANGES
#define RELAY_FLOOD_CHANGES         5
#endif

// Pulse with in milliseconds for a latched relay
#ifndef RELAY_LATCHING_PULSE
#define RELAY_LATCHING_PULSE        10
#endif

// Do not save relay state after these many milliseconds
#ifndef RELAY_SAVE_DELAY
#define RELAY_SAVE_DELAY            1000
#endif

#ifndef RELAY_REPORT_STATUS
#define RELAY_REPORT_STATUS         1
#endif

// Configure the MQTT payload for ON/OFF
#ifndef RELAY_MQTT_ON
#define RELAY_MQTT_ON               "1"
#endif
#ifndef RELAY_MQTT_OFF
#define RELAY_MQTT_OFF              "0"
#endif

// TODO Only single EEPROM address is used to store state, which is 1 byte
// Relay status is stored using bitfield.
// This means that, atm, we are only storing the status of the first 8 relays.
#define RELAY_SAVE_MASK_MAX         8

// -----------------------------------------------------------------------------
// WIFI
// -----------------------------------------------------------------------------

#ifndef WIFI_CONNECT_TIMEOUT
#define WIFI_CONNECT_TIMEOUT        60000               // Connecting timeout for WIFI in ms
#endif

#ifndef WIFI_RECONNECT_INTERVAL
#define WIFI_RECONNECT_INTERVAL     180000              // If could not connect to WIFI, retry after this time in ms
#endif

#ifndef WIFI_MAX_NETWORKS
#define WIFI_MAX_NETWORKS           5                   // Max number of WIFI connection configurations
#endif

#ifndef WIFI_AP_CAPTIVE
#define WIFI_AP_CAPTIVE             1                   // Captive portal enabled when in AP mode
#endif

#ifndef WIFI_FALLBACK_APMODE
#define WIFI_FALLBACK_APMODE        1                   // Fallback to AP mode if no STA connection
#endif

#ifndef WIFI_SLEEP_MODE
#define WIFI_SLEEP_MODE             WIFI_NONE_SLEEP     // WIFI_NONE_SLEEP, WIFI_LIGHT_SLEEP or WIFI_MODEM_SLEEP
#endif

#ifndef WIFI_SCAN_NETWORKS
#define WIFI_SCAN_NETWORKS          1                   // Perform a network scan before connecting
#endif

// Optional hardcoded configuration (up to 2 networks)
#ifndef WIFI1_SSID
#define WIFI1_SSID                  ""
#endif

#ifndef WIFI1_PASS
#define WIFI1_PASS                  ""
#endif

#ifndef WIFI1_IP
#define WIFI1_IP                    ""
#endif

#ifndef WIFI1_GW
#define WIFI1_GW                    ""
#endif

#ifndef WIFI1_MASK
#define WIFI1_MASK                  ""
#endif

#ifndef WIFI1_DNS
#define WIFI1_DNS                   ""
#endif

#ifndef WIFI2_SSID
#define WIFI2_SSID                  ""
#endif

#ifndef WIFI2_PASS
#define WIFI2_PASS                  ""
#endif

#ifndef WIFI2_IP
#define WIFI2_IP                    ""
#endif

#ifndef WIFI2_GW
#define WIFI2_GW                    ""
#endif

#ifndef WIFI2_MASK
#define WIFI2_MASK                  ""
#endif

#ifndef WIFI2_DNS
#define WIFI2_DNS                   ""
#endif

#ifndef WIFI3_SSID
#define WIFI3_SSID                  ""
#endif

#ifndef WIFI3_PASS
#define WIFI3_PASS                  ""
#endif

#ifndef WIFI3_IP
#define WIFI3_IP                    ""
#endif

#ifndef WIFI3_GW
#define WIFI3_GW                    ""
#endif

#ifndef WIFI3_MASK
#define WIFI3_MASK                  ""
#endif

#ifndef WIFI3_DNS
#define WIFI3_DNS                   ""
#endif

#ifndef WIFI4_SSID
#define WIFI4_SSID                  ""
#endif

#ifndef WIFI4_PASS
#define WIFI4_PASS                  ""
#endif

#ifndef WIFI4_IP
#define WIFI4_IP                    ""
#endif

#ifndef WIFI4_GW
#define WIFI4_GW                    ""
#endif

#ifndef WIFI4_MASK
#define WIFI4_MASK                  ""
#endif

#ifndef WIFI4_DNS
#define WIFI4_DNS                   ""
#endif

#ifndef WIFI_RSSI_1M
#define WIFI_RSSI_1M                -30         // Calibrate it with your router reading the RSSI at 1m
#endif

#ifndef WIFI_PROPAGATION_CONST
#define WIFI_PROPAGATION_CONST      4           // This is typically something between 2.7 to 4.3 (free space is 2)
#endif

// -----------------------------------------------------------------------------
// WEB
// -----------------------------------------------------------------------------

#ifndef WEB_SUPPORT
#define WEB_SUPPORT                 1           // Enable web support (http, api, 121.65Kb)
#endif

#ifndef WEB_EMBEDDED
#define WEB_EMBEDDED                1           // Build the firmware with the web interface embedded in
#endif

// This is not working at the moment!!
// Requires SECURE_CLIENT = SECURE_CLIENT_AXTLS and ESP8266 Arduino Core 2.4.0
#ifndef WEB_SSL_ENABLED
#define WEB_SSL_ENABLED             0           // Use HTTPS web interface
#endif

#ifndef WEB_USERNAME
#define WEB_USERNAME                "admin"     // HTTP username
#endif

#ifndef WEB_FORCE_PASS_CHANGE
#define WEB_FORCE_PASS_CHANGE       1           // Force the user to change the password if default one
#endif

#ifndef WEB_PORT
#define WEB_PORT                    80          // HTTP port
#endif

// Defining a WEB_REMOTE_DOMAIN will enable Cross-Origin Resource Sharing (CORS)
// so you will be able to login to this device from another domain. This will allow
// you to manage all ESPurna devices in your local network from a unique installation
// of the web UI. This installation could be in a local server (a Raspberry Pi, for instance)
// or in the Internet. Since the WebUI is just one compressed file with HTML, CSS and JS
// there are no special requirements. Any static web server will do (NGinx, Apache, Lighttpd,...).
// The only requirement is that the resource must be available under this domain.
#ifndef WEB_REMOTE_DOMAIN
#define WEB_REMOTE_DOMAIN           "http://espurna.io"
#endif

// -----------------------------------------------------------------------------
// WEBSOCKETS
// -----------------------------------------------------------------------------

// This will only be enabled if WEB_SUPPORT is 1 (this is the default value)
#ifndef WS_AUTHENTICATION
#define WS_AUTHENTICATION           1           // WS authentication ON by default (see #507)
#endif

#ifndef WS_BUFFER_SIZE
#define WS_BUFFER_SIZE              5           // Max number of secured websocket connections
#endif

#ifndef WS_TIMEOUT
#define WS_TIMEOUT                  1800000     // Timeout for secured websocket
#endif

#ifndef WS_UPDATE_INTERVAL
#define WS_UPDATE_INTERVAL          30000       // Update clients every 30 seconds
#endif

// -----------------------------------------------------------------------------
// API
// -----------------------------------------------------------------------------

#ifndef API_SUPPORT
#define API_SUPPORT                 1           // API (REST & RPC) support built in
#endif

// This will only be enabled if WEB_SUPPORT is 1 (this is the default value)
#ifndef API_ENABLED
#define API_ENABLED                 0           // Do not enable API by default
#endif

#ifndef API_RESTFUL
#define API_RESTFUL                 1           // A restful API requires changes to be issued as PUT requests
                                                // Setting this to 0 will allow using GET to change relays, for instance
#endif

#ifndef API_BUFFER_SIZE
#define API_BUFFER_SIZE             15          // Size of the buffer for HTTP GET API responses
#endif

#ifndef API_REAL_TIME_VALUES
#define API_REAL_TIME_VALUES        0           // Show filtered/median values by default (0 => median, 1 => real time)
#endif


// -----------------------------------------------------------------------------
// MDNS / LLMNR / NETBIOS / SSDP
// -----------------------------------------------------------------------------

#ifndef MDNS_SERVER_SUPPORT
#define MDNS_SERVER_SUPPORT         1           // Publish services using mDNS by default (1.48Kb)
#endif

#ifndef MDNS_CLIENT_SUPPORT
#define MDNS_CLIENT_SUPPORT         0           // Resolve mDNS names (3.44Kb)
#endif

#ifndef LLMNR_SUPPORT
#define LLMNR_SUPPORT               0           // Publish device using LLMNR protocol by default (1.95Kb) - requires 2.4.0
#endif

#ifndef NETBIOS_SUPPORT
#define NETBIOS_SUPPORT             0           // Publish device using NetBIOS protocol by default (1.26Kb) - requires 2.4.0
#endif

#ifndef SSDP_SUPPORT
#define SSDP_SUPPORT                0           // Publish device using SSDP protocol by default (4.59Kb)
                                                // Not compatible with ALEXA_SUPPORT at the moment
#endif

#ifndef SSDP_DEVICE_TYPE
#define SSDP_DEVICE_TYPE            "upnp:rootdevice"
//#define SSDP_DEVICE_TYPE            "urn:schemas-upnp-org:device:BinaryLight:1"
#endif


// -----------------------------------------------------------------------------
// SPIFFS
// -----------------------------------------------------------------------------

#ifndef SPIFFS_SUPPORT
#define SPIFFS_SUPPORT              0           // Do not add support for SPIFFS by default
#endif

// -----------------------------------------------------------------------------
// SSL Client                                                 ** EXPERIMENTAL **
// -----------------------------------------------------------------------------

#ifndef SECURE_CLIENT
#define SECURE_CLIENT                          SECURE_CLIENT_NONE     // What variant of WiFiClient to use
                                                                      // SECURE_CLIENT_NONE    - No secure client support (default)
                                                                      // SECURE_CLIENT_AXTLS   - axTLS client secure support (All Core versions, ONLY TLS 1.1)
                                                                      // SECURE_CLIENT_BEARSSL - BearSSL client secure support (starting with 2.5.0, TLS 1.2)
                                                                      //
<<<<<<< HEAD
                                                                      // axTLS marked for derecation since 2.4.2 and **will** be removed in the future
=======
                                                                      // axTLS marked for derecation since Arduino Core 2.4.2 and **will** be removed in the future
#endif

// Security check that is performed when the connection is established:
// SECURE_CLIENT_CHECK_CA           - Use Trust Anchor / Root Certificate
//                                    Supported only by the SECURE_CLIENT_BEARSSL
//                                    (See respective ..._SECURE_CLIENT_INCLUDE_CA options per-module)
// SECURE_CLIENT_CHECK_FINGERPRINT  - Check certificate fingerprint
// SECURE_CLIENT_CHECK_NONE         - Allow insecure connections

#ifndef SECURE_CLIENT_CHECK

#if SECURE_CLIENT == SECURE_CLIENT_BEARSSL
#define SECURE_CLIENT_CHECK                    SECURE_CLIENT_CHECK_CA

#else
#define SECURE_CLIENT_CHECK                    SECURE_CLIENT_CHECK_FINGERPRINT

#endif


#endif // SECURE_CLIENT_CHECK

// Support Maximum Fragment Length Negotiation TLS extension
// "...negotiate a smaller maximum fragment length due to memory limitations or bandwidth limitations."
// - https://arduino-esp8266.readthedocs.io/en/latest/esp8266wifi/bearssl-client-secure-class.html#mfln-or-maximum-fragment-length-negotiation-saving-ram
// - https://tools.ietf.org/html/rfc6066#section-4
#ifndef SECURE_CLIENT_MFLN
#define SECURE_CLIENT_MFLN                     0                      // The only possible values are: 512, 1024, 2048 and 4096
                                                                      // Set to 0 to disable (default)
>>>>>>> d4311211
#endif

// -----------------------------------------------------------------------------
// OTA
// -----------------------------------------------------------------------------

#ifndef OTA_PORT
#define OTA_PORT                    8266        // Port for ArduinoOTA
#endif

#ifndef OTA_MQTT_SUPPORT
#define OTA_MQTT_SUPPORT            0           // Listen for HTTP(s) URLs at '<root topic>/ota'. Depends on OTA_CLIENT
#endif

#ifndef OTA_ARDUINOOTA_SUPPORT
#define OTA_ARDUINOOTA_SUPPORT      1           // Support ArduinoOTA by default (4.2Kb)
                                                // Implicitly depends on ESP8266mDNS library, thus increasing firmware size
#endif

#ifndef OTA_CLIENT
#define OTA_CLIENT                  OTA_CLIENT_ASYNCTCP     // Terminal / MQTT OTA support
                                                            // OTA_CLIENT_ASYNCTCP   (ESPAsyncTCP library)
                                                            // OTA_CLIENT_HTTPUPDATE (Arduino Core library)
#endif

#ifndef OTA_CLIENT_HTTPUPDATE_2_3_0_COMPATIBLE
#define OTA_CLIENT_HTTPUPDATE_2_3_0_COMPATIBLE    1   // Use old HTTPUpdate API by default
#endif

#define OTA_GITHUB_FP               "CA:06:F5:6B:25:8B:7A:0D:4F:2B:05:47:09:39:47:86:51:15:19:84"

#ifndef OTA_FINGERPRINT
#define OTA_FINGERPRINT             OTA_GITHUB_FP
#endif

#ifndef OTA_SECURE_CLIENT_CHECK
#define OTA_SECURE_CLIENT_CHECK                SECURE_CLIENT_CHECK
#endif

#ifndef OTA_SECURE_CLIENT_MFLN
#define OTA_SECURE_CLIENT_MFLN                 SECURE_CLIENT_MFLN
#endif

#ifndef OTA_SECURE_CLIENT_INCLUDE_CA
#define OTA_SECURE_CLIENT_INCLUDE_CA        0            // Use user-provided CA. Only PROGMEM PEM option is supported.
                                                         // TODO: eventually should be replaced with pre-parsed structs, read directly from flash
                                                         // (ref: https://github.com/earlephilhower/bearssl-esp8266/pull/14)
                                                         //
                                                         // When enabled, current implementation includes "static/ota_secure_client_ca.h" with
                                                         // const char _ota_client_http_update_ca[] PROGMEM = "...PEM data...";
                                                         // By default, using DigiCert root in "static/digicert_evroot_pem.h" (for https://github.com)
#endif

<<<<<<< HEAD
#define OTA_GITHUB_FP               "CA:06:F5:6B:25:8B:7A:0D:4F:2B:05:47:09:39:47:86:51:15:19:84"
=======
>>>>>>> d4311211

// -----------------------------------------------------------------------------
// NOFUSS
// -----------------------------------------------------------------------------

#ifndef NOFUSS_SUPPORT
#define NOFUSS_SUPPORT              0          // Do not enable support for NoFuss by default (12.65Kb)
#endif

#ifndef NOFUSS_ENABLED
#define NOFUSS_ENABLED              0           // Do not perform NoFUSS updates by default
#endif

#ifndef NOFUSS_SERVER
#define NOFUSS_SERVER               ""          // Default NoFuss Server
#endif

#ifndef NOFUSS_INTERVAL
#define NOFUSS_INTERVAL             3600000     // Check for updates every hour
#endif

// -----------------------------------------------------------------------------
// UART <-> MQTT
// -----------------------------------------------------------------------------

#ifndef UART_MQTT_SUPPORT
#define UART_MQTT_SUPPORT           0           // No support by default
#endif

#ifndef UART_MQTT_USE_SOFT
#define UART_MQTT_USE_SOFT          0           // Use SoftwareSerial
#endif

#ifndef UART_MQTT_HW_PORT
#define UART_MQTT_HW_PORT           Serial      // Hardware serial port (if UART_MQTT_USE_SOFT == 0)
#endif

#ifndef UART_MQTT_RX_PIN
#define UART_MQTT_RX_PIN            4           // RX PIN (if UART_MQTT_USE_SOFT == 1)
#endif

#ifndef UART_MQTT_TX_PIN
#define UART_MQTT_TX_PIN            5           // TX PIN (if UART_MQTT_USE_SOFT == 1)
#endif

#ifndef UART_MQTT_BAUDRATE
#define UART_MQTT_BAUDRATE          115200      // Serial speed
#endif

#ifndef UART_MQTT_TERMINATION
#define UART_MQTT_TERMINATION      '\n'         // Termination character
#endif

#define UART_MQTT_BUFFER_SIZE       100         // UART buffer size

// -----------------------------------------------------------------------------
// MQTT
// -----------------------------------------------------------------------------

#ifndef MQTT_SUPPORT
#define MQTT_SUPPORT                1           // MQTT support (22.38Kb async, 12.48Kb sync)
#endif


#ifndef MQTT_LIBRARY
#define MQTT_LIBRARY                MQTT_ASYNC       // Choose between: MQTT_ASYNC (AysncMQTTClient), MQTT_PUBSUB (PubSubClient), MQTT_ARDUINO (Arduino-MQTT)
#endif

// MQTT OVER SSL
// Using MQTT over SSL works pretty well but generates problems with the web interface.
// It could be a good idea to use it in conjuntion with WEB_SUPPORT=0.
// Requires SECURE_CLIENT = SECURE_CLIENT_AXTLS or SECURE_CLIENT_BEARSSL and ESP8266 Arduino Core >= 2.4.0.
//
// You can use SSL with MQTT_LIBRARY=ASYNC (AsyncMqttClient library)
// but you might experience hiccups on the web interface, so my recommendation is:
// WEB_SUPPORT=0
//
// If you use SSL with MQTT_LIBRARY=PUBSUB (PubSubClient library) or MQTT_LIBRARY=ARDUINO (Arduino-MQTT library)
// you will have to disable all the modules that use ESPAsyncTCP, that is:
// ALEXA_SUPPORT=0, INFLUXDB_SUPPORT=0, TELNET_SUPPORT=0, THINGSPEAK_SUPPORT=0, DEBUG_TELNET_SUPPORT=0 and WEB_SUPPORT=0
//
// You will need the fingerprint of your MQTT server, in order to prevent MITS attacks.
// To get a certificate fingerprint, run the following command:
// $ echo -n | openssl s_client -connect mqtt.googleapis.com:8883 2>&1 | openssl x509 -noout -fingerprint -sha1 | cut -d\= -f2
// Note that this fingerprint changes with e.g. LetsEncrypt renewals or when the CSR changes.
// It's also possible to leave the fingerprint empty, the certificate is then always trusted.

#ifndef MQTT_SSL_ENABLED
#define MQTT_SSL_ENABLED            0               // By default MQTT over SSL will not be enabled
#endif

#ifndef MQTT_SSL_FINGERPRINT
#define MQTT_SSL_FINGERPRINT        ""              // SSL fingerprint of the server
#endif

#ifndef MQTT_SECURE_CLIENT_MFLN
#define MQTT_SECURE_CLIENT_MFLN     SECURE_CLIENT_MFLN // Use MFLN 
#endif

#ifndef MQTT_ENABLED
#define MQTT_ENABLED                0               // Do not enable MQTT connection by default
#endif

#ifndef MQTT_AUTOCONNECT
#define MQTT_AUTOCONNECT            1               // If enabled and MDNS_SERVER_SUPPORT=1 will perform an autodiscover and
                                                    // autoconnect to the first MQTT broker found if none defined
#endif

#ifndef MQTT_SERVER
#define MQTT_SERVER                 ""              // Default MQTT broker address
#endif

#ifndef MQTT_USER
#define MQTT_USER                   ""              // Default MQTT broker usename
#endif

#ifndef MQTT_PASS
#define MQTT_PASS                   ""              // Default MQTT broker password
#endif

#ifndef MQTT_PORT
#define MQTT_PORT                   1883            // MQTT broker port
#endif

#ifndef MQTT_TOPIC
#define MQTT_TOPIC                  "{hostname}"    // Default MQTT base topic
#endif

#ifndef MQTT_RETAIN
#define MQTT_RETAIN                 true            // MQTT retain flag
#endif

#ifndef MQTT_QOS
#define MQTT_QOS                    0               // MQTT QoS value for all messages
#endif

#ifndef MQTT_KEEPALIVE
#define MQTT_KEEPALIVE              300             // MQTT keepalive value
#endif


#ifndef MQTT_RECONNECT_DELAY_MIN
#define MQTT_RECONNECT_DELAY_MIN    5000            // Try to reconnect in 5 seconds upon disconnection
#endif

#ifndef MQTT_RECONNECT_DELAY_STEP
#define MQTT_RECONNECT_DELAY_STEP   5000            // Increase the reconnect delay in 5 seconds after each failed attempt
#endif

#ifndef MQTT_RECONNECT_DELAY_MAX
#define MQTT_RECONNECT_DELAY_MAX    120000          // Set reconnect time to 2 minutes at most
#endif


#ifndef MQTT_SKIP_RETAINED
#define MQTT_SKIP_RETAINED          1               // Skip retained messages on connection
#endif

#ifndef MQTT_SKIP_TIME
#define MQTT_SKIP_TIME              1000            // Skip messages for 1 second anter connection
#endif


#if THERMOSTAT_SUPPORT == 1
    #ifndef MQTT_USE_JSON
    #define MQTT_USE_JSON               1           // Group messages in a JSON body
    #endif
#else
    #ifndef MQTT_USE_JSON
    #define MQTT_USE_JSON               0           // Don't group messages in a JSON body (default)
    #endif
#endif

#ifndef MQTT_USE_JSON_DELAY
#define MQTT_USE_JSON_DELAY         100             // Wait this many ms before grouping messages
#endif

#ifndef MQTT_QUEUE_MAX_SIZE
#define MQTT_QUEUE_MAX_SIZE         20              // Size of the MQTT queue when MQTT_USE_JSON is enabled
#endif


// These are the properties that will be sent when useJson is true
#ifndef MQTT_ENQUEUE_IP
#define MQTT_ENQUEUE_IP             1
#endif

#ifndef MQTT_ENQUEUE_MAC
#define MQTT_ENQUEUE_MAC            1
#endif

#ifndef MQTT_ENQUEUE_HOSTNAME
#define MQTT_ENQUEUE_HOSTNAME       1
#endif

#ifndef MQTT_ENQUEUE_DATETIME
#define MQTT_ENQUEUE_DATETIME       1
#endif

#ifndef MQTT_ENQUEUE_MESSAGE_ID
#define MQTT_ENQUEUE_MESSAGE_ID     1
#endif

// These particles will be concatenated to the MQTT_TOPIC base to form the actual topic
#define MQTT_TOPIC_JSON             "data"
#define MQTT_TOPIC_ACTION           "action"
#define MQTT_TOPIC_RELAY            "relay"
#define MQTT_TOPIC_LED              "led"
#define MQTT_TOPIC_BUTTON           "button"
#define MQTT_TOPIC_IP               "ip"
#define MQTT_TOPIC_SSID             "ssid"
#define MQTT_TOPIC_VERSION          "version"
#define MQTT_TOPIC_UPTIME           "uptime"
#define MQTT_TOPIC_DATETIME         "datetime"
#define MQTT_TOPIC_FREEHEAP         "freeheap"
#define MQTT_TOPIC_VCC              "vcc"
#ifndef MQTT_TOPIC_STATUS
#define MQTT_TOPIC_STATUS           "status"
#endif
#define MQTT_TOPIC_MAC              "mac"
#define MQTT_TOPIC_RSSI             "rssi"
#define MQTT_TOPIC_MESSAGE_ID       "id"
#define MQTT_TOPIC_APP              "app"
#define MQTT_TOPIC_INTERVAL         "interval"
#define MQTT_TOPIC_HOSTNAME         "host"
#define MQTT_TOPIC_DESCRIPTION      "desc"
#define MQTT_TOPIC_TIME             "time"
#define MQTT_TOPIC_RFOUT            "rfout"
#define MQTT_TOPIC_RFIN             "rfin"
#define MQTT_TOPIC_RFLEARN          "rflearn"
#define MQTT_TOPIC_RFRAW            "rfraw"
#define MQTT_TOPIC_UARTIN           "uartin"
#define MQTT_TOPIC_UARTOUT          "uartout"
#define MQTT_TOPIC_LOADAVG          "loadavg"
#define MQTT_TOPIC_BOARD            "board"
#define MQTT_TOPIC_PULSE            "pulse"
#define MQTT_TOPIC_SPEED            "speed"
#define MQTT_TOPIC_IRIN             "irin"
#define MQTT_TOPIC_IROUT            "irout"
#define MQTT_TOPIC_OTA              "ota"

// Light module
#define MQTT_TOPIC_CHANNEL          "channel"
#define MQTT_TOPIC_COLOR_RGB        "rgb"
#define MQTT_TOPIC_COLOR_HSV        "hsv"
#define MQTT_TOPIC_ANIM_MODE        "anim_mode"
#define MQTT_TOPIC_ANIM_SPEED       "anim_speed"
#define MQTT_TOPIC_BRIGHTNESS       "brightness"
#define MQTT_TOPIC_MIRED            "mired"
#define MQTT_TOPIC_KELVIN           "kelvin"
#define MQTT_TOPIC_TRANSITION       "transition"

// Thermostat module
#define MQTT_TOPIC_HOLD_TEMP        "hold_temp"
#define MQTT_TOPIC_HOLD_TEMP_MIN    "min"
#define MQTT_TOPIC_HOLD_TEMP_MAX    "max"
#define MQTT_TOPIC_REMOTE_TEMP      "remote_temp"
#define MQTT_TOPIC_ASK_TEMP_RANGE   "ask_temp_range"
#define MQTT_TOPIC_NOTIFY_TEMP_RANGE_MIN "notify_temp_range_min"
#define MQTT_TOPIC_NOTIFY_TEMP_RANGE_MAX "notify_temp_range_max"


#define MQTT_STATUS_ONLINE          "1"         // Value for the device ON message
#ifndef MQTT_STATUS_OFFLINE
#define MQTT_STATUS_OFFLINE         "0"         // Value for the device OFF message (will)
#endif

#define MQTT_ACTION_RESET           "reboot"    // RESET MQTT topic particle

#define MQTT_MESSAGE_ID_SHIFT       1000        // Store MQTT message id into EEPROM every these many

// Custom get and set postfixes
// Use something like "/status" or "/set", with leading slash
// Since 1.9.0 the default value is "" for getter and "/set" for setter
#ifndef MQTT_GETTER
#define MQTT_GETTER                 ""
#endif

#ifndef MQTT_SETTER
#define MQTT_SETTER                 "/set"
#endif

// -----------------------------------------------------------------------------
// BROKER
// -----------------------------------------------------------------------------

#ifndef BROKER_SUPPORT
#define BROKER_SUPPORT          1           // The broker is a poor-man's pubsub manager
#endif

// -----------------------------------------------------------------------------
// SETTINGS
// -----------------------------------------------------------------------------

#ifndef SETTINGS_AUTOSAVE
#define SETTINGS_AUTOSAVE       1           // Autosave settings or force manual commit
#endif

#define SETTINGS_MAX_LIST_COUNT 10          // Maximum index for settings lists

// -----------------------------------------------------------------------------
// LIGHT
// -----------------------------------------------------------------------------

// LIGHT_PROVIDER_DIMMER can have from 1 to 5 different channels.
// They have to be defined for each device in the hardware.h file.
// If 3 or more channels first 3 will be considered RGB.
// Usual configurations are:
// 1 channels => W
// 2 channels => WW
// 3 channels => RGB
// 4 channels => RGBW
// 5 channels => RGBWW

#ifndef LIGHT_SAVE_ENABLED
#define LIGHT_SAVE_ENABLED      1           // Light channel values saved by default after each change
#endif

#ifndef LIGHT_COMMS_DELAY
#define LIGHT_COMMS_DELAY       100         // Delay communication after light update (in ms)
#endif

#ifndef LIGHT_SAVE_DELAY
#define LIGHT_SAVE_DELAY        5           // Persist color after 5 seconds to avoid wearing out
#endif


#ifndef LIGHT_MAX_PWM

#if LIGHT_PROVIDER == LIGHT_PROVIDER_MY92XX
#define LIGHT_MAX_PWM           255
#endif

#if LIGHT_PROVIDER == LIGHT_PROVIDER_DIMMER
#define LIGHT_MAX_PWM           10000        // 10000 * 200ns => 2 kHz
#endif

#endif // LIGHT_MAX_PWM

#ifndef LIGHT_LIMIT_PWM
#define LIGHT_LIMIT_PWM         LIGHT_MAX_PWM   // Limit PWM to this value (prevent 100% power)
#endif

#ifndef LIGHT_MAX_VALUE
#define LIGHT_MAX_VALUE         255         // Maximum light value
#endif

#ifndef LIGHT_MAX_BRIGHTNESS
#define LIGHT_MAX_BRIGHTNESS    255         // Maximun brightness value
#endif

#define LIGHT_MIN_MIREDS        153      // Default to the Philips Hue value that HA also use.
#define LIGHT_MAX_MIREDS        500      // https://developers.meethue.com/documentation/core-concepts

#ifndef LIGHT_STEP
#define LIGHT_STEP              32          // Step size
#endif

#ifndef LIGHT_USE_COLOR
#define LIGHT_USE_COLOR         1           // Use 3 first channels as RGB
#endif

#ifndef LIGHT_USE_WHITE
#define LIGHT_USE_WHITE         0           // Use the 4th channel as (Warm-)White LEDs
#endif

#ifndef LIGHT_USE_CCT
#define LIGHT_USE_CCT           0           // Use the 5th channel as Coldwhite LEDs, LIGHT_USE_WHITE must be 1.
#endif

// Used when LIGHT_USE_WHITE AND LIGHT_USE_CCT is 1 - (1000000/Kelvin = MiReds)
// Warning! Don't change this yet, NOT FULLY IMPLEMENTED!
#define LIGHT_COLDWHITE_MIRED   153         // Coldwhite Strip, Value must be __BELOW__ W2!! (Default: 6535 Kelvin/153 MiRed)
#define LIGHT_WARMWHITE_MIRED   500         // Warmwhite Strip, Value must be __ABOVE__ W1!! (Default: 2000 Kelvin/500 MiRed)

#ifndef LIGHT_USE_GAMMA
#define LIGHT_USE_GAMMA         0           // Use gamma correction for color channels
#endif

#ifndef LIGHT_USE_CSS
#define LIGHT_USE_CSS           1           // Use CSS style to report colors (1=> "#FF0000", 0=> "255,0,0")
#endif

#ifndef LIGHT_USE_RGB
#define LIGHT_USE_RGB           0           // Use RGB color selector (1=> RGB, 0=> HSV)
#endif

#ifndef LIGHT_WHITE_FACTOR
#define LIGHT_WHITE_FACTOR      1           // When using LIGHT_USE_WHITE with uneven brightness LEDs,
                                            // this factor is used to scale the white channel to match brightness
#endif


#ifndef LIGHT_USE_TRANSITIONS
#define LIGHT_USE_TRANSITIONS   1           // Transitions between colors
#endif

#ifndef LIGHT_TRANSITION_STEP
#define LIGHT_TRANSITION_STEP   10          // Time in millis between each transtion step
#endif

#ifndef LIGHT_TRANSITION_TIME
#define LIGHT_TRANSITION_TIME   500         // Time in millis from color to color
#endif


// -----------------------------------------------------------------------------
// DOMOTICZ
// -----------------------------------------------------------------------------

#ifndef DOMOTICZ_SUPPORT
#define DOMOTICZ_SUPPORT        MQTT_SUPPORT    // Build with domoticz (if MQTT) support (1.72Kb)
#endif

#ifndef DOMOTICZ_ENABLED
#define DOMOTICZ_ENABLED        0               // Disable domoticz by default
#endif

#ifndef DOMOTICZ_IN_TOPIC
#define DOMOTICZ_IN_TOPIC       "domoticz/in"   // Default subscription topic
#endif

#ifndef DOMOTICZ_OUT_TOPIC
#define DOMOTICZ_OUT_TOPIC      "domoticz/out"  // Default publication topic
#endif

// -----------------------------------------------------------------------------
// HOME ASSISTANT
// -----------------------------------------------------------------------------

#ifndef HOMEASSISTANT_SUPPORT
#define HOMEASSISTANT_SUPPORT   MQTT_SUPPORT    // Build with home assistant support (if MQTT, 1.64Kb)
#endif

#ifndef HOMEASSISTANT_ENABLED
#define HOMEASSISTANT_ENABLED   0               // Integration not enabled by default
#endif

#ifndef HOMEASSISTANT_PREFIX
#define HOMEASSISTANT_PREFIX    "homeassistant" // Default MQTT prefix
#endif

#ifndef HOMEASSISTANT_PAYLOAD_ON
#define HOMEASSISTANT_PAYLOAD_ON    "1"         // Payload for ON and available messages
#endif

#ifndef HOMEASSISTANT_PAYLOAD_OFF
#define HOMEASSISTANT_PAYLOAD_OFF   "0"         // Payload for OFF and unavailable messages
#endif

#ifndef HOMEASSISTANT_PAYLOAD_AVAILABLE
#define HOMEASSISTANT_PAYLOAD_AVAILABLE     "1" // Payload for available messages
#endif

#ifndef HOMEASSISTANT_PAYLOAD_NOT_AVAILABLE
#define HOMEASSISTANT_PAYLOAD_NOT_AVAILABLE "0" // Payload for available messages
#endif

// -----------------------------------------------------------------------------
// INFLUXDB
// -----------------------------------------------------------------------------

#ifndef INFLUXDB_SUPPORT
#define INFLUXDB_SUPPORT        0               // Disable InfluxDB support by default (4.38Kb)
#endif

#ifndef INFLUXDB_ENABLED
#define INFLUXDB_ENABLED        0               // InfluxDB disabled by default
#endif

#ifndef INFLUXDB_HOST
#define INFLUXDB_HOST           ""              // Default server
#endif

#ifndef INFLUXDB_PORT
#define INFLUXDB_PORT           8086            // Default InfluxDB port
#endif

#ifndef INFLUXDB_DATABASE
#define INFLUXDB_DATABASE       ""              // Default database
#endif

#ifndef INFLUXDB_USERNAME
#define INFLUXDB_USERNAME       ""              // Default username
#endif

#ifndef INFLUXDB_PASSWORD
#define INFLUXDB_PASSWORD       ""              // Default password
#endif


// -----------------------------------------------------------------------------
// THINGSPEAK
// -----------------------------------------------------------------------------

#ifndef THINGSPEAK_SUPPORT
#define THINGSPEAK_SUPPORT          1               // Enable Thingspeak support by default (2.56Kb)
#endif

#ifndef THINGSPEAK_ENABLED
#define THINGSPEAK_ENABLED          0               // Thingspeak disabled by default
#endif

#ifndef THINGSPEAK_APIKEY
#define THINGSPEAK_APIKEY           ""              // Default API KEY
#endif

#ifndef THINGSPEAK_CLEAR_CACHE
#define THINGSPEAK_CLEAR_CACHE      1               // Clear cache after sending values
                                                    // Not clearing it will result in latest values for each field being sent every time
#endif

#define THINGSPEAK_USE_ASYNC        1               // Use AsyncClient instead of WiFiClientSecure

// THINGSPEAK OVER SSL
// Using THINGSPEAK over SSL works well but generates problems with the web interface,
// so you should compile it with WEB_SUPPORT to 0.
// When THINGSPEAK_USE_ASYNC is 1, requires SECURE_CLIENT = SECURE_CLIENT_AXTLS and ESP8266 Arduino Core >= 2.4.0.
#define THINGSPEAK_USE_SSL          0               // Use secure connection

#define THINGSPEAK_FINGERPRINT      "78 60 18 44 81 35 BF DF 77 84 D4 0A 22 0D 9B 4E 6C DC 57 2C"

#define THINGSPEAK_HOST             "api.thingspeak.com"
#if THINGSPEAK_USE_SSL
#define THINGSPEAK_PORT             443
#else
#define THINGSPEAK_PORT             80
#endif

#define THINGSPEAK_URL              "/update"

#define THINGSPEAK_MIN_INTERVAL     15000           // Minimum interval between POSTs (in millis)
#define THINGSPEAK_FIELDS           8               // Number of fields

#ifndef THINGSPEAK_TRIES
#define THINGSPEAK_TRIES            3               // Number of tries when sending data (minimum 1)
#endif

// -----------------------------------------------------------------------------
// SCHEDULER
// -----------------------------------------------------------------------------

#ifndef SCHEDULER_SUPPORT
#define SCHEDULER_SUPPORT           1           // Enable scheduler (1.77Kb)
#endif

#ifndef SCHEDULER_MAX_SCHEDULES
#define SCHEDULER_MAX_SCHEDULES     10          // Max schedules alowed
#endif

// -----------------------------------------------------------------------------
// NTP
// -----------------------------------------------------------------------------

#ifndef NTP_SUPPORT
#define NTP_SUPPORT                 1               // Build with NTP support by default (6.78Kb)
#endif

#ifndef NTP_SERVER
#define NTP_SERVER                  "pool.ntp.org"  // Default NTP server
#endif

#ifndef NTP_TIMEOUT
#define NTP_TIMEOUT                 1000            // Set NTP request timeout to 2 seconds (issue #452)
#endif

#ifndef NTP_TIME_OFFSET
#define NTP_TIME_OFFSET             60              // Default timezone offset (GMT+1)
#endif

#ifndef NTP_DAY_LIGHT
#define NTP_DAY_LIGHT               1               // Enable daylight time saving by default
#endif

#ifndef NTP_SYNC_INTERVAL
#define NTP_SYNC_INTERVAL           60              // NTP initial check every minute
#endif

#ifndef NTP_UPDATE_INTERVAL
#define NTP_UPDATE_INTERVAL         1800            // NTP check every 30 minutes
#endif

#ifndef NTP_START_DELAY
#define NTP_START_DELAY             1000            // Delay NTP start 1 second
#endif

#ifndef NTP_DST_REGION
#define NTP_DST_REGION              0               // 0 for Europe, 1 for USA (defined in NtpClientLib)
#endif

#ifndef NTP_WAIT_FOR_SYNC
#define NTP_WAIT_FOR_SYNC           1               // Do not report any datetime until NTP sync'ed
#endif

// -----------------------------------------------------------------------------
// ALEXA
// -----------------------------------------------------------------------------

// This setting defines whether Alexa support should be built into the firmware
#ifndef ALEXA_SUPPORT
#define ALEXA_SUPPORT               1               // Enable Alexa support by default (10.84Kb)
#endif

// This is default value for the alexaEnabled setting that defines whether
// this device should be discoberable and respond to Alexa commands.
// Both ALEXA_SUPPORT and alexaEnabled should be 1 for Alexa support to work.
#ifndef ALEXA_ENABLED
#define ALEXA_ENABLED               1
#endif

#ifndef ALEXA_HOSTNAME
#define ALEXA_HOSTNAME              ""
#endif


// -----------------------------------------------------------------------------
// MQTT RF BRIDGE
// -----------------------------------------------------------------------------

#ifndef RF_SUPPORT
#define RF_SUPPORT                  0
#endif

#ifndef RF_DEBOUNCE
#define RF_DEBOUNCE                 500
#endif

#ifndef RF_LEARN_TIMEOUT
#define RF_LEARN_TIMEOUT            60000
#endif

#ifndef RF_SEND_TIMES
#define RF_SEND_TIMES               4               // How many times to send the message
#endif

#ifndef RF_SEND_DELAY
#define RF_SEND_DELAY               500             // Interval between sendings in ms
#endif

#ifndef RF_RECEIVE_DELAY
#define RF_RECEIVE_DELAY            500             // Interval between recieving in ms (avoid debouncing)
#endif

// Enable RCSwitch support
// Originally implemented for SONOFF BASIC
// https://tinkerman.cat/adding-rf-to-a-non-rf-itead-sonoff/
// Also possible to use with SONOFF RF BRIDGE, thanks to @wildwiz
// https://github.com/xoseperez/espurna/wiki/Hardware-Itead-Sonoff-RF-Bridge---Direct-Hack
#ifndef RFB_DIRECT
#define RFB_DIRECT                  0
#endif

#ifndef RFB_RX_PIN
#define RFB_RX_PIN                  GPIO_NONE
#endif

#ifndef RFB_TX_PIN
#define RFB_TX_PIN                  GPIO_NONE
#endif


// -----------------------------------------------------------------------------
// IR Bridge
// -----------------------------------------------------------------------------

#ifndef IR_SUPPORT
#define IR_SUPPORT                  0               // Do not build with IR support by default (10.25Kb)
#endif

//#define IR_RX_PIN                   5               // GPIO the receiver is connected to
//#define IR_TX_PIN                   4               // GPIO the transmitter is connected to

#ifndef IR_USE_RAW
#define IR_USE_RAW                  0               // Use raw codes
#endif

#ifndef IR_BUFFER_SIZE
#define IR_BUFFER_SIZE              1024
#endif

#ifndef IR_TIMEOUT
#define IR_TIMEOUT                  15U
#endif

#ifndef IR_REPEAT
#define IR_REPEAT                   1
#endif

#ifndef IR_DELAY
#define IR_DELAY                    100
#endif

#ifndef IR_DEBOUNCE
#define IR_DEBOUNCE                 500             // IR debounce time in milliseconds
#endif

#ifndef IR_BUTTON_SET
#define IR_BUTTON_SET               0               // IR button set to use (see below)
#endif

// -----------------------------------------------------------------------------

// Remote Buttons SET 1 (for the original Remote shipped with the controller)
#if IR_BUTTON_SET == 1

/*
   +------+------+------+------+
   |  UP  | Down | OFF  |  ON  |
   +------+------+------+------+
   |  R   |  G   |  B   |  W   |
   +------+------+------+------+
   |  1   |  2   |  3   |FLASH |
   +------+------+------+------+
   |  4   |  5   |  6   |STROBE|
   +------+------+------+------+
   |  7   |  8   |  9   | FADE |
   +------+------+------+------+
   |  10  |  11  |  12  |SMOOTH|
   +------+------+------+------+
*/

    #define IR_BUTTON_COUNT 24

    const uint32_t IR_BUTTON[IR_BUTTON_COUNT][3] PROGMEM = {

        { 0xFF906F, IR_BUTTON_MODE_BRIGHTER, 1 },
        { 0xFFB847, IR_BUTTON_MODE_BRIGHTER, 0 },
        { 0xFFF807, IR_BUTTON_MODE_STATE, 0 },
        { 0xFFB04F, IR_BUTTON_MODE_STATE, 1 },

        { 0xFF9867, IR_BUTTON_MODE_RGB, 0xFF0000 },
        { 0xFFD827, IR_BUTTON_MODE_RGB, 0x00FF00 },
        { 0xFF8877, IR_BUTTON_MODE_RGB, 0x0000FF },
        { 0xFFA857, IR_BUTTON_MODE_RGB, 0xFFFFFF },

        { 0xFFE817, IR_BUTTON_MODE_RGB, 0xD13A01 },
        { 0xFF48B7, IR_BUTTON_MODE_RGB, 0x00E644 },
        { 0xFF6897, IR_BUTTON_MODE_RGB, 0x0040A7 },
        { 0xFFB24D, IR_BUTTON_MODE_EFFECT, LIGHT_EFFECT_FLASH },

        { 0xFF02FD, IR_BUTTON_MODE_RGB, 0xE96F2A },
        { 0xFF32CD, IR_BUTTON_MODE_RGB, 0x00BEBF },
        { 0xFF20DF, IR_BUTTON_MODE_RGB, 0x56406F },
        { 0xFF00FF, IR_BUTTON_MODE_EFFECT, LIGHT_EFFECT_STROBE },

        { 0xFF50AF, IR_BUTTON_MODE_RGB, 0xEE9819 },
        { 0xFF7887, IR_BUTTON_MODE_RGB, 0x00799A },
        { 0xFF708F, IR_BUTTON_MODE_RGB, 0x944E80 },
        { 0xFF58A7, IR_BUTTON_MODE_EFFECT, LIGHT_EFFECT_FADE },

        { 0xFF38C7, IR_BUTTON_MODE_RGB, 0xFFFF00 },
        { 0xFF28D7, IR_BUTTON_MODE_RGB, 0x0060A1 },
        { 0xFFF00F, IR_BUTTON_MODE_RGB, 0xEF45AD },
        { 0xFF30CF, IR_BUTTON_MODE_EFFECT, LIGHT_EFFECT_SMOOTH }

    };

#endif

//Remote Buttons SET 2 (another identical IR Remote shipped with another controller)
#if IR_BUTTON_SET == 2

/*
   +------+------+------+------+
   |  UP  | Down | OFF  |  ON  |
   +------+------+------+------+
   |  R   |  G   |  B   |  W   |
   +------+------+------+------+
   |  1   |  2   |  3   |FLASH |
   +------+------+------+------+
   |  4   |  5   |  6   |STROBE|
   +------+------+------+------+
   |  7   |  8   |  9   | FADE |
   +------+------+------+------+
   |  10  |  11  |  12  |SMOOTH|
   +------+------+------+------+
*/

    #define IR_BUTTON_COUNT 24

    const unsigned long IR_BUTTON[IR_BUTTON_COUNT][3] PROGMEM = {

        { 0xFF00FF, IR_BUTTON_MODE_BRIGHTER, 1 },
        { 0xFF807F, IR_BUTTON_MODE_BRIGHTER, 0 },
        { 0xFF40BF, IR_BUTTON_MODE_STATE, 0 },
        { 0xFFC03F, IR_BUTTON_MODE_STATE, 1 },

        { 0xFF20DF, IR_BUTTON_MODE_RGB, 0xFF0000 },
        { 0xFFA05F, IR_BUTTON_MODE_RGB, 0x00FF00 },
        { 0xFF609F, IR_BUTTON_MODE_RGB, 0x0000FF },
        { 0xFFE01F, IR_BUTTON_MODE_RGB, 0xFFFFFF },

        { 0xFF10EF, IR_BUTTON_MODE_RGB, 0xD13A01 },
        { 0xFF906F, IR_BUTTON_MODE_RGB, 0x00E644 },
        { 0xFF50AF, IR_BUTTON_MODE_RGB, 0x0040A7 },
        { 0xFFD02F, IR_BUTTON_MODE_EFFECT, LIGHT_EFFECT_FLASH },

        { 0xFF30CF, IR_BUTTON_MODE_RGB, 0xE96F2A },
        { 0xFFB04F, IR_BUTTON_MODE_RGB, 0x00BEBF },
        { 0xFF708F, IR_BUTTON_MODE_RGB, 0x56406F },
        { 0xFFF00F, IR_BUTTON_MODE_EFFECT, LIGHT_EFFECT_STROBE },

        { 0xFF08F7, IR_BUTTON_MODE_RGB, 0xEE9819 },
        { 0xFF8877, IR_BUTTON_MODE_RGB, 0x00799A },
        { 0xFF48B7, IR_BUTTON_MODE_RGB, 0x944E80 },
        { 0xFFC837, IR_BUTTON_MODE_EFFECT, LIGHT_EFFECT_FADE },

        { 0xFF28D7, IR_BUTTON_MODE_RGB, 0xFFFF00 },
        { 0xFFA857, IR_BUTTON_MODE_RGB, 0x0060A1 },
        { 0xFF6897, IR_BUTTON_MODE_RGB, 0xEF45AD },
        { 0xFFE817, IR_BUTTON_MODE_EFFECT, LIGHT_EFFECT_SMOOTH }

    };

#endif

//Remote Buttons SET 3 (samsung AA59-00608A 8 Toggle Buttons for generic 8CH module)
#if IR_BUTTON_SET == 3
/*
   +------+------+------+
   |  1   |  2   |  3   |
   +------+------+------+
   |  4   |  5   |  6   |
   +------+------+------+
   |  7   |  8   |  9   |
   +------+------+------+
   |      |  0   |      |
   +------+------+------+
*/
#define IR_BUTTON_COUNT 10

 const unsigned long IR_BUTTON[IR_BUTTON_COUNT][3] PROGMEM = {

        { 0xE0E020DF, IR_BUTTON_MODE_TOGGLE, 0 }, // Toggle Relay #0
        { 0xE0E0A05F, IR_BUTTON_MODE_TOGGLE, 1 }, // Toggle Relay #1
        { 0xE0E0609F, IR_BUTTON_MODE_TOGGLE, 2 }, // Toggle Relay #2

        { 0xE0E010EF, IR_BUTTON_MODE_TOGGLE, 3 }, // Toggle Relay #3
        { 0xE0E0906F, IR_BUTTON_MODE_TOGGLE, 4 }, // Toggle Relay #4
        { 0xE0E050AF, IR_BUTTON_MODE_TOGGLE, 5 }, // Toggle Relay #5

        { 0xE0E030CF, IR_BUTTON_MODE_TOGGLE, 6 }, // Toggle Relay #6
        { 0xE0E0B04F, IR_BUTTON_MODE_TOGGLE, 7 } // Toggle Relay #7
      //{ 0xE0E0708F, IR_BUTTON_MODE_TOGGLE, 8 } //Extra Button

      //{ 0xE0E08877, IR_BUTTON_MODE_TOGGLE, 9 } //Extra Button
 };
#endif

//Remote Buttons SET 4
#if IR_BUTTON_SET == 4
/*
   +------+------+------+
   | OFF  | SRC  | MUTE |
   +------+------+------+
   ...
   +------+------+------+
*/
#define IR_BUTTON_COUNT 1

 const unsigned long IR_BUTTON[IR_BUTTON_COUNT][3] PROGMEM = {

        { 0xFFB24D, IR_BUTTON_MODE_TOGGLE, 0 } // Toggle Relay #0

 };

#endif

#ifndef IR_BUTTON_COUNT
#define IR_BUTTON_COUNT 0
#endif

//--------------------------------------------------------------------------------
// Custom RFM69 to MQTT bridge
// Check http://tinkerman.cat/rfm69-wifi-gateway/
// Enable support by passing RFM69_SUPPORT=1 build flag
//--------------------------------------------------------------------------------

#ifndef RFM69_SUPPORT
#define RFM69_SUPPORT               0
#endif

#ifndef RFM69_MAX_TOPICS
#define RFM69_MAX_TOPICS            50
#endif

#ifndef RFM69_MAX_NODES
#define RFM69_MAX_NODES             255
#endif

#ifndef RFM69_DEFAULT_TOPIC
#define RFM69_DEFAULT_TOPIC         "/rfm69gw/{node}/{key}"
#endif

#ifndef RFM69_NODE_ID
#define RFM69_NODE_ID               1
#endif

#ifndef RFM69_GATEWAY_ID
#define RFM69_GATEWAY_ID            1
#endif

#ifndef RFM69_NETWORK_ID
#define RFM69_NETWORK_ID            164
#endif

#ifndef RFM69_PROMISCUOUS
#define RFM69_PROMISCUOUS           0
#endif

#ifndef RFM69_PROMISCUOUS_SENDS
#define RFM69_PROMISCUOUS_SENDS     0
#endif

#ifndef RFM69_FREQUENCY
#define RFM69_FREQUENCY             RF69_868MHZ
#endif

#ifndef RFM69_ENCRYPTKEY
#define RFM69_ENCRYPTKEY            "fibonacci0123456"
#endif

#ifndef RFM69_CS_PIN
#define RFM69_CS_PIN                SS
#endif

#ifndef RFM69_IRQ_PIN
#define RFM69_IRQ_PIN               5
#endif

#ifndef RFM69_RESET_PIN
#define RFM69_RESET_PIN             7
#endif

#ifndef RFM69_IS_RFM69HW
#define RFM69_IS_RFM69HW            0
#endif<|MERGE_RESOLUTION|>--- conflicted
+++ resolved
@@ -692,9 +692,6 @@
                                                                       // SECURE_CLIENT_AXTLS   - axTLS client secure support (All Core versions, ONLY TLS 1.1)
                                                                       // SECURE_CLIENT_BEARSSL - BearSSL client secure support (starting with 2.5.0, TLS 1.2)
                                                                       //
-<<<<<<< HEAD
-                                                                      // axTLS marked for derecation since 2.4.2 and **will** be removed in the future
-=======
                                                                       // axTLS marked for derecation since Arduino Core 2.4.2 and **will** be removed in the future
 #endif
 
@@ -725,7 +722,6 @@
 #ifndef SECURE_CLIENT_MFLN
 #define SECURE_CLIENT_MFLN                     0                      // The only possible values are: 512, 1024, 2048 and 4096
                                                                       // Set to 0 to disable (default)
->>>>>>> d4311211
 #endif
 
 // -----------------------------------------------------------------------------
@@ -779,10 +775,6 @@
                                                          // By default, using DigiCert root in "static/digicert_evroot_pem.h" (for https://github.com)
 #endif
 
-<<<<<<< HEAD
-#define OTA_GITHUB_FP               "CA:06:F5:6B:25:8B:7A:0D:4F:2B:05:47:09:39:47:86:51:15:19:84"
-=======
->>>>>>> d4311211
 
 // -----------------------------------------------------------------------------
 // NOFUSS
@@ -878,8 +870,19 @@
 #define MQTT_SSL_FINGERPRINT        ""              // SSL fingerprint of the server
 #endif
 
+#ifndef MQTT_SECURE_CLIENT_CHECK
+#define MQTT_SECURE_CLIENT_CHECK    SECURE_CLIENT_CHECK // Use global verification setting by default
+#endif
+
 #ifndef MQTT_SECURE_CLIENT_MFLN
-#define MQTT_SECURE_CLIENT_MFLN     SECURE_CLIENT_MFLN // Use MFLN 
+#define MQTT_SECURE_CLIENT_MFLN     SECURE_CLIENT_MFLN  // Use global MFLN setting by default 
+#endif
+
+#ifndef MQTT_SECURE_CLIENT_INCLUDE_CA
+#define MQTT_SECURE_CLIENT_INCLUDE_CA        0           // Use user-provided CA. Only PROGMEM PEM option is supported.
+                                                         // When enabled, current implementation includes "static/mqtt_secure_client_ca.h" with
+                                                         // const char _mqtt_client_ca[] PROGMEM = "...PEM data...";
+                                                         // By default, using LetsEncrypt X3 root in "static/letsencrypt_isrgroot_pem.h"
 #endif
 
 #ifndef MQTT_ENABLED
