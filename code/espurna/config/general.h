// // //------------------------------------------------------------------------------
// Do not change this file unless you know what you are doing
// Configuration settings are in the settings.h file
//------------------------------------------------------------------------------

//------------------------------------------------------------------------------
// GENERAL
//------------------------------------------------------------------------------

#define DEVICE_NAME             MANUFACTURER "_" DEVICE     // Concatenate both to get a unique device name

// When defined, ADMIN_PASS must be 8..63 printable ASCII characters. See:
// https://en.wikipedia.org/wiki/Wi-Fi_Protected_Access#Target_users_(authentication_key_distribution)
// https://github.com/xoseperez/espurna/issues/1151
#ifndef ADMIN_PASS
#define ADMIN_PASS              "fibonacci"     // Default password (WEB, OTA, WIFI SoftAP)
#endif

#ifndef USE_PASSWORD
#define USE_PASSWORD            1               // Insecurity caution! Disabling this will disable password querying completely.
#endif

#ifndef LOOP_DELAY_TIME
#define LOOP_DELAY_TIME         10              // Delay for the main loop, in millis [0-250]
                                                // Recommended minimum is 10, see:
                                                // https://github.com/xoseperez/espurna/issues/1541
                                                // https://github.com/xoseperez/espurna/issues/1631
                                                // https://github.com/esp8266/Arduino/issues/5825
#endif

//------------------------------------------------------------------------------
// DEBUG
//------------------------------------------------------------------------------

// Serial debug log

#ifndef DEBUG_SERIAL_SUPPORT
#define DEBUG_SERIAL_SUPPORT    1               // Enable serial debug log
#endif

#ifndef DEBUG_PORT
#define DEBUG_PORT              Serial          // Default debugging port
#endif

#ifndef SERIAL_BAUDRATE
#define SERIAL_BAUDRATE         115200          // Default baudrate
#endif

#ifndef DEBUG_ADD_TIMESTAMP
#define DEBUG_ADD_TIMESTAMP     1               // Add timestamp to debug messages
                                                // (in millis overflowing every 1000 seconds)
#endif

// Second serial port (used for RX)

#ifndef SERIAL_RX_ENABLED
#define SERIAL_RX_ENABLED       0               // Secondary serial port for RX
#endif

#ifndef SERIAL_RX_PORT
#define SERIAL_RX_PORT          Serial          // This setting is usually defined
                                                // in the hardware.h file for those
                                                // boards that require it
#endif

#ifndef SERIAL_RX_BAUDRATE
#define SERIAL_RX_BAUDRATE      115200          // Default baudrate
#endif

//------------------------------------------------------------------------------

// UDP debug log
// To receive the message son the destination computer use nc:
// nc -ul 8113

#ifndef DEBUG_UDP_SUPPORT
#define DEBUG_UDP_SUPPORT       0               // Enable UDP debug log
#endif

#ifndef DEBUG_UDP_IP
#define DEBUG_UDP_IP            IPAddress(192, 168, 1, 100)
#endif

#ifndef DEBUG_UDP_PORT
#define DEBUG_UDP_PORT          514
#endif

// If DEBUG_UDP_PORT is set to 514 syslog format is assumed
// (https://tools.ietf.org/html/rfc3164)
// DEBUG_UDP_FAC_PRI is the facility+priority
#define DEBUG_UDP_FAC_PRI       (SYSLOG_LOCAL0 | SYSLOG_DEBUG)

//------------------------------------------------------------------------------

#ifndef DEBUG_TELNET_SUPPORT
#define DEBUG_TELNET_SUPPORT    1               // Enable telnet debug log (will only work if TELNET_SUPPORT is also 1)
#endif

//------------------------------------------------------------------------------

#ifndef DEBUG_WEB_SUPPORT
#define DEBUG_WEB_SUPPORT       1               // Enable web debug log (will only work if WEB_SUPPORT is also 1)
#endif

//------------------------------------------------------------------------------
// TELNET
//------------------------------------------------------------------------------

#ifndef TELNET_SUPPORT
#define TELNET_SUPPORT          1               // Enable telnet support by default (3.34Kb)
#endif

#ifndef TELNET_STA
#define TELNET_STA              0               // By default, disallow connections via STA interface
#endif

#ifndef TELNET_AUTHENTICATION
#define TELNET_AUTHENTICATION   1               // Request password to start telnet session by default
#endif

#ifndef TELNET_PORT
#define TELNET_PORT             23              // Port to listen to telnet clients
#endif

#ifndef TELNET_MAX_CLIENTS
#define TELNET_MAX_CLIENTS      1               // Max number of concurrent telnet clients
#endif

#ifndef TELNET_SERVER
#define TELNET_SERVER           TELNET_SERVER_ASYNC // Can be either TELNET_SERVER_ASYNC (using ESPAsyncTCP) or TELNET_SERVER_WIFISERVER (using WiFiServer)
#endif

<<<<<<< HEAD
#ifndef TELNET_SERVER_ASYNC_BUFFERED
#define TELNET_SERVER_ASYNC_BUFFERED         0  // Enable buffered output for telnet server (+1.4Kb)
                                                // Helps to avoid lost data with lwip2 TCP_MSS=536 option
=======
// Enable this flag to add support for reverse telnet (+800 bytes)
// This is useful to telnet to a device behind a NAT or firewall
// To use this feature, start a listen server on a publicly reachable host with e.g. "ncat -vlp <port>" and use the MQTT reverse telnet command to connect
#ifndef TELNET_REVERSE_SUPPORT
#define TELNET_REVERSE_SUPPORT  0
>>>>>>> f3b35567
#endif

//------------------------------------------------------------------------------
// TERMINAL
//------------------------------------------------------------------------------

#ifndef TERMINAL_SUPPORT
#define TERMINAL_SUPPORT         1              // Enable terminal commands (0.97Kb)
#endif

#define TERMINAL_BUFFER_SIZE     128            // Max size for commands commands

//------------------------------------------------------------------------------
// SYSTEM CHECK
//------------------------------------------------------------------------------

#ifndef SYSTEM_CHECK_ENABLED
#define SYSTEM_CHECK_ENABLED    1               // Enable crash check by default
#endif

#ifndef SYSTEM_CHECK_TIME
#define SYSTEM_CHECK_TIME       60000           // The system is considered stable after these many millis
#endif

#ifndef SYSTEM_CHECK_MAX
#define SYSTEM_CHECK_MAX        5               // After this many crashes on boot
                                                // the system is flagged as unstable
#endif

//------------------------------------------------------------------------------
// EEPROM
//------------------------------------------------------------------------------

#define EEPROM_SIZE             SPI_FLASH_SEC_SIZE  // EEPROM size in bytes (1 sector = 4096 bytes)

//#define EEPROM_RORATE_SECTORS   2             // Number of sectors to use for EEPROM rotation
                                                // If not defined the firmware will use a number based
                                                // on the number of available sectors

#define EEPROM_RELAY_STATUS     0               // Address for the relay status (1 byte)
#define EEPROM_ENERGY_COUNT     1               // Address for the energy counter (4 bytes)
#define EEPROM_CUSTOM_RESET     5               // Address for the reset reason (1 byte)
#define EEPROM_CRASH_COUNTER    6               // Address for the crash counter (1 byte)
#define EEPROM_MESSAGE_ID       7               // Address for the MQTT message id (4 bytes)
#define EEPROM_ROTATE_DATA      11              // Reserved for the EEPROM_ROTATE library (3 bytes)
#define EEPROM_DATA_END         14              // End of custom EEPROM data block

//------------------------------------------------------------------------------
// THERMOSTAT
//------------------------------------------------------------------------------

#ifndef THERMOSTAT_SUPPORT
#define THERMOSTAT_SUPPORT          0
#endif

#ifndef THERMOSTAT_DISPLAY_SUPPORT
#define THERMOSTAT_DISPLAY_SUPPORT  0
#endif

#define THERMOSTAT_SERVER_LOST_INTERVAL  120000 //server means lost after 2 min from last response
#define THERMOSTAT_REMOTE_TEMP_MAX_WAIT     120 // 2 min

//------------------------------------------------------------------------------
// HEARTBEAT
//------------------------------------------------------------------------------

#define HEARTBEAT_NONE              0           // Never send heartbeat
#define HEARTBEAT_ONCE              1           // Send it only once upon MQTT connection
#define HEARTBEAT_REPEAT            2           // Send it upon MQTT connection and every HEARTBEAT_INTERVAL
#define HEARTBEAT_REPEAT_STATUS     3           // Send it upon MQTT connection and every HEARTBEAT_INTERVAL only STATUS report

// Backwards compatibility check
#if defined(HEARTBEAT_ENABLED) && (HEARTBEAT_ENABLED == 0)
#define HEARTBEAT_MODE              HEARTBEAT_NONE
#endif

#ifndef HEARTBEAT_MODE
#define HEARTBEAT_MODE              HEARTBEAT_REPEAT
#endif

#ifndef HEARTBEAT_INTERVAL
#define HEARTBEAT_INTERVAL          300         // Interval between heartbeat messages (in sec)
#endif

#define UPTIME_OVERFLOW             4294967295  // Uptime overflow value

// Values that will be reported in heartbeat
#ifndef HEARTBEAT_REPORT_STATUS
#define HEARTBEAT_REPORT_STATUS     1
#endif

#ifndef HEARTBEAT_REPORT_SSID
#define HEARTBEAT_REPORT_SSID       1
#endif

#ifndef HEARTBEAT_REPORT_IP
#define HEARTBEAT_REPORT_IP         1
#endif

#ifndef HEARTBEAT_REPORT_MAC
#define HEARTBEAT_REPORT_MAC        1
#endif

#ifndef HEARTBEAT_REPORT_RSSI
#define HEARTBEAT_REPORT_RSSI       1
#endif

#ifndef HEARTBEAT_REPORT_UPTIME
#define HEARTBEAT_REPORT_UPTIME     1
#endif

#ifndef HEARTBEAT_REPORT_DATETIME
#define HEARTBEAT_REPORT_DATETIME   1
#endif

#ifndef HEARTBEAT_REPORT_FREEHEAP
#define HEARTBEAT_REPORT_FREEHEAP   1
#endif

#ifndef HEARTBEAT_REPORT_VCC
#define HEARTBEAT_REPORT_VCC        1
#endif

#ifndef HEARTBEAT_REPORT_RELAY
#define HEARTBEAT_REPORT_RELAY      1
#endif

#ifndef HEARTBEAT_REPORT_LIGHT
#define HEARTBEAT_REPORT_LIGHT      1
#endif

#ifndef HEARTBEAT_REPORT_HOSTNAME
#define HEARTBEAT_REPORT_HOSTNAME   1
#endif

#ifndef HEARTBEAT_REPORT_DESCRIPTION
#define HEARTBEAT_REPORT_DESCRIPTION 1
#endif

#ifndef HEARTBEAT_REPORT_APP
#define HEARTBEAT_REPORT_APP        1
#endif

#ifndef HEARTBEAT_REPORT_VERSION
#define HEARTBEAT_REPORT_VERSION    1
#endif

#ifndef HEARTBEAT_REPORT_BOARD
#define HEARTBEAT_REPORT_BOARD      1
#endif

#ifndef HEARTBEAT_REPORT_LOADAVG
#define HEARTBEAT_REPORT_LOADAVG    1
#endif

#ifndef HEARTBEAT_REPORT_INTERVAL
#define HEARTBEAT_REPORT_INTERVAL   0
#endif

#if THERMOSTAT_SUPPORT && ! defined HEARTBEAT_REPORT_RANGE
#define HEARTBEAT_REPORT_RANGE      1
#else
#define HEARTBEAT_REPORT_RANGE      0
#endif

#if THERMOSTAT_SUPPORT && ! defined HEARTBEAT_REPORT_REMOTE_TEMP
#define HEARTBEAT_REPORT_REMOTE_TEMP 1
#else
#define HEARTBEAT_REPORT_REMOTE_TEMP 0
#endif

//------------------------------------------------------------------------------
// Load average
//------------------------------------------------------------------------------

#ifndef LOADAVG_INTERVAL
#define LOADAVG_INTERVAL        30000           // Interval between calculating load average (in ms)
#endif

//------------------------------------------------------------------------------
// BUTTON
//------------------------------------------------------------------------------

#ifndef BUTTON_SUPPORT
#define BUTTON_SUPPORT              1
#endif

#ifndef BUTTON_DEBOUNCE_DELAY
#define BUTTON_DEBOUNCE_DELAY       50          // Debounce delay (ms)
#endif

#ifndef BUTTON_DBLCLICK_DELAY
#define BUTTON_DBLCLICK_DELAY       500         // Time in ms to wait for a second (or third...) click
#endif

#ifndef BUTTON_LNGCLICK_DELAY
#define BUTTON_LNGCLICK_DELAY       1000        // Time in ms holding the button down to get a long click
#endif

#ifndef BUTTON_LNGLNGCLICK_DELAY
#define BUTTON_LNGLNGCLICK_DELAY    10000       // Time in ms holding the button down to get a long-long click
#endif

#ifndef BUTTON_MQTT_SEND_ALL_EVENTS
#define BUTTON_MQTT_SEND_ALL_EVENTS 0           // 0 - to send only events the are bound to actions
                                                // 1 - to send all button events to MQTT
#endif

//------------------------------------------------------------------------------
// ENCODER
//------------------------------------------------------------------------------

#ifndef ENCODER_SUPPORT
#define ENCODER_SUPPORT             0
#endif

#ifndef ENCODER_MINIMUM_DELTA
#define ENCODER_MINIMUM_DELTA       1
#endif

//------------------------------------------------------------------------------
// LED
//------------------------------------------------------------------------------

#ifndef LED_SUPPORT
#define LED_SUPPORT                 1
#endif

//------------------------------------------------------------------------------
// RELAY
//------------------------------------------------------------------------------

// Default boot mode: 0 means OFF, 1 ON and 2 whatever was before
#ifndef RELAY_BOOT_MODE
#define RELAY_BOOT_MODE             RELAY_BOOT_OFF
#endif

// 0 means ANY, 1 zero or one and 2 one and only one
#ifndef RELAY_SYNC
#define RELAY_SYNC                  RELAY_SYNC_ANY
#endif

// Default pulse mode: 0 means no pulses, 1 means normally off, 2 normally on
#ifndef RELAY_PULSE_MODE
#define RELAY_PULSE_MODE            RELAY_PULSE_NONE
#endif

// Default pulse time in seconds
#ifndef RELAY_PULSE_TIME
#define RELAY_PULSE_TIME            1.0
#endif

// Relay requests flood protection window - in seconds
#ifndef RELAY_FLOOD_WINDOW
#define RELAY_FLOOD_WINDOW          3
#endif

// Allowed actual relay changes inside requests flood protection window
#ifndef RELAY_FLOOD_CHANGES
#define RELAY_FLOOD_CHANGES         5
#endif

// Pulse with in milliseconds for a latched relay
#ifndef RELAY_LATCHING_PULSE
#define RELAY_LATCHING_PULSE        10
#endif

// Do not save relay state after these many milliseconds
#ifndef RELAY_SAVE_DELAY
#define RELAY_SAVE_DELAY            1000
#endif

#ifndef RELAY_REPORT_STATUS
#define RELAY_REPORT_STATUS         1
#endif

// Configure the MQTT payload for ON, OFF and TOGGLE
#ifndef RELAY_MQTT_OFF
#define RELAY_MQTT_OFF              "0"
#endif

#ifndef RELAY_MQTT_ON
#define RELAY_MQTT_ON               "1"
#endif

#ifndef RELAY_MQTT_TOGGLE
#define RELAY_MQTT_TOGGLE           "2"
#endif

// TODO Only single EEPROM address is used to store state, which is 1 byte
// Relay status is stored using bitfield.
// This means that, atm, we are only storing the status of the first 8 relays.
#define RELAY_SAVE_MASK_MAX         8

// -----------------------------------------------------------------------------
// WIFI
// -----------------------------------------------------------------------------

#ifndef WIFI_CONNECT_TIMEOUT
#define WIFI_CONNECT_TIMEOUT        60000               // Connecting timeout for WIFI in ms
#endif

#ifndef WIFI_RECONNECT_INTERVAL
#define WIFI_RECONNECT_INTERVAL     180000              // If could not connect to WIFI, retry after this time in ms
#endif

#ifndef WIFI_MAX_NETWORKS
#define WIFI_MAX_NETWORKS           5                   // Max number of WIFI connection configurations
#endif

#ifndef WIFI_AP_CAPTIVE
#define WIFI_AP_CAPTIVE             1                   // Captive portal enabled when in AP mode
#endif

#ifndef WIFI_FALLBACK_APMODE
#define WIFI_FALLBACK_APMODE        1                   // Fallback to AP mode if no STA connection
#endif

#ifndef WIFI_SLEEP_MODE
#define WIFI_SLEEP_MODE             WIFI_NONE_SLEEP     // WIFI_NONE_SLEEP, WIFI_LIGHT_SLEEP or WIFI_MODEM_SLEEP
#endif

#ifndef WIFI_SCAN_NETWORKS
#define WIFI_SCAN_NETWORKS          1                   // Perform a network scan before connecting
#endif

// Optional hardcoded configuration (up to 2 networks)
#ifndef WIFI1_SSID
#define WIFI1_SSID                  ""
#endif

#ifndef WIFI1_PASS
#define WIFI1_PASS                  ""
#endif

#ifndef WIFI1_IP
#define WIFI1_IP                    ""
#endif

#ifndef WIFI1_GW
#define WIFI1_GW                    ""
#endif

#ifndef WIFI1_MASK
#define WIFI1_MASK                  ""
#endif

#ifndef WIFI1_DNS
#define WIFI1_DNS                   ""
#endif

#ifndef WIFI2_SSID
#define WIFI2_SSID                  ""
#endif

#ifndef WIFI2_PASS
#define WIFI2_PASS                  ""
#endif

#ifndef WIFI2_IP
#define WIFI2_IP                    ""
#endif

#ifndef WIFI2_GW
#define WIFI2_GW                    ""
#endif

#ifndef WIFI2_MASK
#define WIFI2_MASK                  ""
#endif

#ifndef WIFI2_DNS
#define WIFI2_DNS                   ""
#endif

#ifndef WIFI3_SSID
#define WIFI3_SSID                  ""
#endif

#ifndef WIFI3_PASS
#define WIFI3_PASS                  ""
#endif

#ifndef WIFI3_IP
#define WIFI3_IP                    ""
#endif

#ifndef WIFI3_GW
#define WIFI3_GW                    ""
#endif

#ifndef WIFI3_MASK
#define WIFI3_MASK                  ""
#endif

#ifndef WIFI3_DNS
#define WIFI3_DNS                   ""
#endif

#ifndef WIFI4_SSID
#define WIFI4_SSID                  ""
#endif

#ifndef WIFI4_PASS
#define WIFI4_PASS                  ""
#endif

#ifndef WIFI4_IP
#define WIFI4_IP                    ""
#endif

#ifndef WIFI4_GW
#define WIFI4_GW                    ""
#endif

#ifndef WIFI4_MASK
#define WIFI4_MASK                  ""
#endif

#ifndef WIFI4_DNS
#define WIFI4_DNS                   ""
#endif

#ifndef WIFI_RSSI_1M
#define WIFI_RSSI_1M                -30         // Calibrate it with your router reading the RSSI at 1m
#endif

#ifndef WIFI_PROPAGATION_CONST
#define WIFI_PROPAGATION_CONST      4           // This is typically something between 2.7 to 4.3 (free space is 2)
#endif

// ref: https://docs.espressif.com/projects/esp-idf/en/latest/api-reference/kconfig.html#config-lwip-esp-gratuitous-arp
// ref: https://github.com/xoseperez/espurna/pull/1877#issuecomment-525612546 
//
// Broadcast gratuitous ARP periodically to update ARP tables on the AP and all devices on the same network.
// Helps to solve compatibility issues when ESP fails to timely reply to ARP requests, causing the device's ARP table entry to expire.

#ifndef WIFI_GRATUITOUS_ARP_SUPPORT
#define WIFI_GRATUITOUS_ARP_SUPPORT              1
#endif

// Interval is randomized on each boot in range from ..._MIN to ..._MAX (ms)
#ifndef WIFI_GRATUITOUS_ARP_INTERVAL_MIN
#define WIFI_GRATUITOUS_ARP_INTERVAL_MIN         15000
#endif

#ifndef WIFI_GRATUITOUS_ARP_INTERVAL_MAX
#define WIFI_GRATUITOUS_ARP_INTERVAL_MAX         30000
#endif

// ref: https://github.com/esp8266/Arduino/issues/6471
// ref: https://github.com/esp8266/Arduino/issues/6366
//
// Issue #6366 turned out to be high tx power causing weird behavior. Lowering tx power achieved stability.
#ifndef WIFI_OUTPUT_POWER_DBM
#define WIFI_OUTPUT_POWER_DBM                    20.0
#endif


// -----------------------------------------------------------------------------
// WEB
// -----------------------------------------------------------------------------

#ifndef WEB_SUPPORT
#define WEB_SUPPORT                 1           // Enable web support (http, api, 121.65Kb)
#endif

#ifndef WEB_EMBEDDED
#define WEB_EMBEDDED                1           // Build the firmware with the web interface embedded in
#endif

// This is not working at the moment!!
// Requires SECURE_CLIENT = SECURE_CLIENT_AXTLS and ESP8266 Arduino Core 2.4.0
#ifndef WEB_SSL_ENABLED
#define WEB_SSL_ENABLED             0           // Use HTTPS web interface
#endif

#ifndef WEB_USERNAME
#define WEB_USERNAME                "admin"     // HTTP username
#endif

#ifndef WEB_FORCE_PASS_CHANGE
#define WEB_FORCE_PASS_CHANGE       1           // Force the user to change the password if default one
#endif

#ifndef WEB_PORT
#define WEB_PORT                    80          // HTTP port
#endif

// Defining a WEB_REMOTE_DOMAIN will enable Cross-Origin Resource Sharing (CORS)
// so you will be able to login to this device from another domain. This will allow
// you to manage all ESPurna devices in your local network from a unique installation
// of the web UI. This installation could be in a local server (a Raspberry Pi, for instance)
// or in the Internet. Since the WebUI is just one compressed file with HTML, CSS and JS
// there are no special requirements. Any static web server will do (NGinx, Apache, Lighttpd,...).
// The only requirement is that the resource must be available under this domain.
#ifndef WEB_REMOTE_DOMAIN
#define WEB_REMOTE_DOMAIN           "http://espurna.io"
#endif

// -----------------------------------------------------------------------------
// WEBSOCKETS
// -----------------------------------------------------------------------------

// This will only be enabled if WEB_SUPPORT is 1 (this is the default value)
#ifndef WS_AUTHENTICATION
#define WS_AUTHENTICATION           1           // WS authentication ON by default (see #507)
#endif

#ifndef WS_BUFFER_SIZE
#define WS_BUFFER_SIZE              5           // Max number of secured websocket connections
#endif

#ifndef WS_TIMEOUT
#define WS_TIMEOUT                  1800000     // Timeout for secured websocket
#endif

#ifndef WS_UPDATE_INTERVAL
#define WS_UPDATE_INTERVAL          30000       // Update clients every 30 seconds
#endif

// -----------------------------------------------------------------------------
// API
// -----------------------------------------------------------------------------

#ifndef API_SUPPORT
#define API_SUPPORT                 1           // API (REST & RPC) support built in
#endif

// This will only be enabled if WEB_SUPPORT is 1 (this is the default value)
#ifndef API_ENABLED
#define API_ENABLED                 0           // Do not enable API by default
#endif

#ifndef API_RESTFUL
#define API_RESTFUL                 1           // A restful API requires changes to be issued as PUT requests
                                                // Setting this to 0 will allow using GET to change relays, for instance
#endif

#ifndef API_BUFFER_SIZE
#define API_BUFFER_SIZE             64          // Size of the buffer for HTTP GET API responses
#endif

#ifndef API_REAL_TIME_VALUES
#define API_REAL_TIME_VALUES        0           // Show filtered/median values by default (0 => median, 1 => real time)
#endif


// -----------------------------------------------------------------------------
// MDNS / LLMNR / NETBIOS / SSDP
// -----------------------------------------------------------------------------

#ifndef MDNS_SERVER_SUPPORT
#define MDNS_SERVER_SUPPORT         1           // Publish services using mDNS by default (1.48Kb)
#endif

#ifndef MDNS_CLIENT_SUPPORT
#define MDNS_CLIENT_SUPPORT         0           // Resolve mDNS names (3.44Kb)
#endif

#ifndef LLMNR_SUPPORT
#define LLMNR_SUPPORT               0           // Publish device using LLMNR protocol by default (1.95Kb) - requires 2.4.0
#endif

#ifndef NETBIOS_SUPPORT
#define NETBIOS_SUPPORT             0           // Publish device using NetBIOS protocol by default (1.26Kb) - requires 2.4.0
#endif

#ifndef SSDP_SUPPORT
#define SSDP_SUPPORT                0           // Publish device using SSDP protocol by default (4.59Kb)
                                                // Not compatible with ALEXA_SUPPORT at the moment
#endif

#ifndef SSDP_DEVICE_TYPE
#define SSDP_DEVICE_TYPE            "upnp:rootdevice"
//#define SSDP_DEVICE_TYPE            "urn:schemas-upnp-org:device:BinaryLight:1"
#endif


// -----------------------------------------------------------------------------
// SPIFFS
// -----------------------------------------------------------------------------

#ifndef SPIFFS_SUPPORT
#define SPIFFS_SUPPORT              0           // Do not add support for SPIFFS by default
#endif

// -----------------------------------------------------------------------------
// SSL Client                                                 ** EXPERIMENTAL **
// -----------------------------------------------------------------------------

#ifndef SECURE_CLIENT
#define SECURE_CLIENT                          SECURE_CLIENT_NONE     // What variant of WiFiClient to use
                                                                      // SECURE_CLIENT_NONE    - No secure client support (default)
                                                                      // SECURE_CLIENT_AXTLS   - axTLS client secure support (All Core versions, ONLY TLS 1.1)
                                                                      // SECURE_CLIENT_BEARSSL - BearSSL client secure support (starting with 2.5.0, TLS 1.2)
                                                                      //
                                                                      // axTLS marked for derecation since Arduino Core 2.4.2 and **will** be removed in the future
#endif

// Security check that is performed when the connection is established:
// SECURE_CLIENT_CHECK_CA           - Use Trust Anchor / Root Certificate
//                                    Supported only by the SECURE_CLIENT_BEARSSL
//                                    (See respective ..._SECURE_CLIENT_INCLUDE_CA options per-module)
// SECURE_CLIENT_CHECK_FINGERPRINT  - Check certificate fingerprint
// SECURE_CLIENT_CHECK_NONE         - Allow insecure connections

#ifndef SECURE_CLIENT_CHECK

#if SECURE_CLIENT == SECURE_CLIENT_BEARSSL
#define SECURE_CLIENT_CHECK                    SECURE_CLIENT_CHECK_CA

#else
#define SECURE_CLIENT_CHECK                    SECURE_CLIENT_CHECK_FINGERPRINT

#endif


#endif // SECURE_CLIENT_CHECK

// Support Maximum Fragment Length Negotiation TLS extension
// "...negotiate a smaller maximum fragment length due to memory limitations or bandwidth limitations."
// - https://arduino-esp8266.readthedocs.io/en/latest/esp8266wifi/bearssl-client-secure-class.html#mfln-or-maximum-fragment-length-negotiation-saving-ram
// - https://tools.ietf.org/html/rfc6066#section-4
#ifndef SECURE_CLIENT_MFLN
#define SECURE_CLIENT_MFLN                     0                      // The only possible values are: 512, 1024, 2048 and 4096
                                                                      // Set to 0 to disable (default)
#endif

// -----------------------------------------------------------------------------
// OTA
// -----------------------------------------------------------------------------

#ifndef OTA_PORT
#define OTA_PORT                    8266        // Port for ArduinoOTA
#endif

#ifndef OTA_MQTT_SUPPORT
#define OTA_MQTT_SUPPORT            0           // Listen for HTTP(s) URLs at '<root topic>/ota'. Depends on OTA_CLIENT
#endif

#ifndef OTA_ARDUINOOTA_SUPPORT
#define OTA_ARDUINOOTA_SUPPORT      1           // Support ArduinoOTA by default (4.2Kb)
                                                // Implicitly depends on ESP8266mDNS library, thus increasing firmware size
#endif

#ifndef OTA_CLIENT
#define OTA_CLIENT                  OTA_CLIENT_ASYNCTCP     // Terminal / MQTT OTA support
                                                            // OTA_CLIENT_ASYNCTCP   (ESPAsyncTCP library)
                                                            // OTA_CLIENT_HTTPUPDATE (Arduino Core library)
#endif

#ifndef OTA_CLIENT_HTTPUPDATE_2_3_0_COMPATIBLE
#define OTA_CLIENT_HTTPUPDATE_2_3_0_COMPATIBLE    1   // Use old HTTPUpdate API by default
#endif

#define OTA_GITHUB_FP               "CA:06:F5:6B:25:8B:7A:0D:4F:2B:05:47:09:39:47:86:51:15:19:84"

#ifndef OTA_FINGERPRINT
#define OTA_FINGERPRINT             OTA_GITHUB_FP
#endif

#ifndef OTA_SECURE_CLIENT_CHECK
#define OTA_SECURE_CLIENT_CHECK                SECURE_CLIENT_CHECK
#endif

#ifndef OTA_SECURE_CLIENT_MFLN
#define OTA_SECURE_CLIENT_MFLN                 SECURE_CLIENT_MFLN
#endif

#ifndef OTA_SECURE_CLIENT_INCLUDE_CA
#define OTA_SECURE_CLIENT_INCLUDE_CA        0            // Use user-provided CA. Only PROGMEM PEM option is supported.
                                                         // TODO: eventually should be replaced with pre-parsed structs, read directly from flash
                                                         // (ref: https://github.com/earlephilhower/bearssl-esp8266/pull/14)
                                                         //
                                                         // When enabled, current implementation includes "static/ota_client_trusted_root_ca.h" with
                                                         // const char _ota_client_trusted_root_ca[] PROGMEM = "...PEM data...";
                                                         // By default, using DigiCert root in "static/digicert_evroot_pem.h" (for https://github.com)
#endif


// -----------------------------------------------------------------------------
// NOFUSS
// -----------------------------------------------------------------------------

#ifndef NOFUSS_SUPPORT
#define NOFUSS_SUPPORT              0          // Do not enable support for NoFuss by default (12.65Kb)
#endif

#ifndef NOFUSS_ENABLED
#define NOFUSS_ENABLED              0           // Do not perform NoFUSS updates by default
#endif

#ifndef NOFUSS_SERVER
#define NOFUSS_SERVER               ""          // Default NoFuss Server
#endif

#ifndef NOFUSS_INTERVAL
#define NOFUSS_INTERVAL             3600000     // Check for updates every hour
#endif

// -----------------------------------------------------------------------------
// UART <-> MQTT
// -----------------------------------------------------------------------------

#ifndef UART_MQTT_SUPPORT
#define UART_MQTT_SUPPORT           0           // No support by default
#endif

#ifndef UART_MQTT_USE_SOFT
#define UART_MQTT_USE_SOFT          0           // Use SoftwareSerial
#endif

#ifndef UART_MQTT_HW_PORT
#define UART_MQTT_HW_PORT           Serial      // Hardware serial port (if UART_MQTT_USE_SOFT == 0)
#endif

#ifndef UART_MQTT_RX_PIN
#define UART_MQTT_RX_PIN            4           // RX PIN (if UART_MQTT_USE_SOFT == 1)
#endif

#ifndef UART_MQTT_TX_PIN
#define UART_MQTT_TX_PIN            5           // TX PIN (if UART_MQTT_USE_SOFT == 1)
#endif

#ifndef UART_MQTT_BAUDRATE
#define UART_MQTT_BAUDRATE          115200      // Serial speed
#endif

#ifndef UART_MQTT_TERMINATION
#define UART_MQTT_TERMINATION      '\n'         // Termination character
#endif

#define UART_MQTT_BUFFER_SIZE       100         // UART buffer size

// -----------------------------------------------------------------------------
// MQTT
// -----------------------------------------------------------------------------

#ifndef MQTT_SUPPORT
#define MQTT_SUPPORT                1           // MQTT support (22.38Kb async, 12.48Kb sync)
#endif


#ifndef MQTT_LIBRARY
#define MQTT_LIBRARY                MQTT_LIBRARY_ASYNCMQTTCLIENT       // MQTT_LIBRARY_ASYNCMQTTCLIENT (default, https://github.com/marvinroger/async-mqtt-client)
                                                                       // MQTT_LIBRARY_PUBSUBCLIENT (https://github.com/knolleary/pubsubclient)
                                                                       // MQTT_LIBRARY_ARDUINOMQTT (https://github.com/256dpi/arduino-mqtt)
#endif

// -----------------------------------------------------------------------------
// MQTT OVER SSL
// -----------------------------------------------------------------------------
//
// Requires SECURE_CLIENT set to SECURE_CLIENT_AXTLS or SECURE_CLIENT_BEARSSL
// It is recommended to use MQTT_LIBRARY_ARDUINOMQTT or MQTT_LIBRARY_PUBSUBCLIENT
// It is recommended to use SECURE_CLIENT_BEARSSL
// It is recommended to use ESP8266 Arduino Core >= 2.5.2 with SECURE_CLIENT_BEARSSL
//
// Current version of MQTT_LIBRARY_ASYNCMQTTCLIENT only supports SECURE_CLIENT_AXTLS
//
// It is recommended to use WEB_SUPPORT=0 with either SECURE_CLIENT option, as there are miscellaneous problems when using them simultaneously
// (although, things might've improved, and I'd encourage to check whether this is true or not)
//
// When using MQTT_LIBRARY_PUBSUBCLIENT or MQTT_LIBRARY_ARDUINOMQTT, you will have to disable every module that uses ESPAsyncTCP:
// ALEXA_SUPPORT=0, INFLUXDB_SUPPORT=0, TELNET_SUPPORT=0, THINGSPEAK_SUPPORT=0, DEBUG_TELNET_SUPPORT=0 and WEB_SUPPORT=0
// Or, use "sync" versions instead (note that not every module has this option):
// THINGSPEAK_USE_ASYNC=0, TELNET_SERVER=TELNET_SERVER_WIFISERVER
//
// See SECURE_CLIENT_CHECK for all possible connection verification options.
//
// The simpliest way to verify SSL connection is to use fingerprinting.
// For example, to get Google's MQTT server certificate fingerprint, run the following command:
// $ echo -n | openssl s_client -connect mqtt.googleapis.com:8883 2>&1 | openssl x509 -noout -fingerprint -sha1 | cut -d\= -f2
// Note that fingerprint will change when certificate changes e.g. LetsEncrypt renewals or when the CSR updates

#ifndef MQTT_SSL_ENABLED
#define MQTT_SSL_ENABLED            0               // By default MQTT over SSL will not be enabled
#endif

#ifndef MQTT_SSL_FINGERPRINT
#define MQTT_SSL_FINGERPRINT        ""              // SSL fingerprint of the server
#endif

#ifndef MQTT_SECURE_CLIENT_CHECK
#define MQTT_SECURE_CLIENT_CHECK    SECURE_CLIENT_CHECK // Use global verification setting by default
#endif

#ifndef MQTT_SECURE_CLIENT_MFLN
#define MQTT_SECURE_CLIENT_MFLN     SECURE_CLIENT_MFLN  // Use global MFLN setting by default 
#endif

#ifndef MQTT_SECURE_CLIENT_INCLUDE_CA
#define MQTT_SECURE_CLIENT_INCLUDE_CA        0           // Use user-provided CA. Only PROGMEM PEM option is supported.
                                                         // When enabled, current implementation includes "static/mqtt_client_trusted_root_ca.h" with
                                                         // const char _mqtt_client_trusted_root_ca[] PROGMEM = "...PEM data...";
                                                         // By default, using LetsEncrypt X3 root in "static/letsencrypt_isrgroot_pem.h"
#endif

#ifndef MQTT_ENABLED
#define MQTT_ENABLED                0               // Do not enable MQTT connection by default
#endif

#ifndef MQTT_AUTOCONNECT
#define MQTT_AUTOCONNECT            1               // If enabled and MDNS_SERVER_SUPPORT=1 will perform an autodiscover and
                                                    // autoconnect to the first MQTT broker found if none defined
#endif

#ifndef MQTT_SERVER
#define MQTT_SERVER                 ""              // Default MQTT broker address
#endif

#ifndef MQTT_USER
#define MQTT_USER                   ""              // Default MQTT broker usename
#endif

#ifndef MQTT_PASS
#define MQTT_PASS                   ""              // Default MQTT broker password
#endif

#ifndef MQTT_PORT
#define MQTT_PORT                   1883            // MQTT broker port
#endif

#ifndef MQTT_TOPIC
#define MQTT_TOPIC                  "{hostname}"    // Default MQTT base topic
#endif

#ifndef MQTT_RETAIN
#define MQTT_RETAIN                 true            // MQTT retain flag
#endif

#ifndef MQTT_QOS
#define MQTT_QOS                    0               // MQTT QoS value for all messages
#endif

#ifndef MQTT_KEEPALIVE
#define MQTT_KEEPALIVE              300             // MQTT keepalive value
#endif


#ifndef MQTT_RECONNECT_DELAY_MIN
#define MQTT_RECONNECT_DELAY_MIN    5000            // Try to reconnect in 5 seconds upon disconnection
#endif

#ifndef MQTT_RECONNECT_DELAY_STEP
#define MQTT_RECONNECT_DELAY_STEP   5000            // Increase the reconnect delay in 5 seconds after each failed attempt
#endif

#ifndef MQTT_RECONNECT_DELAY_MAX
#define MQTT_RECONNECT_DELAY_MAX    120000          // Set reconnect time to 2 minutes at most
#endif


#ifndef MQTT_SKIP_RETAINED
#define MQTT_SKIP_RETAINED          1               // Skip retained messages on connection
#endif

#ifndef MQTT_SKIP_TIME
#define MQTT_SKIP_TIME              1000            // Skip messages for 1 second anter connection
#endif


#if THERMOSTAT_SUPPORT == 1
    #ifndef MQTT_USE_JSON
    #define MQTT_USE_JSON               1           // Group messages in a JSON body
    #endif
#else
    #ifndef MQTT_USE_JSON
    #define MQTT_USE_JSON               0           // Don't group messages in a JSON body (default)
    #endif
#endif

#ifndef MQTT_USE_JSON_DELAY
#define MQTT_USE_JSON_DELAY         100             // Wait this many ms before grouping messages
#endif

#ifndef MQTT_QUEUE_MAX_SIZE
#define MQTT_QUEUE_MAX_SIZE         20              // Size of the MQTT queue when MQTT_USE_JSON is enabled
#endif


// These are the properties that will be sent when useJson is true
#ifndef MQTT_ENQUEUE_IP
#define MQTT_ENQUEUE_IP             1
#endif

#ifndef MQTT_ENQUEUE_MAC
#define MQTT_ENQUEUE_MAC            1
#endif

#ifndef MQTT_ENQUEUE_HOSTNAME
#define MQTT_ENQUEUE_HOSTNAME       1
#endif

#ifndef MQTT_ENQUEUE_DATETIME
#define MQTT_ENQUEUE_DATETIME       1
#endif

#ifndef MQTT_ENQUEUE_MESSAGE_ID
#define MQTT_ENQUEUE_MESSAGE_ID     1
#endif

// These particles will be concatenated to the MQTT_TOPIC base to form the actual topic
#define MQTT_TOPIC_JSON             "data"
#define MQTT_TOPIC_ACTION           "action"
#define MQTT_TOPIC_RELAY            "relay"
#define MQTT_TOPIC_LED              "led"
#define MQTT_TOPIC_BUTTON           "button"
#define MQTT_TOPIC_IP               "ip"
#define MQTT_TOPIC_SSID             "ssid"
#define MQTT_TOPIC_VERSION          "version"
#define MQTT_TOPIC_UPTIME           "uptime"
#define MQTT_TOPIC_DATETIME         "datetime"
#define MQTT_TOPIC_FREEHEAP         "freeheap"
#define MQTT_TOPIC_VCC              "vcc"
#ifndef MQTT_TOPIC_STATUS
#define MQTT_TOPIC_STATUS           "status"
#endif
#define MQTT_TOPIC_MAC              "mac"
#define MQTT_TOPIC_RSSI             "rssi"
#define MQTT_TOPIC_MESSAGE_ID       "id"
#define MQTT_TOPIC_APP              "app"
#define MQTT_TOPIC_INTERVAL         "interval"
#define MQTT_TOPIC_HOSTNAME         "host"
#define MQTT_TOPIC_DESCRIPTION      "desc"
#define MQTT_TOPIC_TIME             "time"
#define MQTT_TOPIC_RFOUT            "rfout"
#define MQTT_TOPIC_RFIN             "rfin"
#define MQTT_TOPIC_RFLEARN          "rflearn"
#define MQTT_TOPIC_RFRAW            "rfraw"
#define MQTT_TOPIC_UARTIN           "uartin"
#define MQTT_TOPIC_UARTOUT          "uartout"
#define MQTT_TOPIC_LOADAVG          "loadavg"
#define MQTT_TOPIC_BOARD            "board"
#define MQTT_TOPIC_PULSE            "pulse"
#define MQTT_TOPIC_SPEED            "speed"
#define MQTT_TOPIC_IRIN             "irin"
#define MQTT_TOPIC_IROUT            "irout"
#define MQTT_TOPIC_OTA              "ota"
#define MQTT_TOPIC_TELNET_REVERSE   "telnet_reverse"

// Light module
#define MQTT_TOPIC_CHANNEL          "channel"
#define MQTT_TOPIC_COLOR_RGB        "rgb"
#define MQTT_TOPIC_COLOR_HSV        "hsv"
#define MQTT_TOPIC_ANIM_MODE        "anim_mode"
#define MQTT_TOPIC_ANIM_SPEED       "anim_speed"
#define MQTT_TOPIC_BRIGHTNESS       "brightness"
#define MQTT_TOPIC_MIRED            "mired"
#define MQTT_TOPIC_KELVIN           "kelvin"
#define MQTT_TOPIC_TRANSITION       "transition"

// Thermostat module
#define MQTT_TOPIC_HOLD_TEMP        "hold_temp"
#define MQTT_TOPIC_HOLD_TEMP_MIN    "min"
#define MQTT_TOPIC_HOLD_TEMP_MAX    "max"
#define MQTT_TOPIC_REMOTE_TEMP      "remote_temp"
#define MQTT_TOPIC_ASK_TEMP_RANGE   "ask_temp_range"
#define MQTT_TOPIC_NOTIFY_TEMP_RANGE_MIN "notify_temp_range_min"
#define MQTT_TOPIC_NOTIFY_TEMP_RANGE_MAX "notify_temp_range_max"


#ifndef MQTT_STATUS_ONLINE
#define MQTT_STATUS_ONLINE          "1"         // Value for the device ON message
#endif

#ifndef MQTT_STATUS_OFFLINE
#define MQTT_STATUS_OFFLINE         "0"         // Value for the device OFF message (will)
#endif

#define MQTT_ACTION_RESET           "reboot"    // RESET MQTT topic particle

// Custom get and set postfixes
// Use something like "/status" or "/set", with leading slash
// Since 1.9.0 the default value is "" for getter and "/set" for setter
#ifndef MQTT_GETTER
#define MQTT_GETTER                 ""
#endif

#ifndef MQTT_SETTER
#define MQTT_SETTER                 "/set"
#endif

// -----------------------------------------------------------------------------
// BROKER
// -----------------------------------------------------------------------------

#ifndef BROKER_SUPPORT
#define BROKER_SUPPORT          1           // The broker is a poor-man's pubsub manager
#endif

// -----------------------------------------------------------------------------
// SETTINGS
// -----------------------------------------------------------------------------

#ifndef SETTINGS_AUTOSAVE
#define SETTINGS_AUTOSAVE       1           // Autosave settings or force manual commit
#endif

#define SETTINGS_MAX_LIST_COUNT 10          // Maximum index for settings lists

// -----------------------------------------------------------------------------
// LIGHT
// -----------------------------------------------------------------------------

// LIGHT_PROVIDER_DIMMER can have from 1 to 5 different channels.
// They have to be defined for each device in the hardware.h file.
// If 3 or more channels first 3 will be considered RGB.
// Usual configurations are:
// 1 channels => W
// 2 channels => WW
// 3 channels => RGB
// 4 channels => RGBW
// 5 channels => RGBWW

#ifndef LIGHT_SAVE_ENABLED
#define LIGHT_SAVE_ENABLED      1           // Light channel values saved by default after each change
#endif

#ifndef LIGHT_COMMS_DELAY
#define LIGHT_COMMS_DELAY       100         // Delay communication after light update (in ms)
#endif

#ifndef LIGHT_SAVE_DELAY
#define LIGHT_SAVE_DELAY        5           // Persist color after 5 seconds to avoid wearing out
#endif

#ifndef LIGHT_MIN_PWM
#define LIGHT_MIN_PWM           0
#endif

#ifndef LIGHT_MAX_PWM

#if LIGHT_PROVIDER == LIGHT_PROVIDER_MY92XX
#define LIGHT_MAX_PWM           255
#elif LIGHT_PROVIDER == LIGHT_PROVIDER_DIMMER
#define LIGHT_MAX_PWM           10000        // 10000 * 200ns => 2 kHz
#else
#define LIGHT_MAX_PWM           0
#endif

#endif // LIGHT_MAX_PWM

#ifndef LIGHT_LIMIT_PWM
#define LIGHT_LIMIT_PWM         LIGHT_MAX_PWM   // Limit PWM to this value (prevent 100% power)
#endif

#ifndef LIGHT_MIN_VALUE
#define LIGHT_MIN_VALUE         0           // Minimum light value
#endif

#ifndef LIGHT_MAX_VALUE
#define LIGHT_MAX_VALUE         255         // Maximum light value
#endif

#ifndef LIGHT_MIN_BRIGHTNESS
#define LIGHT_MIN_BRIGHTNESS    0           // Minimum brightness value
#endif

#ifndef LIGHT_MAX_BRIGHTNESS
#define LIGHT_MAX_BRIGHTNESS    255         // Maximum brightness value
#endif

// Default mireds & kelvin to the Philips Hue limits
// https://developers.meethue.com/documentation/core-concepts
//
// Home Assistant also uses these, see Light::min_mireds, Light::max_mireds
// https://github.com/home-assistant/home-assistant/blob/dev/homeassistant/components/light/__init__.py

// Used when LIGHT_USE_WHITE AND LIGHT_USE_CCT is 1 - (1000000/Kelvin = MiReds)
// Warning! Don't change this yet, NOT FULLY IMPLEMENTED!
#ifndef LIGHT_COLDWHITE_MIRED
#define LIGHT_COLDWHITE_MIRED   153         // Coldwhite Strip, Value must be __BELOW__ W2!! (Default: 6535 Kelvin/153 MiRed)
#endif

#ifndef LIGHT_WARMWHITE_MIRED
#define LIGHT_WARMWHITE_MIRED   500         // Warmwhite Strip, Value must be __ABOVE__ W1!! (Default: 2000 Kelvin/500 MiRed)
#endif

#ifndef LIGHT_COLDWHITE_KELVIN
#define LIGHT_COLDWHITE_KELVIN  6536
#endif

#ifndef LIGHT_WARMWHITE_KELVIN
#define LIGHT_WARMWHITE_KELVIN  2000
#endif

#ifndef LIGHT_STEP
#define LIGHT_STEP              32          // Step size
#endif

#ifndef LIGHT_USE_COLOR
#define LIGHT_USE_COLOR         1           // Use 3 first channels as RGB
#endif

#ifndef LIGHT_USE_WHITE
#define LIGHT_USE_WHITE         0           // Use the 4th channel as (Warm-)White LEDs
#endif

#ifndef LIGHT_USE_CCT
#define LIGHT_USE_CCT           0           // Use the 5th channel as Coldwhite LEDs, LIGHT_USE_WHITE must be 1.
#endif

#ifndef LIGHT_USE_GAMMA
#define LIGHT_USE_GAMMA         0           // Use gamma correction for color channels
#endif

#ifndef LIGHT_USE_CSS
#define LIGHT_USE_CSS           1           // Use CSS style to report colors (1=> "#FF0000", 0=> "255,0,0")
#endif

#ifndef LIGHT_USE_RGB
#define LIGHT_USE_RGB           0           // Use RGB color selector (1=> RGB, 0=> HSV)
#endif

#ifndef LIGHT_WHITE_FACTOR
#define LIGHT_WHITE_FACTOR      1           // When using LIGHT_USE_WHITE with uneven brightness LEDs,
                                            // this factor is used to scale the white channel to match brightness
#endif


#ifndef LIGHT_USE_TRANSITIONS
#define LIGHT_USE_TRANSITIONS   1           // Transitions between colors
#endif

#ifndef LIGHT_TRANSITION_STEP
#define LIGHT_TRANSITION_STEP   10          // Time in millis between each transtion step
#endif

#ifndef LIGHT_TRANSITION_TIME
#define LIGHT_TRANSITION_TIME   500         // Time in millis from color to color
#endif


// -----------------------------------------------------------------------------
// DOMOTICZ
// -----------------------------------------------------------------------------

#ifndef DOMOTICZ_SUPPORT
#define DOMOTICZ_SUPPORT        MQTT_SUPPORT    // Build with domoticz (if MQTT) support (1.72Kb)
#endif

#ifndef DOMOTICZ_ENABLED
#define DOMOTICZ_ENABLED        0               // Disable domoticz by default
#endif

#ifndef DOMOTICZ_IN_TOPIC
#define DOMOTICZ_IN_TOPIC       "domoticz/in"   // Default subscription topic
#endif

#ifndef DOMOTICZ_OUT_TOPIC
#define DOMOTICZ_OUT_TOPIC      "domoticz/out"  // Default publication topic
#endif

// -----------------------------------------------------------------------------
// HOME ASSISTANT
// -----------------------------------------------------------------------------

#ifndef HOMEASSISTANT_SUPPORT
#define HOMEASSISTANT_SUPPORT   MQTT_SUPPORT    // Build with home assistant support (if MQTT, 1.64Kb)
#endif

#ifndef HOMEASSISTANT_ENABLED
#define HOMEASSISTANT_ENABLED   0               // Integration not enabled by default
#endif

#ifndef HOMEASSISTANT_PREFIX
#define HOMEASSISTANT_PREFIX    "homeassistant" // Default MQTT prefix
#endif

// -----------------------------------------------------------------------------
// INFLUXDB
// -----------------------------------------------------------------------------

#ifndef INFLUXDB_SUPPORT
#define INFLUXDB_SUPPORT        0               // Disable InfluxDB support by default (4.38Kb)
#endif

#ifndef INFLUXDB_ENABLED
#define INFLUXDB_ENABLED        0               // InfluxDB disabled by default
#endif

#ifndef INFLUXDB_HOST
#define INFLUXDB_HOST           ""              // Default server
#endif

#ifndef INFLUXDB_PORT
#define INFLUXDB_PORT           8086            // Default InfluxDB port
#endif

#ifndef INFLUXDB_DATABASE
#define INFLUXDB_DATABASE       ""              // Default database
#endif

#ifndef INFLUXDB_USERNAME
#define INFLUXDB_USERNAME       ""              // Default username
#endif

#ifndef INFLUXDB_PASSWORD
#define INFLUXDB_PASSWORD       ""              // Default password
#endif


// -----------------------------------------------------------------------------
// THINGSPEAK
// -----------------------------------------------------------------------------

#ifndef THINGSPEAK_SUPPORT
#define THINGSPEAK_SUPPORT          1               // Enable Thingspeak support by default (2.56Kb)
#endif

#ifndef THINGSPEAK_ENABLED
#define THINGSPEAK_ENABLED          0               // Thingspeak disabled by default
#endif

#ifndef THINGSPEAK_APIKEY
#define THINGSPEAK_APIKEY           ""              // Default API KEY
#endif

#ifndef THINGSPEAK_CLEAR_CACHE
#define THINGSPEAK_CLEAR_CACHE      1               // Clear cache after sending values
                                                    // Not clearing it will result in latest values for each field being sent every time
#endif

#define THINGSPEAK_USE_ASYNC        1               // Use AsyncClient instead of WiFiClientSecure

// THINGSPEAK OVER SSL
// Using THINGSPEAK over SSL works well but generates problems with the web interface,
// so you should compile it with WEB_SUPPORT to 0.
// When THINGSPEAK_USE_ASYNC is 1, requires SECURE_CLIENT = SECURE_CLIENT_AXTLS and ESP8266 Arduino Core >= 2.4.0.
#define THINGSPEAK_USE_SSL          0               // Use secure connection

#define THINGSPEAK_FINGERPRINT      "78 60 18 44 81 35 BF DF 77 84 D4 0A 22 0D 9B 4E 6C DC 57 2C"

#define THINGSPEAK_HOST             "api.thingspeak.com"
#if THINGSPEAK_USE_SSL
#define THINGSPEAK_PORT             443
#else
#define THINGSPEAK_PORT             80
#endif

#define THINGSPEAK_URL              "/update"

#define THINGSPEAK_MIN_INTERVAL     15000           // Minimum interval between POSTs (in millis)
#define THINGSPEAK_FIELDS           8               // Number of fields

#ifndef THINGSPEAK_TRIES
#define THINGSPEAK_TRIES            3               // Number of tries when sending data (minimum 1)
#endif

// -----------------------------------------------------------------------------
// SCHEDULER
// -----------------------------------------------------------------------------

#ifndef SCHEDULER_SUPPORT
#define SCHEDULER_SUPPORT           1           // Enable scheduler (1.77Kb)
#endif

#ifndef SCHEDULER_MAX_SCHEDULES
#define SCHEDULER_MAX_SCHEDULES     10          // Max schedules alowed
#endif

// -----------------------------------------------------------------------------
// NTP
// -----------------------------------------------------------------------------

#ifndef NTP_SUPPORT
#define NTP_SUPPORT                 1               // Build with NTP support by default (6.78Kb)
#endif

#ifndef NTP_SERVER
#define NTP_SERVER                  "pool.ntp.org"  // Default NTP server
#endif

#ifndef NTP_TIMEOUT
#define NTP_TIMEOUT                 1000            // Set NTP request timeout to 2 seconds (issue #452)
#endif

#ifndef NTP_TIME_OFFSET
#define NTP_TIME_OFFSET             60              // Default timezone offset (GMT+1)
#endif

#ifndef NTP_DAY_LIGHT
#define NTP_DAY_LIGHT               1               // Enable daylight time saving by default
#endif

#ifndef NTP_SYNC_INTERVAL
#define NTP_SYNC_INTERVAL           60              // NTP initial check every minute
#endif

#ifndef NTP_UPDATE_INTERVAL
#define NTP_UPDATE_INTERVAL         1800            // NTP check every 30 minutes
#endif

#ifndef NTP_START_DELAY
#define NTP_START_DELAY             1000            // Delay NTP start 1 second
#endif

#ifndef NTP_DST_REGION
#define NTP_DST_REGION              0               // 0 for Europe, 1 for USA (defined in NtpClientLib)
#endif

#ifndef NTP_WAIT_FOR_SYNC
#define NTP_WAIT_FOR_SYNC           1               // Do not report any datetime until NTP sync'ed
#endif

// -----------------------------------------------------------------------------
// ALEXA
// -----------------------------------------------------------------------------

// This setting defines whether Alexa support should be built into the firmware
#ifndef ALEXA_SUPPORT
#define ALEXA_SUPPORT               1               // Enable Alexa support by default (10.84Kb)
#endif

// This is default value for the alexaEnabled setting that defines whether
// this device should be discoberable and respond to Alexa commands.
// Both ALEXA_SUPPORT and alexaEnabled should be 1 for Alexa support to work.
#ifndef ALEXA_ENABLED
#define ALEXA_ENABLED               1
#endif

#ifndef ALEXA_HOSTNAME
#define ALEXA_HOSTNAME              ""
#endif


// -----------------------------------------------------------------------------
// MQTT RF BRIDGE
// -----------------------------------------------------------------------------

#ifndef RF_SUPPORT
#define RF_SUPPORT                  0
#endif

#ifndef RF_DEBOUNCE
#define RF_DEBOUNCE                 500
#endif

#ifndef RF_LEARN_TIMEOUT
#define RF_LEARN_TIMEOUT            60000
#endif

#ifndef RF_SEND_TIMES
#define RF_SEND_TIMES               4               // How many times to send the message
#endif

#ifndef RF_SEND_DELAY
#define RF_SEND_DELAY               500             // Interval between sendings in ms
#endif

#ifndef RF_RECEIVE_DELAY
#define RF_RECEIVE_DELAY            500             // Interval between recieving in ms (avoid debouncing)
#endif

// Enable RCSwitch support
// Originally implemented for SONOFF BASIC
// https://tinkerman.cat/adding-rf-to-a-non-rf-itead-sonoff/
// Also possible to use with SONOFF RF BRIDGE, thanks to @wildwiz
// https://github.com/xoseperez/espurna/wiki/Hardware-Itead-Sonoff-RF-Bridge---Direct-Hack
#ifndef RFB_DIRECT
#define RFB_DIRECT                  0
#endif

#ifndef RFB_RX_PIN
#define RFB_RX_PIN                  GPIO_NONE
#endif

#ifndef RFB_TX_PIN
#define RFB_TX_PIN                  GPIO_NONE
#endif


// -----------------------------------------------------------------------------
// IR Bridge
// -----------------------------------------------------------------------------

#ifndef IR_SUPPORT
#define IR_SUPPORT                  0               // Do not build with IR support by default (10.25Kb)
#endif

//#define IR_RX_PIN                   5               // GPIO the receiver is connected to
//#define IR_TX_PIN                   4               // GPIO the transmitter is connected to

#ifndef IR_USE_RAW
#define IR_USE_RAW                  0               // Use raw codes
#endif

#ifndef IR_BUFFER_SIZE
#define IR_BUFFER_SIZE              1024
#endif

#ifndef IR_TIMEOUT
#define IR_TIMEOUT                  15U
#endif

#ifndef IR_REPEAT
#define IR_REPEAT                   1
#endif

#ifndef IR_DELAY
#define IR_DELAY                    100
#endif

#ifndef IR_DEBOUNCE
#define IR_DEBOUNCE                 500             // IR debounce time in milliseconds
#endif

#ifndef IR_BUTTON_SET
#define IR_BUTTON_SET               0               // IR button set to use (see below)
#endif

// -----------------------------------------------------------------------------

// Remote Buttons SET 1 (for the original Remote shipped with the controller)
#if IR_BUTTON_SET == 1

/*
   +------+------+------+------+
   |  UP  | Down | OFF  |  ON  |
   +------+------+------+------+
   |  R   |  G   |  B   |  W   |
   +------+------+------+------+
   |  1   |  2   |  3   |FLASH |
   +------+------+------+------+
   |  4   |  5   |  6   |STROBE|
   +------+------+------+------+
   |  7   |  8   |  9   | FADE |
   +------+------+------+------+
   |  10  |  11  |  12  |SMOOTH|
   +------+------+------+------+
*/

    #define IR_BUTTON_COUNT 24

    const uint32_t IR_BUTTON[IR_BUTTON_COUNT][3] PROGMEM = {

        { 0xFF906F, IR_BUTTON_MODE_BRIGHTER, 1 },
        { 0xFFB847, IR_BUTTON_MODE_BRIGHTER, 0 },
        { 0xFFF807, IR_BUTTON_MODE_STATE, 0 },
        { 0xFFB04F, IR_BUTTON_MODE_STATE, 1 },

        { 0xFF9867, IR_BUTTON_MODE_RGB, 0xFF0000 },
        { 0xFFD827, IR_BUTTON_MODE_RGB, 0x00FF00 },
        { 0xFF8877, IR_BUTTON_MODE_RGB, 0x0000FF },
        { 0xFFA857, IR_BUTTON_MODE_RGB, 0xFFFFFF },

        { 0xFFE817, IR_BUTTON_MODE_RGB, 0xD13A01 },
        { 0xFF48B7, IR_BUTTON_MODE_RGB, 0x00E644 },
        { 0xFF6897, IR_BUTTON_MODE_RGB, 0x0040A7 },
        { 0xFFB24D, IR_BUTTON_MODE_EFFECT, LIGHT_EFFECT_FLASH },

        { 0xFF02FD, IR_BUTTON_MODE_RGB, 0xE96F2A },
        { 0xFF32CD, IR_BUTTON_MODE_RGB, 0x00BEBF },
        { 0xFF20DF, IR_BUTTON_MODE_RGB, 0x56406F },
        { 0xFF00FF, IR_BUTTON_MODE_EFFECT, LIGHT_EFFECT_STROBE },

        { 0xFF50AF, IR_BUTTON_MODE_RGB, 0xEE9819 },
        { 0xFF7887, IR_BUTTON_MODE_RGB, 0x00799A },
        { 0xFF708F, IR_BUTTON_MODE_RGB, 0x944E80 },
        { 0xFF58A7, IR_BUTTON_MODE_EFFECT, LIGHT_EFFECT_FADE },

        { 0xFF38C7, IR_BUTTON_MODE_RGB, 0xFFFF00 },
        { 0xFF28D7, IR_BUTTON_MODE_RGB, 0x0060A1 },
        { 0xFFF00F, IR_BUTTON_MODE_RGB, 0xEF45AD },
        { 0xFF30CF, IR_BUTTON_MODE_EFFECT, LIGHT_EFFECT_SMOOTH }

    };

#endif

//Remote Buttons SET 2 (another identical IR Remote shipped with another controller)
#if IR_BUTTON_SET == 2

/*
   +------+------+------+------+
   |  UP  | Down | OFF  |  ON  |
   +------+------+------+------+
   |  R   |  G   |  B   |  W   |
   +------+------+------+------+
   |  1   |  2   |  3   |FLASH |
   +------+------+------+------+
   |  4   |  5   |  6   |STROBE|
   +------+------+------+------+
   |  7   |  8   |  9   | FADE |
   +------+------+------+------+
   |  10  |  11  |  12  |SMOOTH|
   +------+------+------+------+
*/

    #define IR_BUTTON_COUNT 24

    const unsigned long IR_BUTTON[IR_BUTTON_COUNT][3] PROGMEM = {

        { 0xFF00FF, IR_BUTTON_MODE_BRIGHTER, 1 },
        { 0xFF807F, IR_BUTTON_MODE_BRIGHTER, 0 },
        { 0xFF40BF, IR_BUTTON_MODE_STATE, 0 },
        { 0xFFC03F, IR_BUTTON_MODE_STATE, 1 },

        { 0xFF20DF, IR_BUTTON_MODE_RGB, 0xFF0000 },
        { 0xFFA05F, IR_BUTTON_MODE_RGB, 0x00FF00 },
        { 0xFF609F, IR_BUTTON_MODE_RGB, 0x0000FF },
        { 0xFFE01F, IR_BUTTON_MODE_RGB, 0xFFFFFF },

        { 0xFF10EF, IR_BUTTON_MODE_RGB, 0xD13A01 },
        { 0xFF906F, IR_BUTTON_MODE_RGB, 0x00E644 },
        { 0xFF50AF, IR_BUTTON_MODE_RGB, 0x0040A7 },
        { 0xFFD02F, IR_BUTTON_MODE_EFFECT, LIGHT_EFFECT_FLASH },

        { 0xFF30CF, IR_BUTTON_MODE_RGB, 0xE96F2A },
        { 0xFFB04F, IR_BUTTON_MODE_RGB, 0x00BEBF },
        { 0xFF708F, IR_BUTTON_MODE_RGB, 0x56406F },
        { 0xFFF00F, IR_BUTTON_MODE_EFFECT, LIGHT_EFFECT_STROBE },

        { 0xFF08F7, IR_BUTTON_MODE_RGB, 0xEE9819 },
        { 0xFF8877, IR_BUTTON_MODE_RGB, 0x00799A },
        { 0xFF48B7, IR_BUTTON_MODE_RGB, 0x944E80 },
        { 0xFFC837, IR_BUTTON_MODE_EFFECT, LIGHT_EFFECT_FADE },

        { 0xFF28D7, IR_BUTTON_MODE_RGB, 0xFFFF00 },
        { 0xFFA857, IR_BUTTON_MODE_RGB, 0x0060A1 },
        { 0xFF6897, IR_BUTTON_MODE_RGB, 0xEF45AD },
        { 0xFFE817, IR_BUTTON_MODE_EFFECT, LIGHT_EFFECT_SMOOTH }

    };

#endif

//Remote Buttons SET 3 (samsung AA59-00608A 8 Toggle Buttons for generic 8CH module)
#if IR_BUTTON_SET == 3
/*
   +------+------+------+
   |  1   |  2   |  3   |
   +------+------+------+
   |  4   |  5   |  6   |
   +------+------+------+
   |  7   |  8   |  9   |
   +------+------+------+
   |      |  0   |      |
   +------+------+------+
*/
#define IR_BUTTON_COUNT 10

 const unsigned long IR_BUTTON[IR_BUTTON_COUNT][3] PROGMEM = {

        { 0xE0E020DF, IR_BUTTON_MODE_TOGGLE, 0 }, // Toggle Relay #0
        { 0xE0E0A05F, IR_BUTTON_MODE_TOGGLE, 1 }, // Toggle Relay #1
        { 0xE0E0609F, IR_BUTTON_MODE_TOGGLE, 2 }, // Toggle Relay #2

        { 0xE0E010EF, IR_BUTTON_MODE_TOGGLE, 3 }, // Toggle Relay #3
        { 0xE0E0906F, IR_BUTTON_MODE_TOGGLE, 4 }, // Toggle Relay #4
        { 0xE0E050AF, IR_BUTTON_MODE_TOGGLE, 5 }, // Toggle Relay #5

        { 0xE0E030CF, IR_BUTTON_MODE_TOGGLE, 6 }, // Toggle Relay #6
        { 0xE0E0B04F, IR_BUTTON_MODE_TOGGLE, 7 } // Toggle Relay #7
      //{ 0xE0E0708F, IR_BUTTON_MODE_TOGGLE, 8 } //Extra Button

      //{ 0xE0E08877, IR_BUTTON_MODE_TOGGLE, 9 } //Extra Button
 };
#endif

//Remote Buttons SET 4
#if IR_BUTTON_SET == 4
/*
   +------+------+------+
   | OFF  | SRC  | MUTE |
   +------+------+------+
   ...
   +------+------+------+
*/
#define IR_BUTTON_COUNT 1

 const unsigned long IR_BUTTON[IR_BUTTON_COUNT][3] PROGMEM = {

        { 0xFFB24D, IR_BUTTON_MODE_TOGGLE, 0 } // Toggle Relay #0

 };

#endif

#ifndef IR_BUTTON_COUNT
#define IR_BUTTON_COUNT 0
#endif

//--------------------------------------------------------------------------------
// Custom RFM69 to MQTT bridge
// Check http://tinkerman.cat/rfm69-wifi-gateway/
// Enable support by passing RFM69_SUPPORT=1 build flag
//--------------------------------------------------------------------------------

#ifndef RFM69_SUPPORT
#define RFM69_SUPPORT               0
#endif

#ifndef RFM69_MAX_TOPICS
#define RFM69_MAX_TOPICS            50
#endif

#ifndef RFM69_MAX_NODES
#define RFM69_MAX_NODES             255
#endif

#ifndef RFM69_DEFAULT_TOPIC
#define RFM69_DEFAULT_TOPIC         "/rfm69gw/{node}/{key}"
#endif

#ifndef RFM69_NODE_ID
#define RFM69_NODE_ID               1
#endif

#ifndef RFM69_GATEWAY_ID
#define RFM69_GATEWAY_ID            1
#endif

#ifndef RFM69_NETWORK_ID
#define RFM69_NETWORK_ID            164
#endif

#ifndef RFM69_PROMISCUOUS
#define RFM69_PROMISCUOUS           0
#endif

#ifndef RFM69_PROMISCUOUS_SENDS
#define RFM69_PROMISCUOUS_SENDS     0
#endif

#ifndef RFM69_FREQUENCY
#define RFM69_FREQUENCY             RF69_868MHZ
#endif

#ifndef RFM69_ENCRYPTKEY
#define RFM69_ENCRYPTKEY            "fibonacci0123456"
#endif

#ifndef RFM69_CS_PIN
#define RFM69_CS_PIN                SS
#endif

#ifndef RFM69_IRQ_PIN
#define RFM69_IRQ_PIN               5
#endif

#ifndef RFM69_RESET_PIN
#define RFM69_RESET_PIN             7
#endif

#ifndef RFM69_IS_RFM69HW
#define RFM69_IS_RFM69HW            0
#endif<|MERGE_RESOLUTION|>--- conflicted
+++ resolved
@@ -130,17 +130,16 @@
 #define TELNET_SERVER           TELNET_SERVER_ASYNC // Can be either TELNET_SERVER_ASYNC (using ESPAsyncTCP) or TELNET_SERVER_WIFISERVER (using WiFiServer)
 #endif
 
-<<<<<<< HEAD
 #ifndef TELNET_SERVER_ASYNC_BUFFERED
-#define TELNET_SERVER_ASYNC_BUFFERED         0  // Enable buffered output for telnet server (+1.4Kb)
+#define TELNET_SERVER_ASYNC_BUFFERED         0  // Enable buffered output for telnet server (+1Kb)
                                                 // Helps to avoid lost data with lwip2 TCP_MSS=536 option
-=======
+#endif
+
 // Enable this flag to add support for reverse telnet (+800 bytes)
 // This is useful to telnet to a device behind a NAT or firewall
 // To use this feature, start a listen server on a publicly reachable host with e.g. "ncat -vlp <port>" and use the MQTT reverse telnet command to connect
 #ifndef TELNET_REVERSE_SUPPORT
 #define TELNET_REVERSE_SUPPORT  0
->>>>>>> f3b35567
 #endif
 
 //------------------------------------------------------------------------------
