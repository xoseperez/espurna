#include <Arduino.h>
#include <ArduinoJson.h>
#include <functional>
#include <vector>
#include <memory>
#include <core_version.h>

extern "C" {
    #include "user_interface.h"
    extern struct rst_info resetInfo;
}

#define UNUSED(x) (void)(x)

// -----------------------------------------------------------------------------
// System
// -----------------------------------------------------------------------------

uint32_t systemResetReason();
uint8_t systemStabilityCounter();
void systemStabilityCounter(uint8_t);

// -----------------------------------------------------------------------------
// PROGMEM
// -----------------------------------------------------------------------------

#include <pgmspace.h>

// ref: https://github.com/esp8266/Arduino/blob/master/tools/sdk/libc/xtensa-lx106-elf/include/sys/pgmspace.h
// __STRINGIZE && __STRINGIZE_NX && PROGMEM definitions port

// Do not replace macros unless running version older than 2.5.0
#if defined(ARDUINO_ESP8266_RELEASE_2_3_0) \
    || defined(ARDUINO_ESP8266_RELEASE_2_4_0) \
    || defined(ARDUINO_ESP8266_RELEASE_2_4_1) \
    || defined(ARDUINO_ESP8266_RELEASE_2_4_2)

// Quoting esp8266/Arduino comments:
// "Since __section__ is supposed to be only use for global variables,
// there could be conflicts when a static/inlined function has them in the
// same file as a non-static PROGMEM object.
// Ref: https://gcc.gnu.org/onlinedocs/gcc-3.2/gcc/Variable-Attributes.html
// Place each progmem object into its own named section, avoiding conflicts"

#define __TO_STR_(A) #A
#define __TO_STR(A) __TO_STR_(A)

#undef PROGMEM
#define PROGMEM __attribute__((section( "\".irom.text." __FILE__ "." __TO_STR(__LINE__) "."  __TO_STR(__COUNTER__) "\"")))

// "PSTR() macro modified to start on a 32-bit boundary.  This adds on average
// 1.5 bytes/string, but in return memcpy_P and strcpy_P will work 4~8x faster"
#undef PSTR
#define PSTR(s) (__extension__({static const char __c[] __attribute__((__aligned__(4))) PROGMEM = (s); &__c[0];}))

#endif

// -----------------------------------------------------------------------------
// API
// -----------------------------------------------------------------------------

using api_get_callback_f = std::function<void(char *, size_t)>;
using api_put_callback_f = std::function<void(const char *)> ;

#if WEB_SUPPORT
    void apiRegister(const char * key, api_get_callback_f getFn, api_put_callback_f putFn = NULL);
#endif

// -----------------------------------------------------------------------------
// Broker
// -----------------------------------------------------------------------------
#if BROKER_SUPPORT
    void brokerRegister(void (*)(const unsigned char, const char *, unsigned char, const char *));
#endif

// -----------------------------------------------------------------------------
// Debug
// -----------------------------------------------------------------------------

#include "../libs/DebugSend.h"

void debugSendImpl(const char*);
extern "C" {
     void custom_crash_callback(struct rst_info*, uint32_t, uint32_t);
}

// Core version 2.4.2 and higher changed the cont_t structure to a pointer:
// https://github.com/esp8266/Arduino/commit/5d5ea92a4d004ab009d5f642629946a0cb8893dd#diff-3fa12668b289ccb95b7ab334833a4ba8L35
// Core version 2.5.0 introduced EspClass helper method:
// https://github.com/esp8266/Arduino/commit/0e0e34c614fe8a47544c9998201b1d9b3c24eb18
extern "C" {
    #include <cont.h>
#if defined(ARDUINO_ESP8266_RELEASE_2_3_0) \
    || defined(ARDUINO_ESP8266_RELEASE_2_4_0) \
    || defined(ARDUINO_ESP8266_RELEASE_2_4_1)
    extern cont_t g_cont;
    #define getFreeStack() cont_get_free_stack(&g_cont)
#elif defined(ARDUINO_ESP8266_RELEASE_2_4_2)
    extern cont_t* g_pcont;
    #define getFreeStack() cont_get_free_stack(g_pcont)
#else
    #define getFreeStack() ESP.getFreeContStack()
#endif
}

void infoMemory(const char* , unsigned int, unsigned int);
unsigned int getFreeHeap();
unsigned int getInitialFreeHeap();

// -----------------------------------------------------------------------------
// Domoticz
// -----------------------------------------------------------------------------
#if DOMOTICZ_SUPPORT
    template<typename T> void domoticzSend(const char * key, T value);
    template<typename T> void domoticzSend(const char * key, T nvalue, const char * svalue);
#endif

// -----------------------------------------------------------------------------
// EEPROM_ROTATE
// -----------------------------------------------------------------------------
#include <EEPROM_Rotate.h>
EEPROM_Rotate EEPROMr;

void eepromSectorsDebug();

// -----------------------------------------------------------------------------
// GPIO
// -----------------------------------------------------------------------------
bool gpioValid(unsigned char gpio);
bool gpioGetLock(unsigned char gpio);
bool gpioReleaseLock(unsigned char gpio);

// -----------------------------------------------------------------------------
// Homeassistant
// -----------------------------------------------------------------------------
struct ha_config_t;
void haSetup();

// -----------------------------------------------------------------------------
// I2C
// -----------------------------------------------------------------------------
void i2cScan();
void i2cClearBus();
bool i2cGetLock(unsigned char address);
bool i2cReleaseLock(unsigned char address);
unsigned char i2cFindAndLock(size_t size, unsigned char * addresses);

void i2c_wakeup(uint8_t address);
uint8_t i2c_write_buffer(uint8_t address, uint8_t * buffer, size_t len);
uint8_t i2c_write_uint8(uint8_t address, uint8_t value);
uint8_t i2c_write_uint8(uint8_t address, uint8_t reg, uint8_t value);
uint8_t i2c_write_uint8(uint8_t address, uint8_t reg, uint8_t value1, uint8_t value2);
uint8_t i2c_write_uint16(uint8_t address, uint16_t value);
uint8_t i2c_write_uint16(uint8_t address, uint8_t reg, uint16_t value);
uint8_t i2c_read_uint8(uint8_t address);
uint8_t i2c_read_uint8(uint8_t address, uint8_t reg);
uint16_t i2c_read_uint16(uint8_t address);
uint16_t i2c_read_uint16(uint8_t address, uint8_t reg);
uint16_t i2c_read_uint16_le(uint8_t address, uint8_t reg);
int16_t i2c_read_int16(uint8_t address, uint8_t reg);
int16_t i2c_read_int16_le(uint8_t address, uint8_t reg);
void i2c_read_buffer(uint8_t address, uint8_t * buffer, size_t len);

// -----------------------------------------------------------------------------
// MQTT
// -----------------------------------------------------------------------------

#if MQTT_LIBRARY == MQTT_LIBRARY_ASYNCMQTTCLIENT
    #include <ESPAsyncTCP.h>
    #include <AsyncMqttClient.h>
#elif MQTT_LIBRARY == MQTT_LIBRARY_ARDUINOMQTT
    #include <MQTTClient.h>
#elif MQTT_LIBRARY == MQTT_LIBRARY_PUBSUBCLIENT
    #include <PubSubClient.h>
#endif

using mqtt_callback_f = std::function<void(unsigned int, const char *, char *)>;

#if MQTT_SUPPORT
    void mqttRegister(mqtt_callback_f callback);
    String mqttMagnitude(char * topic);
#endif

<<<<<<< HEAD
#if SECURE_CLIENT != SECURE_CLIENT_NONE

    #if MQTT_SECURE_CLIENT_INCLUDE_CA
    #include "static/mqtt_secure_client_ca.h" // Assumes this header file defines a _mqtt_client_ca[] PROGMEM = "...PEM data..."
    #else
    #include "static/letsencrypt_isrgroot_pem.h" // Default to LetsEncrypt X3 certificate
    #define _mqtt_client_ca _ssl_letsencrypt_isrg_x3_ca
    #endif // MQTT_SECURE_CLIENT_INCLUDE_CA

#endif // SECURE_CLIENT != SECURE_CLIENT_NONE
=======
#if MQTT_SECURE_CLIENT_INCLUDE_CA
#include "../static/mqtt_secure_client_ca.h" // Assumes this header file defines a _mqtt_client_ca[] PROGMEM = "...PEM data..."
#else
#include "../static/letsencrypt_isrgroot_pem.h" // Default to LetsEncrypt X3 certificate
#define _mqtt_client_ca _ssl_letsencrypt_isrg_x3_ca
#endif // MQTT_SECURE_CLIENT_INCLUDE_CA
>>>>>>> b3600bdc

// -----------------------------------------------------------------------------
// OTA
// -----------------------------------------------------------------------------

#include <ArduinoOTA.h>

#if OTA_CLIENT == OTA_CLIENT_ASYNCTCP
    #include <ESPAsyncTCP.h>
#endif

#if OTA_CLIENT == OTA_CLIENT_HTTPUPDATE
    #include <ESP8266HTTPClient.h>
    #include <ESP8266httpUpdate.h>
#endif

#if SECURE_CLIENT != SECURE_CLIENT_NONE

    #include <WiFiClientSecure.h>

    #if OTA_SECURE_CLIENT_INCLUDE_CA
    #include "../static/ota_secure_client_ca.h"
    #else
    #include "../static/digicert_evroot_pem.h"
    #define _ota_client_http_update_ca _ssl_digicert_ev_root_ca
    #endif

#endif // SECURE_CLIENT != SECURE_CLIENT_NONE

// -----------------------------------------------------------------------------
// RFM69
// -----------------------------------------------------------------------------
typedef struct {
    unsigned long messageID;
    unsigned char packetID;
    unsigned char senderID;
    unsigned char targetID;
    char * key;
    char * value;
    int16_t rssi;
} packet_t;

// -----------------------------------------------------------------------------
// Relay
// -----------------------------------------------------------------------------
#include <bitset>

// -----------------------------------------------------------------------------
// Settings
// -----------------------------------------------------------------------------
#include <Embedis.h>
template<typename T> bool setSetting(const String& key, T value);
template<typename T> bool setSetting(const String& key, unsigned int index, T value);
template<typename T> String getSetting(const String& key, T defaultValue);
template<typename T> String getSetting(const String& key, unsigned int index, T defaultValue);
void settingsGetJson(JsonObject& data);
bool settingsRestoreJson(JsonObject& data);

// -----------------------------------------------------------------------------
// Terminal
// -----------------------------------------------------------------------------
#if TERMINAL_SUPPORT
    void terminalRegisterCommand(const String& name, void (*call)(Embedis*));
    void terminalInject(void *data, size_t len);
    Stream & terminalSerial();
#endif

// -----------------------------------------------------------------------------
// Utils
// -----------------------------------------------------------------------------
char * ltrim(char * s);
void nice_delay(unsigned long ms);
bool inline eraseSDKConfig();

#define ARRAYINIT(type, name, ...) type name[] = {__VA_ARGS__};

size_t strnlen(const char*, size_t);
char* strnstr(const char*, const char*, size_t);

// -----------------------------------------------------------------------------
// WebServer
// -----------------------------------------------------------------------------

class AsyncClient;
class AsyncWebServer;

#if WEB_SUPPORT
    #include <ESPAsyncWebServer.h>
    AsyncWebServer * webServer();
#else
    class AsyncWebServerRequest;
    class ArRequestHandlerFunction;
    class AsyncWebSocketClient;
    class AsyncWebSocket;
    class AwsEventType;
#endif

using web_body_callback_f = std::function<bool(AsyncWebServerRequest*, uint8_t*, size_t, size_t, size_t)>;
using web_request_callback_f = std::function<bool(AsyncWebServerRequest*)>;
void webBodyRegister(web_body_callback_f);
void webRequestRegister(web_request_callback_f);

// -----------------------------------------------------------------------------
// WebSockets
// -----------------------------------------------------------------------------
#include <queue>

// TODO: pending configuration headers refactoring... here for now
struct ws_counter_t;
struct ws_data_t;
struct ws_debug_t;
struct ws_callbacks_t;

using ws_on_send_callback_f = std::function<void(JsonObject&)>;
using ws_on_action_callback_f = std::function<void(uint32_t, const char *, JsonObject&)>;
using ws_on_keycheck_callback_f = std::function<bool(const char *, JsonVariant&)>;

using ws_on_send_callback_list_t = std::vector<ws_on_send_callback_f>;
using ws_on_action_callback_list_t = std::vector<ws_on_action_callback_f>;
using ws_on_keycheck_callback_list_t = std::vector<ws_on_keycheck_callback_f>;

#if WEB_SUPPORT
    struct ws_callbacks_t {
        ws_on_send_callback_list_t on_visible;
        ws_on_send_callback_list_t on_connected;
        ws_on_send_callback_list_t on_data;

        ws_on_action_callback_list_t on_action;
        ws_on_keycheck_callback_list_t on_keycheck;

        ws_callbacks_t& onVisible(ws_on_send_callback_f);
        ws_callbacks_t& onConnected(ws_on_send_callback_f);
        ws_callbacks_t& onData(ws_on_send_callback_f);
        ws_callbacks_t& onAction(ws_on_action_callback_f);
        ws_callbacks_t& onKeyCheck(ws_on_keycheck_callback_f);
    };

    ws_callbacks_t& wsRegister();

    void wsSetup();
    void wsSend(uint32_t, const char*);
    void wsSend(uint32_t, JsonObject&);
    void wsSend(JsonObject&);
    void wsSend(ws_on_send_callback_f);

    void wsSend_P(PGM_P);
    void wsSend_P(uint32_t, PGM_P);

    void wsPost(const ws_on_send_callback_f&);
    void wsPost(const ws_on_send_callback_list_t&);
    void wsPost(uint32_t, const ws_on_send_callback_list_t&);

    void wsPostAll(uint32_t, const ws_on_send_callback_list_t&);
    void wsPostAll(const ws_on_send_callback_list_t&);

    void wsPostSequence(uint32_t, const ws_on_send_callback_list_t&);
    void wsPostSequence(const ws_on_send_callback_list_t&);

    bool wsConnected();
    bool wsConnected(uint32_t);
    bool wsDebugSend(const char*, const char*);
#endif

// -----------------------------------------------------------------------------
// WIFI
// -----------------------------------------------------------------------------
#include <JustWifi.h>
using wifi_callback_f = std::function<void(justwifi_messages_t code, char * parameter)>;
void wifiRegister(wifi_callback_f callback);
bool wifiConnected();

// -----------------------------------------------------------------------------
// THERMOSTAT
// -----------------------------------------------------------------------------
using thermostat_callback_f = std::function<void(bool)>;
#if THERMOSTAT_SUPPORT
    void thermostatRegister(thermostat_callback_f callback);
#endif

// -----------------------------------------------------------------------------
// RTC MEMORY
// -----------------------------------------------------------------------------
#include "rtcmem.h"

// -----------------------------------------------------------------------------
// Warn about broken Arduino functions
// -----------------------------------------------------------------------------

// Division by zero bug
// https://github.com/esp8266/Arduino/pull/2397
// https://github.com/esp8266/Arduino/pull/2408
#if defined(ARDUINO_ESP8266_RELEASE_2_3_0)
long  __attribute__((deprecated("Please avoid using map() with Core 2.3.0"))) map(long x, long in_min, long in_max, long out_min, long out_max);
#endif

// -----------------------------------------------------------------------------
// std::make_unique backport for C++11
// -----------------------------------------------------------------------------
#if 201103L >= __cplusplus
namespace std {
    template<typename T, typename... Args>
    std::unique_ptr<T> make_unique(Args&&... args) {
        return std::unique_ptr<T>(new T(std::forward<Args>(args)...));
    }
}
#endif<|MERGE_RESOLUTION|>--- conflicted
+++ resolved
@@ -181,26 +181,6 @@
     String mqttMagnitude(char * topic);
 #endif
 
-<<<<<<< HEAD
-#if SECURE_CLIENT != SECURE_CLIENT_NONE
-
-    #if MQTT_SECURE_CLIENT_INCLUDE_CA
-    #include "static/mqtt_secure_client_ca.h" // Assumes this header file defines a _mqtt_client_ca[] PROGMEM = "...PEM data..."
-    #else
-    #include "static/letsencrypt_isrgroot_pem.h" // Default to LetsEncrypt X3 certificate
-    #define _mqtt_client_ca _ssl_letsencrypt_isrg_x3_ca
-    #endif // MQTT_SECURE_CLIENT_INCLUDE_CA
-
-#endif // SECURE_CLIENT != SECURE_CLIENT_NONE
-=======
-#if MQTT_SECURE_CLIENT_INCLUDE_CA
-#include "../static/mqtt_secure_client_ca.h" // Assumes this header file defines a _mqtt_client_ca[] PROGMEM = "...PEM data..."
-#else
-#include "../static/letsencrypt_isrgroot_pem.h" // Default to LetsEncrypt X3 certificate
-#define _mqtt_client_ca _ssl_letsencrypt_isrg_x3_ca
-#endif // MQTT_SECURE_CLIENT_INCLUDE_CA
->>>>>>> b3600bdc
-
 // -----------------------------------------------------------------------------
 // OTA
 // -----------------------------------------------------------------------------
@@ -217,16 +197,7 @@
 #endif
 
 #if SECURE_CLIENT != SECURE_CLIENT_NONE
-
     #include <WiFiClientSecure.h>
-
-    #if OTA_SECURE_CLIENT_INCLUDE_CA
-    #include "../static/ota_secure_client_ca.h"
-    #else
-    #include "../static/digicert_evroot_pem.h"
-    #define _ota_client_http_update_ca _ssl_digicert_ev_root_ca
-    #endif
-
 #endif // SECURE_CLIENT != SECURE_CLIENT_NONE
 
 // -----------------------------------------------------------------------------
