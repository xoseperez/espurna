--- conflicted
+++ resolved
@@ -1,11 +1,7 @@
 #include <Arduino.h>
 #include <ArduinoJson.h>
 #include <functional>
-<<<<<<< HEAD
 #include <memory>
-#include <pgmspace.h>
-=======
->>>>>>> f4e3ced5
 #include <core_version.h>
 
 extern "C" {
