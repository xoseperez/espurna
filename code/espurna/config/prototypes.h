#include <Arduino.h>
#include <ArduinoJson.h>
#include <functional>
#include <pgmspace.h>

extern "C" {
    #include "user_interface.h"
}

// -----------------------------------------------------------------------------
// API
// -----------------------------------------------------------------------------
#if WEB_SUPPORT
    typedef std::function<void(char *, size_t)> api_get_callback_f;
    typedef std::function<void(const char *)> api_put_callback_f;
    void apiRegister(const char * key, api_get_callback_f getFn, api_put_callback_f putFn = NULL);
#else
    #define api_get_callback_f void *
    #define api_put_callback_f void *
#endif

// -----------------------------------------------------------------------------
// Broker
// -----------------------------------------------------------------------------
#if BROKER_SUPPORT
    void brokerRegister(void (*)(const char *, unsigned char, const char *));
#endif

// -----------------------------------------------------------------------------
// Debug
// -----------------------------------------------------------------------------
void debugSend(const char * format, ...);
void debugSend_P(PGM_P format, ...);
extern "C" {
     void custom_crash_callback(struct rst_info*, uint32_t, uint32_t);
}

// -----------------------------------------------------------------------------
// Domoticz
// -----------------------------------------------------------------------------
#if DOMOTICZ_SUPPORT
    template<typename T> void domoticzSend(const char * key, T value);
    template<typename T> void domoticzSend(const char * key, T nvalue, const char * svalue);
#endif

// -----------------------------------------------------------------------------
// EEPROM_ROTATE
// -----------------------------------------------------------------------------
#include <EEPROM_Rotate.h>
EEPROM_Rotate EEPROMr;

// -----------------------------------------------------------------------------
// GPIO
// -----------------------------------------------------------------------------
bool gpioValid(unsigned char gpio);
bool gpioGetLock(unsigned char gpio);
bool gpioReleaseLock(unsigned char gpio);

// -----------------------------------------------------------------------------
// I2C
// -----------------------------------------------------------------------------
void i2cScan();
void i2cClearBus();
bool i2cGetLock(unsigned char address);
bool i2cReleaseLock(unsigned char address);
unsigned char i2cFindAndLock(size_t size, unsigned char * addresses);

void i2c_wakeup(uint8_t address);
uint8_t i2c_write_buffer(uint8_t address, uint8_t * buffer, size_t len);
uint8_t i2c_write_uint8(uint8_t address, uint8_t value);
uint8_t i2c_write_uint8(uint8_t address, uint8_t reg, uint8_t value);
uint8_t i2c_write_uint8(uint8_t address, uint8_t reg, uint8_t value1, uint8_t value2);
uint8_t i2c_write_uint16(uint8_t address, uint16_t value);
uint8_t i2c_write_uint16(uint8_t address, uint8_t reg, uint16_t value);
uint8_t i2c_read_uint8(uint8_t address);
uint8_t i2c_read_uint8(uint8_t address, uint8_t reg);
uint16_t i2c_read_uint16(uint8_t address);
uint16_t i2c_read_uint16(uint8_t address, uint8_t reg);
uint16_t i2c_read_uint16_le(uint8_t address, uint8_t reg);
int16_t i2c_read_int16(uint8_t address, uint8_t reg);
int16_t i2c_read_int16_le(uint8_t address, uint8_t reg);
void i2c_read_buffer(uint8_t address, uint8_t * buffer, size_t len);

// -----------------------------------------------------------------------------
// MQTT
// -----------------------------------------------------------------------------
#if MQTT_SUPPORT
    typedef std::function<void(unsigned int, const char *, const char *)> mqtt_callback_f;
    void mqttRegister(mqtt_callback_f callback);
    String mqttMagnitude(char * topic);
#else
    #define mqtt_callback_f void *
#endif

// -----------------------------------------------------------------------------
// OTA
// -----------------------------------------------------------------------------
#include "ESPAsyncTCP.h"

// -----------------------------------------------------------------------------
// RFM69
// -----------------------------------------------------------------------------
typedef struct {
    unsigned long messageID;
    unsigned char packetID;
    unsigned char senderID;
    unsigned char targetID;
    char * key;
    char * value;
    int16_t rssi;
} packet_t;

// -----------------------------------------------------------------------------
// Settings
// -----------------------------------------------------------------------------
#include <Embedis.h>
template<typename T> bool setSetting(const String& key, T value);
template<typename T> bool setSetting(const String& key, unsigned int index, T value);
template<typename T> String getSetting(const String& key, T defaultValue);
template<typename T> String getSetting(const String& key, unsigned int index, T defaultValue);
void settingsGetJson(JsonObject& data);
bool settingsRestoreJson(JsonObject& data);
void settingsRegisterCommand(const String& name, void (*call)(Embedis*));
void settingsInject(void *data, size_t len);
Stream & settingsSerial();
typedef std::function<bool(const char *)> setting_key_check_callback_f;
void settingsRegisterKeyCheck(setting_key_check_callback_f callback);

// -----------------------------------------------------------------------------
// Utils
// -----------------------------------------------------------------------------
char * ltrim(char * s);
void nice_delay(unsigned long ms);

// -----------------------------------------------------------------------------
// WebServer
// -----------------------------------------------------------------------------
#if WEB_SUPPORT
    #include <ESPAsyncWebServer.h>
    AsyncWebServer * webServer();
#else
    #define AsyncWebServerRequest void
    #define ArRequestHandlerFunction void
    #define AsyncWebSocketClient void
    #define AsyncWebSocket void
    #define AwsEventType void *
#endif
typedef std::function<bool(AsyncWebServerRequest *request)> web_request_callback_f;
void webRequestRegister(web_request_callback_f callback);

// -----------------------------------------------------------------------------
// WebSockets
// -----------------------------------------------------------------------------
#if WEB_SUPPORT
    typedef std::function<void(JsonObject&)> ws_on_send_callback_f;
    void wsOnSendRegister(ws_on_send_callback_f callback);
    void wsSend(ws_on_send_callback_f sender);
    typedef std::function<void(uint32_t, const char *, JsonObject&)> ws_on_action_callback_f;
    void wsOnActionRegister(ws_on_action_callback_f callback);
<<<<<<< HEAD
    typedef std::function<void(void)> ws_on_after_parse_callback_f;
    void wsOnAfterParseRegister(ws_on_after_parse_callback_f callback);
=======

    typedef std::function<bool(const char *, JsonVariant&)> ws_on_receive_callback_f;
    void wsOnReceiveRegister(ws_on_receive_callback_f callback);
>>>>>>> 5b62978d
#else
    #define ws_on_send_callback_f void *
    #define ws_on_action_callback_f void *
    #define ws_on_receive_callback_f void *
#endif

// -----------------------------------------------------------------------------
// WIFI
// -----------------------------------------------------------------------------
#include "JustWifi.h"
typedef std::function<void(justwifi_messages_t code, char * parameter)> wifi_callback_f;
void wifiRegister(wifi_callback_f callback);<|MERGE_RESOLUTION|>--- conflicted
+++ resolved
@@ -157,14 +157,6 @@
     void wsSend(ws_on_send_callback_f sender);
     typedef std::function<void(uint32_t, const char *, JsonObject&)> ws_on_action_callback_f;
     void wsOnActionRegister(ws_on_action_callback_f callback);
-<<<<<<< HEAD
-    typedef std::function<void(void)> ws_on_after_parse_callback_f;
-    void wsOnAfterParseRegister(ws_on_after_parse_callback_f callback);
-=======
-
-    typedef std::function<bool(const char *, JsonVariant&)> ws_on_receive_callback_f;
-    void wsOnReceiveRegister(ws_on_receive_callback_f callback);
->>>>>>> 5b62978d
 #else
     #define ws_on_send_callback_f void *
     #define ws_on_action_callback_f void *
