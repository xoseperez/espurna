//------------------------------------------------------------------------------
// Do not change this file unless you know what you are doing
// Configuration settings are in the general.h file
//------------------------------------------------------------------------------

#pragma once

//------------------------------------------------------------------------------
// Various modules configuration

#if DEBUG_TELNET_SUPPORT
#undef TELNET_SUPPORT
#define TELNET_SUPPORT              1
#endif

#if not WEB_SUPPORT
#undef DEBUG_WEB_SUPPORT
#define DEBUG_WEB_SUPPORT           0
#endif

#if not WEB_SUPPORT
#undef API_SUPPORT
#define API_SUPPORT                 0           // API support requires web support
#endif

#if not WEB_SUPPORT
#undef SSDP_SUPPORT
#define SSDP_SUPPORT                0           // SSDP support requires web support
#endif

#if UART_MQTT_SUPPORT
#undef MQTT_SUPPORT
#define MQTT_SUPPORT                1           // UART<->MQTT requires MQTT and no serial debug
#undef DEBUG_SERIAL_SUPPORT
#define DEBUG_SERIAL_SUPPORT        0           // TODO: compare UART_MQTT_PORT with DEBUG_PORT? (as strings)
#endif

#if ALEXA_SUPPORT
#undef BROKER_SUPPORT
#define BROKER_SUPPORT              1               // If Alexa enabled enable BROKER
#endif

#if RPN_RULES_SUPPORT && defined(ARDUINO_ESP8266_RELEASE_2_3_0)
#undef RPN_RULES_SUPPORT
#define RPN_RULES_SUPPORT           0
#endif

#if RPN_RULES_SUPPORT
#undef BROKER_SUPPORT
#define BROKER_SUPPORT              1               // If RPN Rules enabled enable BROKER
#undef MQTT_SUPPORT
#define MQTT_SUPPORT                1
#endif

#if LED_SUPPORT
#undef BROKER_SUPPORT
#define BROKER_SUPPORT              1               // If LED is enabled enable BROKER to supply status changes
#endif

#if INFLUXDB_SUPPORT
#undef BROKER_SUPPORT
#define BROKER_SUPPORT              1               // If InfluxDB enabled enable BROKER
#endif

#if DOMOTICZ_SUPPORT
#undef BROKER_SUPPORT
#define BROKER_SUPPORT              1               // If Domoticz enabled enable BROKER
#undef MQTT_SUPPORT
#define MQTT_SUPPORT                1               // If Domoticz enabled enable MQTT
#endif

#if HOMEASSISTANT_SUPPORT
#undef MQTT_SUPPORT
#define MQTT_SUPPORT                1               // If Home Assistant enabled enable MQTT
#endif

#if THINGSPEAK_SUPPORT
#undef BROKER_SUPPORT
#define BROKER_SUPPORT              1               // If Thingspeak enabled enable BROKER
#endif

#if SCHEDULER_SUPPORT
#undef NTP_SUPPORT
#define NTP_SUPPORT                 1           // Scheduler needs NTP to work
#undef BROKER_SUPPORT
#define BROKER_SUPPORT              1           // Scheduler needs Broker to trigger every minute
#endif

#if LWIP_VERSION_MAJOR != 1
#undef MDNS_CLIENT_SUPPORT
#define MDNS_CLIENT_SUPPORT         0          // default resolver already handles this
#endif

#if not defined(ARDUINO_ESP8266_RELEASE_2_3_0)
#undef TELNET_SERVER_ASYNC_BUFFERED
#define TELNET_SERVER_ASYNC_BUFFERED 1         // enable buffered telnet by default on latest Cores
#endif

#if LIGHT_PROVIDER == LIGHT_PROVIDER_TUYA
#undef TUYA_SUPPORT
#define TUYA_SUPPORT                1           // Need base Tuya module for this to work
#undef LIGHT_USE_TRANSITIONS
#define LIGHT_USE_TRANSITIONS       0           // TODO: temporary, maybe slower step instead?
#endif

#if TUYA_SUPPORT
#undef BROKER_SUPPORT
#define BROKER_SUPPORT              1           // Broker is required to process relay & lights events
#endif

//------------------------------------------------------------------------------
// Hint about ESPAsyncTCP options and our internal one
// TODO: clean-up SSL_ENABLED and USE_SSL settings for 1.15.0

#if ASYNC_TCP_SSL_ENABLED && SECURE_CLIENT == SECURE_CLIENT_NONE
#undef SECURE_CLIENT
#define SECURE_CLIENT               SECURE_CLIENT_AXTLS
#endif

#if THINGSPEAK_USE_SSL && THINGSPEAK_USE_ASYNC && (!ASYNC_TCP_SSL_ENABLED)
#warning "Thingspeak in ASYNC mode requires a globally defined ASYNC_TCP_SSL_ENABLED=1"
#undef THINGSPEAK_SUPPORT
#define THINGSPEAK_SUPPORT          0               // Thingspeak in ASYNC mode requires ASYNC_TCP_SSL_ENABLED
#endif

#if WEB_SUPPORT && WEB_SSL_ENABLED && (!ASYNC_TCP_SSL_ENABLED)
#warning "WEB_SUPPORT with SSL requires a globally defined ASYNC_TCP_SSL_ENABLED=1"
#undef WEB_SSL_ENABLED
#define WEB_SSL_ENABLED          0               // WEB_SUPPORT mode th SSL requires ASYNC_TCP_SSL_ENABLED
#endif

#if !DEBUG_SUPPORT
#undef DEBUG_LOG_BUFFER_SUPPORT
#define DEBUG_LOG_BUFFER_SUPPORT  0              // Can't buffer if there is no debugging enabled.
                                                 // Helps to avoid checking twice for both DEBUG_SUPPORT and BUFFER_LOG_SUPPORT
#endif

<<<<<<< HEAD
#if NTP_SUPPORT && defined(ARDUINO_ESP8266_RELEASE_2_3_0)
#define NTP_LEGACY_SUPPORT 1
#else
#define NTP_LEGACY_SUPPORT 0
#endif
=======
//------------------------------------------------------------------------------
// These depend on newest Core libraries

#if LLMNR_SUPPORT && defined(ARDUINO_ESP8266_RELEASE_2_3_0)
#undef LLMNR_SUPPORT
#define LLMNR_SUPPORT 0
#endif

#if NETBIOS_SUPPORT && defined(ARDUINO_ESP8266_RELEASE_2_3_0)
#undef NETBIOS_SUPPORT
#define NETBIOS_SUPPORT 0
#endif

#if SSDP_SUPPORT && defined(ARDUINO_ESP8266_RELEASE_2_3_0)
#undef SSDP_SUPPORT
#define SSDP_SUPPORT 0
#endif
>>>>>>> 37f62477
<|MERGE_RESOLUTION|>--- conflicted
+++ resolved
@@ -135,13 +135,6 @@
                                                  // Helps to avoid checking twice for both DEBUG_SUPPORT and BUFFER_LOG_SUPPORT
 #endif
 
-<<<<<<< HEAD
-#if NTP_SUPPORT && defined(ARDUINO_ESP8266_RELEASE_2_3_0)
-#define NTP_LEGACY_SUPPORT 1
-#else
-#define NTP_LEGACY_SUPPORT 0
-#endif
-=======
 //------------------------------------------------------------------------------
 // These depend on newest Core libraries
 
@@ -159,4 +152,12 @@
 #undef SSDP_SUPPORT
 #define SSDP_SUPPORT 0
 #endif
->>>>>>> 37f62477
+
+//------------------------------------------------------------------------------
+// Change ntp module depending on Core version
+
+#if NTP_SUPPORT && defined(ARDUINO_ESP8266_RELEASE_2_3_0)
+#define NTP_LEGACY_SUPPORT 1
+#else
+#define NTP_LEGACY_SUPPORT 0
+#endif