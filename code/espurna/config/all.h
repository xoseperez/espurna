/*

    If you want to modify the stock configuration but you don't want to touch
    the repo files you can define USE_CUSTOM_H in your build settings.

    Arduino IDE:
    define it in your boards.txt for the board of your choice.
    For instance, for the "Generic ESP8266 Module" with prefix "generic" just add:

        generic.build.extra_flags=-DESP8266 -DUSE_CUSTOM_H

    PlatformIO:
    add the setting to your environment or just define global PLATFORMIO_BUILD_FLAGS

        export PLATFORMIO_BUILD_FLAGS="'-DUSE_CUSTOM_H'"

    Check https://github.com/xoseperez/espurna/issues/104
    for an example on how to use this file.

*/

#ifdef USE_CUSTOM_H
#include "custom.h"
#endif

#include "version.h"
#include "types.h"
#include "arduino.h"
#include "hardware.h"
#include "defaults.h"
#include "general.h"
#include "dependencies.h"
#include "debug.h"
#include "prototypes.h"
#include "sensors.h"
#include "webui.h"
<<<<<<< HEAD
#include "progmem.h"
#include "debug.h"

#ifdef USE_CORE_VERSION_H
#include "core_version.h"
#endif

#include "custom.h"
=======
#include "progmem.h"
>>>>>>> e2641b9a
<|MERGE_RESOLUTION|>--- conflicted
+++ resolved
@@ -34,15 +34,4 @@
 #include "prototypes.h"
 #include "sensors.h"
 #include "webui.h"
-<<<<<<< HEAD
-#include "progmem.h"
-#include "debug.h"
-
-#ifdef USE_CORE_VERSION_H
-#include "core_version.h"
-#endif
-
-#include "custom.h"
-=======
-#include "progmem.h"
->>>>>>> e2641b9a
+#include "progmem.h"