--- conflicted
+++ resolved
@@ -344,14 +344,23 @@
 
 #define MAGNITUDE_MAX               32
 
-<<<<<<< HEAD
+//------------------------------------------------------------------------------
+// Telnet server
+//------------------------------------------------------------------------------
+#define TELNET_SERVER_ASYNC        0
+#define TELNET_SERVER_WIFISERVER   1
+
+//------------------------------------------------------------------------------
 // OTA Client (not related to the Web OTA support)
+//------------------------------------------------------------------------------
 
 #define OTA_CLIENT_NONE             0
 #define OTA_CLIENT_ASYNCTCP         1
 #define OTA_CLIENT_HTTPUPDATE       2
 
+//------------------------------------------------------------------------------
 // Secure Client
+//------------------------------------------------------------------------------
 
 #define SECURE_CLIENT_NONE                0
 #define SECURE_CLIENT_AXTLS               1
@@ -360,10 +369,3 @@
 #define SECURE_CLIENT_CHECK_NONE          0 // !!! INSECURE CONNECTION !!!
 #define SECURE_CLIENT_CHECK_FINGERPRINT   1 // legacy fingerprint validation
 #define SECURE_CLIENT_CHECK_CA            2 // set trust anchor from PROGMEM CA certificate
-=======
-//------------------------------------------------------------------------------
-// Telnet server
-//------------------------------------------------------------------------------
-#define TELNET_SERVER_ASYNC        0
-#define TELNET_SERVER_WIFISERVER   1
->>>>>>> 274f71d7
