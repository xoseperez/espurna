--- conflicted
+++ resolved
@@ -20,12 +20,8 @@
 #include "mqtt.h"
 #include "relay.h"
 #include "system.h"
-<<<<<<< HEAD
-#include "thermostat.h"
-=======
 
 #if WEB_SUPPORT
->>>>>>> f3c3efca
 #include "ws.h"
 #endif
 
@@ -42,7 +38,8 @@
 
 static constexpr auto ButtonsPresetMax [[gnu::unused]] = size_t(8);
 
-enum class ButtonProvider {
+enum class ButtonProvider
+{
     None,
     Dummy,
     Gpio,
@@ -50,7 +47,8 @@
     Lightfox,
 };
 
-struct ButtonActions {
+struct ButtonActions
+{
     ButtonAction pressed;
     ButtonAction released;
     ButtonAction click;
@@ -60,7 +58,8 @@
     ButtonAction trplclick;
 };
 
-struct ButtonEventDelays {
+struct ButtonEventDelays
+{
     unsigned long debounce;
     unsigned long repeat;
     unsigned long lngclick;
@@ -69,12 +68,13 @@
 
 using ButtonEventEmitterPtr = std::unique_ptr<debounce_event::EventEmitter>;
 
-struct Button {
+struct Button
+{
     Button() = delete;
 
-    Button(ButtonActions&& actions, ButtonEventDelays&& delays);
-    Button(BasePinPtr&& pin, const debounce_event::types::Config& config,
-        ButtonActions&& actions, ButtonEventDelays&& delays);
+    Button(ButtonActions &&actions, ButtonEventDelays &&delays);
+    Button(BasePinPtr &&pin, const debounce_event::types::Config &config,
+           ButtonActions &&actions, ButtonEventDelays &&delays);
 
     bool state();
     ButtonEvent loop();
@@ -85,892 +85,974 @@
     ButtonEventDelays event_delays;
 };
 
-
-namespace espurna {
-namespace button {
-namespace settings {
-namespace keys {
-namespace {
-
-PROGMEM_STRING(Gpio, "btnGpio");
-PROGMEM_STRING(GpioType, "btnGpioType");
-PROGMEM_STRING(Provider, "btnProv");
-PROGMEM_STRING(Mode, "btnMode");
-PROGMEM_STRING(DefaultValue, "btnDefVal");
-PROGMEM_STRING(PinMode, "btnPinMode");
-
-PROGMEM_STRING(Release, "btnRlse");
-PROGMEM_STRING(Press, "btnPress");
-PROGMEM_STRING(Click, "btnClick");
-PROGMEM_STRING(DoubleClick, "btnDclk");
-PROGMEM_STRING(TripleClick, "btnTclk");
-PROGMEM_STRING(LongClick, "btnLclk");
-PROGMEM_STRING(LongLongClick, "btnLLclk");
-
-PROGMEM_STRING(DebounceDelay, "btnDebDel");
-PROGMEM_STRING(LongClickDelay, "btnLclkDel");
-PROGMEM_STRING(LongLongClickDelay, "btnLLclkDel");
-PROGMEM_STRING(RepeatDelay, "btnRepDel");
-
-PROGMEM_STRING(Relay, "btnRelay");
-
-PROGMEM_STRING(MqttSendAll, "btnMqttSendAll");
-PROGMEM_STRING(MqttRetain, "btnMqttRetain");
-
-[[gnu::unused]] PROGMEM_STRING(AnalogLevel, "btnLevel");
-
-[[gnu::unused]] PROGMEM_STRING(TerminalCommand, "btnTermCmd");
+namespace espurna
+{
+    namespace button
+    {
+        namespace settings
+        {
+            namespace keys
+            {
+                namespace
+                {
+
+                    PROGMEM_STRING(Gpio, "btnGpio");
+                    PROGMEM_STRING(GpioType, "btnGpioType");
+                    PROGMEM_STRING(Provider, "btnProv");
+                    PROGMEM_STRING(Mode, "btnMode");
+                    PROGMEM_STRING(DefaultValue, "btnDefVal");
+                    PROGMEM_STRING(PinMode, "btnPinMode");
+
+                    PROGMEM_STRING(Release, "btnRlse");
+                    PROGMEM_STRING(Press, "btnPress");
+                    PROGMEM_STRING(Click, "btnClick");
+                    PROGMEM_STRING(DoubleClick, "btnDclk");
+                    PROGMEM_STRING(TripleClick, "btnTclk");
+                    PROGMEM_STRING(LongClick, "btnLclk");
+                    PROGMEM_STRING(LongLongClick, "btnLLclk");
+
+                    PROGMEM_STRING(DebounceDelay, "btnDebDel");
+                    PROGMEM_STRING(LongClickDelay, "btnLclkDel");
+                    PROGMEM_STRING(LongLongClickDelay, "btnLLclkDel");
+                    PROGMEM_STRING(RepeatDelay, "btnRepDel");
+
+                    PROGMEM_STRING(Relay, "btnRelay");
+
+                    PROGMEM_STRING(MqttSendAll, "btnMqttSendAll");
+                    PROGMEM_STRING(MqttRetain, "btnMqttRetain");
+
+                    [[gnu::unused]] PROGMEM_STRING(AnalogLevel, "btnLevel");
+
+                    [[gnu::unused]] PROGMEM_STRING(TerminalCommand, "btnTermCmd");
+
+                } // namespace
+            }     // namespace keys
+
+            namespace options
+            {
+                namespace
+                {
+
+                    using espurna::settings::options::Enumeration;
+
+                    PROGMEM_STRING(Switch, "switch");
+                    PROGMEM_STRING(Pushbutton, "pushbutton");
+
+                    static constexpr std::array<Enumeration<debounce_event::types::Mode>, 2> DebounceEventMode PROGMEM{
+                        {{debounce_event::types::Mode::Switch, Switch},
+                         {debounce_event::types::Mode::Pushbutton, Pushbutton}}};
+
+                    PROGMEM_STRING(Low, "low");
+                    PROGMEM_STRING(High, "high");
+                    PROGMEM_STRING(Initial, "initial");
+
+                    static constexpr std::array<Enumeration<debounce_event::types::PinValue>, 3> DebounceEventPinValue PROGMEM{
+                        {{debounce_event::types::PinValue::Low, Low},
+                         {debounce_event::types::PinValue::High, High},
+                         {debounce_event::types::PinValue::Initial, Initial}}};
+
+                    PROGMEM_STRING(Input, "default");
+                    PROGMEM_STRING(InputPullup, "pull-up");
+                    PROGMEM_STRING(InputPulldown, "pull-down");
+
+                    static constexpr std::array<Enumeration<debounce_event::types::PinMode>, 3> DebounceEventPinMode PROGMEM{
+                        {{debounce_event::types::PinMode::Input, Input},
+                         {debounce_event::types::PinMode::InputPullup, InputPullup},
+                         {debounce_event::types::PinMode::InputPulldown, InputPulldown}}};
+
+                    PROGMEM_STRING(None, "none");
+                    PROGMEM_STRING(Dummy, "dummy");
+                    PROGMEM_STRING(Gpio, "gpio");
+                    PROGMEM_STRING(Analog, "analog");
+                    PROGMEM_STRING(Lightfox, "lightfox");
+
+                    static constexpr std::array<Enumeration<ButtonProvider>, 5> ButtonProviderOptions PROGMEM{
+                        {{ButtonProvider::None, None},
+                         {ButtonProvider::Dummy, Dummy},
+                         {ButtonProvider::Gpio, Gpio},
+                         {ButtonProvider::Analog, Analog},
+                         {ButtonProvider::Lightfox, Lightfox}}};
+
+                    [[gnu::unused]] PROGMEM_STRING(Toggle, "relay-toggle");
+                    [[gnu::unused]] PROGMEM_STRING(On, "relay-on");
+                    [[gnu::unused]] PROGMEM_STRING(Off, "relay-off");
+
+                    PROGMEM_STRING(AccessPoint, "wifi-ap");
+                    PROGMEM_STRING(Reset, "reset");
+                    PROGMEM_STRING(FactoryReset, "factory");
+
+                    [[gnu::unused]] PROGMEM_STRING(BrightnessIncrease, "bri-inc");
+                    [[gnu::unused]] PROGMEM_STRING(BrightnessDecrease, "bri-dec");
+
+                    [[gnu::unused]] PROGMEM_STRING(DisplayOn, "display-on");
+
+                    PROGMEM_STRING(Custom, "custom");
+
+                    [[gnu::unused]] PROGMEM_STRING(FanLow, "fan-low");
+                    [[gnu::unused]] PROGMEM_STRING(FanMedium, "fan-medium");
+                    [[gnu::unused]] PROGMEM_STRING(FanHigh, "fan-high");
+
+                    PROGMEM_STRING(TerminalCommand, "term-cmd");
+
+                    static constexpr Enumeration<ButtonAction> ButtonActionOptions[] PROGMEM
+                    {
+                        {ButtonAction::None, None},
+#if RELAY_SUPPORT
+                            {ButtonAction::Toggle, Toggle},
+                            {ButtonAction::On, On},
+                            {ButtonAction::Off, Off},
+#endif
+                            {ButtonAction::AccessPoint, AccessPoint},
+                            {ButtonAction::Reset, Reset},
+                            {ButtonAction::FactoryReset, FactoryReset},
+#if LIGHT_PROVIDER != LIGHT_PROVIDER_NONE
+                            {ButtonAction::BrightnessIncrease, BrightnessIncrease},
+                            {ButtonAction::BrightnessDecrease, BrightnessDecrease},
+#endif
+#if THERMOSTAT_DISPLAY_SUPPORT
+                            {ButtonAction::DisplayOn, DisplayOn},
+#endif
+                            {ButtonAction::Custom, Custom},
+#if FAN_SUPPORT
+                            {ButtonAction::FanLow, FanLow},
+                            {ButtonAction::FanMedium, FanMedium},
+                            {ButtonAction::FanHigh, FanHigh},
+#endif
+#if TERMINAL_SUPPORT
+                            {ButtonAction::TerminalCommand, TerminalCommand},
+#endif
+                    };
+
+                } // namespace
+            }     // namespace query
+        }         // namespace settings
+    }             // namespace button
+
+    namespace settings
+    {
+        namespace internal
+        {
+            namespace
+            {
+
+                using espurna::button::settings::options::ButtonActionOptions;
+                using espurna::button::settings::options::ButtonProviderOptions;
+                using espurna::button::settings::options::DebounceEventMode;
+                using espurna::button::settings::options::DebounceEventPinMode;
+                using espurna::button::settings::options::DebounceEventPinValue;
+
+            } // namespace
+
+            template <>
+            debounce_event::types::Mode convert(const String &value)
+            {
+                return convert(DebounceEventMode, value, debounce_event::types::Mode::Pushbutton);
+            }
+
+            String serialize(debounce_event::types::Mode value)
+            {
+                return serialize(DebounceEventMode, value);
+            }
+
+            template <>
+            debounce_event::types::PinValue convert(const String &value)
+            {
+                return convert(DebounceEventPinValue, value, debounce_event::types::PinValue::Low);
+            }
+
+            String serialize(debounce_event::types::PinValue value)
+            {
+                return serialize(DebounceEventPinValue, value);
+            }
+
+            template <>
+            debounce_event::types::PinMode convert(const String &value)
+            {
+                return convert(DebounceEventPinMode, value, debounce_event::types::PinMode::Input);
+            }
+
+            String serialize(debounce_event::types::PinMode mode)
+            {
+                return serialize(DebounceEventPinMode, mode);
+            }
+
+            template <>
+            ButtonProvider convert(const String &value)
+            {
+                return convert(ButtonProviderOptions, value, ButtonProvider::None);
+            }
+
+            String serialize(ButtonProvider value)
+            {
+                return serialize(ButtonProviderOptions, value);
+            }
+
+            template <>
+            ButtonAction convert(const String &value)
+            {
+                return convert(ButtonActionOptions, value, ButtonAction::None);
+            }
+
+            String serialize(::ButtonAction value)
+            {
+                return serialize(ButtonActionOptions, value);
+            }
+
+        } // namespace internal
+    }     // namespace settings
+
+    // -----------------------------------------------------------------------------
+
+    namespace button
+    {
+        namespace internal
+        {
+            namespace
+            {
+
+                static std::vector<Button> buttons;
+
+            } // namespace
+        }     // namespace internal
+
+        namespace build
+        {
+            namespace
+            {
+
+                constexpr size_t pin(size_t index)
+                {
+                    return (
+                        (index == 0) ? BUTTON1_PIN : (index == 1) ? BUTTON2_PIN
+                                                 : (index == 2)   ? BUTTON3_PIN
+                                                 : (index == 3)   ? BUTTON4_PIN
+                                                 : (index == 4)   ? BUTTON5_PIN
+                                                 : (index == 5)   ? BUTTON6_PIN
+                                                 : (index == 6)   ? BUTTON7_PIN
+                                                 : (index == 7)   ? BUTTON8_PIN
+                                                                  : GPIO_NONE);
+                }
+
+                constexpr GpioType pinType(size_t index)
+                {
+                    return (
+                        (index == 0) ? BUTTON1_PIN_TYPE : (index == 1) ? BUTTON2_PIN_TYPE
+                                                      : (index == 2)   ? BUTTON3_PIN_TYPE
+                                                      : (index == 3)   ? BUTTON4_PIN_TYPE
+                                                      : (index == 4)   ? BUTTON5_PIN_TYPE
+                                                      : (index == 5)   ? BUTTON6_PIN_TYPE
+                                                      : (index == 6)   ? BUTTON7_PIN_TYPE
+                                                      : (index == 7)   ? BUTTON8_PIN_TYPE
+                                                                       : GPIO_TYPE_NONE);
+                }
+
+                namespace internal
+                {
+                    namespace ButtonMask
+                    {
+
+                        constexpr int Pushbutton{1 << 0};
+                        constexpr int Switch{1 << 1};
+                        constexpr int DefaultLow{1 << 2};
+                        constexpr int DefaultHigh{1 << 3};
+                        constexpr int DefaultBoot{1 << 4};
+                        constexpr int SetPullup{1 << 5};
+                        constexpr int SetPulldown{1 << 6};
+
+                    } // namespace ButtonMask
+
+                    constexpr int configBitmask(size_t index)
+                    {
+                        return (
+                            (index == 0) ? (BUTTON1_CONFIG) : (index == 1) ? (BUTTON2_CONFIG)
+                                                          : (index == 2)   ? (BUTTON3_CONFIG)
+                                                          : (index == 3)   ? (BUTTON4_CONFIG)
+                                                          : (index == 4)   ? (BUTTON5_CONFIG)
+                                                          : (index == 5)   ? (BUTTON6_CONFIG)
+                                                          : (index == 6)   ? (BUTTON7_CONFIG)
+                                                          : (index == 7)   ? (BUTTON8_CONFIG)
+                                                                           : (BUTTON_PUSHBUTTON | BUTTON_SET_PULLUP | BUTTON_DEFAULT_HIGH));
+                    }
+
+                    constexpr debounce_event::types::Config decode(int bitmask)
+                    {
+                        return {
+                            .mode = ((bitmask & ButtonMask::Pushbutton)
+                                         ? debounce_event::types::Mode::Pushbutton
+                                         : debounce_event::types::Mode::Switch),
+                            .default_value = ((bitmask & ButtonMask::DefaultLow)    ? debounce_event::types::PinValue::Low
+                                              : (bitmask & ButtonMask::DefaultHigh) ? debounce_event::types::PinValue::High
+                                              : (bitmask & ButtonMask::DefaultBoot) ? debounce_event::types::PinValue::Initial
+                                                                                    : debounce_event::types::PinValue::Low),
+                            .pin_mode = ((bitmask & ButtonMask::SetPullup)     ? debounce_event::types::PinMode::InputPullup
+                                         : (bitmask & ButtonMask::SetPulldown) ? debounce_event::types::PinMode::InputPulldown
+                                                                               : debounce_event::types::PinMode::Input)};
+                    }
+
+                    constexpr debounce_event::types::Mode mode(size_t index)
+                    {
+                        return decode(configBitmask(index)).mode;
+                    }
+
+                    constexpr debounce_event::types::PinValue defaultValue(size_t index)
+                    {
+                        return decode(configBitmask(index)).default_value;
+                    }
+
+                    constexpr debounce_event::types::PinMode pinMode(size_t index)
+                    {
+                        return decode(configBitmask(index)).pin_mode;
+                    }
+
+                } // namespace internal
+
+                constexpr debounce_event::types::Mode mode(size_t index)
+                {
+                    return internal::mode(index);
+                }
+
+                constexpr debounce_event::types::PinValue defaultValue(size_t index)
+                {
+                    return internal::defaultValue(index);
+                }
+
+                constexpr debounce_event::types::PinMode pinMode(size_t index)
+                {
+                    return internal::pinMode(index);
+                }
+
+                constexpr ButtonAction release(size_t index)
+                {
+                    return (
+                        (index == 0) ? BUTTON1_RELEASE : (index == 1) ? BUTTON2_RELEASE
+                                                     : (index == 2)   ? BUTTON3_RELEASE
+                                                     : (index == 3)   ? BUTTON4_RELEASE
+                                                     : (index == 4)   ? BUTTON5_RELEASE
+                                                     : (index == 5)   ? BUTTON6_RELEASE
+                                                     : (index == 6)   ? BUTTON7_RELEASE
+                                                     : (index == 7)   ? BUTTON8_RELEASE
+                                                                      : BUTTON_ACTION_NONE);
+                }
+
+                constexpr ButtonAction press(size_t index)
+                {
+                    return (
+                        (index == 0) ? BUTTON1_PRESS : (index == 1) ? BUTTON2_PRESS
+                                                   : (index == 2)   ? BUTTON3_PRESS
+                                                   : (index == 3)   ? BUTTON4_PRESS
+                                                   : (index == 4)   ? BUTTON5_PRESS
+                                                   : (index == 5)   ? BUTTON6_PRESS
+                                                   : (index == 6)   ? BUTTON7_PRESS
+                                                   : (index == 7)   ? BUTTON8_PRESS
+                                                                    : BUTTON_ACTION_NONE);
+                }
+
+                constexpr ButtonAction click(size_t index)
+                {
+                    return (
+                        (index == 0) ? BUTTON1_CLICK : (index == 1) ? BUTTON2_CLICK
+                                                   : (index == 2)   ? BUTTON3_CLICK
+                                                   : (index == 3)   ? BUTTON4_CLICK
+                                                   : (index == 4)   ? BUTTON5_CLICK
+                                                   : (index == 5)   ? BUTTON6_CLICK
+                                                   : (index == 6)   ? BUTTON7_CLICK
+                                                   : (index == 7)   ? BUTTON8_CLICK
+                                                                    : BUTTON_ACTION_NONE);
+                }
+
+                constexpr ButtonAction doubleClick(size_t index)
+                {
+                    return (
+                        (index == 0) ? BUTTON1_DBLCLICK : (index == 1) ? BUTTON2_DBLCLICK
+                                                      : (index == 2)   ? BUTTON3_DBLCLICK
+                                                      : (index == 3)   ? BUTTON4_DBLCLICK
+                                                      : (index == 4)   ? BUTTON5_DBLCLICK
+                                                      : (index == 5)   ? BUTTON6_DBLCLICK
+                                                      : (index == 6)   ? BUTTON7_DBLCLICK
+                                                      : (index == 7)   ? BUTTON8_DBLCLICK
+                                                                       : BUTTON_ACTION_NONE);
+                }
+
+                constexpr ButtonAction tripleClick(size_t index)
+                {
+                    return (
+                        (index == 0) ? BUTTON1_TRIPLECLICK : (index == 1) ? BUTTON2_TRIPLECLICK
+                                                         : (index == 2)   ? BUTTON3_TRIPLECLICK
+                                                         : (index == 3)   ? BUTTON4_TRIPLECLICK
+                                                         : (index == 4)   ? BUTTON5_TRIPLECLICK
+                                                         : (index == 5)   ? BUTTON6_TRIPLECLICK
+                                                         : (index == 6)   ? BUTTON7_TRIPLECLICK
+                                                         : (index == 7)   ? BUTTON8_TRIPLECLICK
+                                                                          : BUTTON_ACTION_NONE);
+                }
+
+                constexpr ButtonAction longClick(size_t index)
+                {
+                    return (
+                        (index == 0) ? BUTTON1_LNGCLICK : (index == 1) ? BUTTON2_LNGCLICK
+                                                      : (index == 2)   ? BUTTON3_LNGCLICK
+                                                      : (index == 3)   ? BUTTON4_LNGCLICK
+                                                      : (index == 4)   ? BUTTON5_LNGCLICK
+                                                      : (index == 5)   ? BUTTON6_LNGCLICK
+                                                      : (index == 6)   ? BUTTON7_LNGCLICK
+                                                      : (index == 7)   ? BUTTON8_LNGCLICK
+                                                                       : BUTTON_ACTION_NONE);
+                }
+
+                constexpr ButtonAction longLongClick(size_t index)
+                {
+                    return (
+                        (index == 0) ? BUTTON1_LNGLNGCLICK : (index == 1) ? BUTTON2_LNGLNGCLICK
+                                                         : (index == 2)   ? BUTTON3_LNGLNGCLICK
+                                                         : (index == 3)   ? BUTTON4_LNGLNGCLICK
+                                                         : (index == 4)   ? BUTTON5_LNGLNGCLICK
+                                                         : (index == 5)   ? BUTTON6_LNGLNGCLICK
+                                                         : (index == 6)   ? BUTTON7_LNGLNGCLICK
+                                                         : (index == 7)   ? BUTTON8_LNGLNGCLICK
+                                                                          : BUTTON_ACTION_NONE);
+                }
+
+                constexpr size_t relay(size_t index)
+                {
+                    return (
+                        (index == 0) ? (BUTTON1_RELAY - 1) : (index == 1) ? (BUTTON2_RELAY - 1)
+                                                         : (index == 2)   ? (BUTTON3_RELAY - 1)
+                                                         : (index == 3)   ? (BUTTON4_RELAY - 1)
+                                                         : (index == 4)   ? (BUTTON5_RELAY - 1)
+                                                         : (index == 5)   ? (BUTTON6_RELAY - 1)
+                                                         : (index == 6)   ? (BUTTON7_RELAY - 1)
+                                                         : (index == 7)   ? (BUTTON8_RELAY - 1)
+                                                                          : RELAY_NONE);
+                }
+
+                constexpr unsigned long debounceDelay()
+                {
+                    return BUTTON_DEBOUNCE_DELAY;
+                }
+
+                constexpr unsigned long debounceDelay(size_t index)
+                {
+                    return (
+                        (index == 0) ? BUTTON1_DEBOUNCE_DELAY : (index == 1) ? BUTTON2_DEBOUNCE_DELAY
+                                                            : (index == 2)   ? BUTTON3_DEBOUNCE_DELAY
+                                                            : (index == 3)   ? BUTTON4_DEBOUNCE_DELAY
+                                                            : (index == 4)   ? BUTTON5_DEBOUNCE_DELAY
+                                                            : (index == 5)   ? BUTTON6_DEBOUNCE_DELAY
+                                                            : (index == 6)   ? BUTTON7_DEBOUNCE_DELAY
+                                                            : (index == 7)   ? BUTTON8_DEBOUNCE_DELAY
+                                                                             : debounceDelay());
+                }
+
+                constexpr unsigned long repeatDelay()
+                {
+                    return BUTTON_REPEAT_DELAY;
+                }
+
+                constexpr unsigned long repeatDelay(size_t index)
+                {
+                    return (
+                        (index == 0) ? BUTTON1_REPEAT_DELAY : (index == 1) ? BUTTON2_REPEAT_DELAY
+                                                          : (index == 2)   ? BUTTON3_REPEAT_DELAY
+                                                          : (index == 3)   ? BUTTON4_REPEAT_DELAY
+                                                          : (index == 4)   ? BUTTON5_REPEAT_DELAY
+                                                          : (index == 5)   ? BUTTON6_REPEAT_DELAY
+                                                          : (index == 6)   ? BUTTON7_REPEAT_DELAY
+                                                          : (index == 7)   ? BUTTON8_REPEAT_DELAY
+                                                                           : repeatDelay());
+                }
+
+                constexpr unsigned long longClickDelay()
+                {
+                    return BUTTON_LNGCLICK_DELAY;
+                }
+
+                constexpr unsigned long longClickDelay(size_t index)
+                {
+                    return (
+                        (index == 0) ? BUTTON1_LNGCLICK_DELAY : (index == 1) ? BUTTON2_LNGCLICK_DELAY
+                                                            : (index == 2)   ? BUTTON3_LNGCLICK_DELAY
+                                                            : (index == 3)   ? BUTTON4_LNGCLICK_DELAY
+                                                            : (index == 4)   ? BUTTON5_LNGCLICK_DELAY
+                                                            : (index == 5)   ? BUTTON6_LNGCLICK_DELAY
+                                                            : (index == 6)   ? BUTTON7_LNGCLICK_DELAY
+                                                            : (index == 7)   ? BUTTON8_LNGCLICK_DELAY
+                                                                             : longClickDelay());
+                }
+
+                constexpr unsigned long longLongClickDelay()
+                {
+                    return BUTTON_LNGLNGCLICK_DELAY;
+                }
+
+                constexpr unsigned long longLongClickDelay(size_t index)
+                {
+                    return (
+                        (index == 0) ? BUTTON1_LNGLNGCLICK_DELAY : (index == 1) ? BUTTON2_LNGLNGCLICK_DELAY
+                                                               : (index == 2)   ? BUTTON3_LNGLNGCLICK_DELAY
+                                                               : (index == 3)   ? BUTTON4_LNGLNGCLICK_DELAY
+                                                               : (index == 4)   ? BUTTON5_LNGLNGCLICK_DELAY
+                                                               : (index == 5)   ? BUTTON6_LNGLNGCLICK_DELAY
+                                                               : (index == 6)   ? BUTTON7_LNGLNGCLICK_DELAY
+                                                               : (index == 7)   ? BUTTON8_LNGLNGCLICK_DELAY
+                                                                                : longLongClickDelay());
+                }
+
+                constexpr bool mqttSendAllEvents()
+                {
+                    return (1 == BUTTON_MQTT_SEND_ALL_EVENTS);
+                }
+
+                constexpr bool mqttSendAllEvents(size_t index)
+                {
+                    return (
+                        (index == 0) ? (1 == BUTTON1_MQTT_SEND_ALL_EVENTS) : (index == 1) ? (1 == BUTTON2_MQTT_SEND_ALL_EVENTS)
+                                                                         : (index == 2)   ? (1 == BUTTON3_MQTT_SEND_ALL_EVENTS)
+                                                                         : (index == 3)   ? (1 == BUTTON4_MQTT_SEND_ALL_EVENTS)
+                                                                         : (index == 4)   ? (1 == BUTTON5_MQTT_SEND_ALL_EVENTS)
+                                                                         : (index == 5)   ? (1 == BUTTON6_MQTT_SEND_ALL_EVENTS)
+                                                                         : (index == 6)   ? (1 == BUTTON7_MQTT_SEND_ALL_EVENTS)
+                                                                         : (index == 7)   ? (1 == BUTTON8_MQTT_SEND_ALL_EVENTS)
+                                                                                          : mqttSendAllEvents());
+                }
+
+                constexpr bool mqttRetain()
+                {
+                    return (1 == BUTTON_MQTT_RETAIN);
+                }
+
+                constexpr bool mqttRetain(size_t index)
+                {
+                    return (
+                        (index == 0) ? (1 == BUTTON1_MQTT_RETAIN) : (index == 1) ? (1 == BUTTON2_MQTT_RETAIN)
+                                                                : (index == 2)   ? (1 == BUTTON3_MQTT_RETAIN)
+                                                                : (index == 3)   ? (1 == BUTTON4_MQTT_RETAIN)
+                                                                : (index == 4)   ? (1 == BUTTON5_MQTT_RETAIN)
+                                                                : (index == 5)   ? (1 == BUTTON6_MQTT_RETAIN)
+                                                                : (index == 6)   ? (1 == BUTTON7_MQTT_RETAIN)
+                                                                : (index == 7)   ? (1 == BUTTON8_MQTT_RETAIN)
+                                                                                 : mqttRetain());
+                }
+
+                constexpr ButtonProvider provider(size_t index)
+                {
+                    return (
+                        (index == 0) ? (BUTTON1_PROVIDER) : (index == 1) ? (BUTTON2_PROVIDER)
+                                                        : (index == 2)   ? (BUTTON3_PROVIDER)
+                                                        : (index == 3)   ? (BUTTON4_PROVIDER)
+                                                        : (index == 4)   ? (BUTTON5_PROVIDER)
+                                                        : (index == 5)   ? (BUTTON6_PROVIDER)
+                                                        : (index == 6)   ? (BUTTON7_PROVIDER)
+                                                        : (index == 7)   ? (BUTTON8_PROVIDER)
+                                                                         : BUTTON_PROVIDER_NONE);
+                }
+
+                [[gnu::unused]] constexpr int analogLevel(size_t index)
+                {
+                    return (
+                        (index == 0) ? (BUTTON1_ANALOG_LEVEL) : (index == 1) ? (BUTTON2_ANALOG_LEVEL)
+                                                            : (index == 2)   ? (BUTTON3_ANALOG_LEVEL)
+                                                            : (index == 3)   ? (BUTTON4_ANALOG_LEVEL)
+                                                            : (index == 4)   ? (BUTTON5_ANALOG_LEVEL)
+                                                            : (index == 5)   ? (BUTTON6_ANALOG_LEVEL)
+                                                            : (index == 6)   ? (BUTTON7_ANALOG_LEVEL)
+                                                            : (index == 7)   ? (BUTTON8_ANALOG_LEVEL)
+                                                                             : 0);
+                }
+
+            } // namespace
+        }     // namespace build
+
+        namespace settings
+        {
+            namespace internal
+            {
+                namespace
+                {
+
+                    template <typename T>
+                    T indexedThenGlobal(const String &prefix, size_t index, T defaultValue)
+                    {
+                        const auto key = espurna::settings::Key{prefix, index};
+
+                        const auto indexed = espurna::settings::get(key.value());
+                        if (indexed)
+                        {
+                            return espurna::settings::internal::convert<T>(indexed.ref());
+                        }
+
+                        const auto global = espurna::settings::get(prefix);
+                        if (global)
+                        {
+                            return espurna::settings::internal::convert<T>(indexed.ref());
+                        }
+
+                        return defaultValue;
+                    }
+
+                } // namespace
+            }     // namespace internal
+
+            namespace
+            {
+
+                unsigned char pin(size_t index)
+                {
+                    return getSetting({keys::Gpio, index}, build::pin(index));
+                }
+
+                GpioType pinType(size_t index)
+                {
+                    return getSetting({keys::GpioType, index}, build::pinType(index));
+                }
+
+                ButtonProvider provider(size_t index)
+                {
+                    return getSetting({keys::Provider, index}, build::provider(index));
+                }
+
+                debounce_event::types::Mode mode(size_t index)
+                {
+                    return getSetting({keys::Mode, index}, build::mode(index));
+                }
+
+                debounce_event::types::PinValue defaultValue(size_t index)
+                {
+                    return getSetting({keys::DefaultValue, index}, build::defaultValue(index));
+                }
+
+                debounce_event::types::PinMode pinMode(size_t index)
+                {
+                    return getSetting({keys::PinMode, index}, build::pinMode(index));
+                }
+
+                ButtonAction release(size_t index)
+                {
+                    return getSetting({keys::Release, index}, build::release(index));
+                }
+
+                ButtonAction press(size_t index)
+                {
+                    return getSetting({keys::Press, index}, build::press(index));
+                }
+
+                ButtonAction click(size_t index)
+                {
+                    return getSetting({keys::Click, index}, build::click(index));
+                }
+
+                ButtonAction doubleClick(size_t index)
+                {
+                    return getSetting({keys::DoubleClick, index}, build::doubleClick(index));
+                }
+
+                ButtonAction tripleClick(size_t index)
+                {
+                    return getSetting({keys::TripleClick, index}, build::tripleClick(index));
+                }
+
+                ButtonAction longClick(size_t index)
+                {
+                    return getSetting({keys::LongClick, index}, build::longClick(index));
+                }
+
+                ButtonAction longLongClick(size_t index)
+                {
+                    return getSetting({keys::LongLongClick, index}, build::longLongClick(index));
+                }
+
+                unsigned long debounceDelay(size_t index)
+                {
+                    return internal::indexedThenGlobal(keys::DebounceDelay, index, build::debounceDelay(index));
+                }
+
+                unsigned long longClickDelay(size_t index)
+                {
+                    return internal::indexedThenGlobal(keys::LongClickDelay, index, build::longClickDelay(index));
+                }
+
+                unsigned long longLongClickDelay(size_t index)
+                {
+                    return internal::indexedThenGlobal(keys::LongLongClickDelay, index, build::longLongClickDelay(index));
+                }
+
+                [[gnu::unused]] unsigned long repeatDelay()
+                {
+                    return getSetting(keys::RepeatDelay, build::repeatDelay());
+                }
+
+                unsigned long repeatDelay(size_t index)
+                {
+                    return internal::indexedThenGlobal(keys::RepeatDelay, index, build::repeatDelay(index));
+                }
+
+                [[gnu::unused]] size_t relay(size_t index)
+                {
+                    return getSetting({keys::Relay, index}, build::relay(index));
+                }
+
+                [[gnu::unused]] bool mqttSendAllEvents(size_t index)
+                {
+                    return getSetting({keys::MqttSendAll, index}, build::mqttSendAllEvents(index));
+                }
+
+                [[gnu::unused]] bool mqttRetain(size_t index)
+                {
+                    return getSetting({keys::MqttRetain, index}, build::mqttRetain(index));
+                }
+
+#if BUTTON_PROVIDER_ANALOG_SUPPORT
+                int analogLevel(size_t index)
+                {
+                    return getSetting({keys::AnalogLevel, index}, build::analogLevel(index));
+                }
+#endif
+
+#if TERMINAL_SUPPORT
+                String terminalCommand(size_t index)
+                {
+                    return getSetting({keys::TerminalCommand, index});
+                }
+#endif
+
+            } // namespace
+
+            namespace query
+            {
+                namespace internal
+                {
+                    namespace
+                    {
+
+#define ID_VALUE(NAME, FUNC)                                     \
+    String NAME(size_t id)                                       \
+    {                                                            \
+        return espurna::settings::internal::serialize(FUNC(id)); \
+    }
+
+                        ID_VALUE(pin, settings::pin)
+                        ID_VALUE(pinType, settings::pinType)
+                        ID_VALUE(provider, settings::provider)
+                        ID_VALUE(mode, settings::mode)
+                        ID_VALUE(defaultValue, settings::defaultValue)
+                        ID_VALUE(pinMode, settings::pinMode)
+                        ID_VALUE(release, settings::release)
+                        ID_VALUE(press, settings::press)
+                        ID_VALUE(click, settings::click)
+                        ID_VALUE(doubleClick, settings::doubleClick)
+                        ID_VALUE(tripleClick, settings::tripleClick)
+                        ID_VALUE(longClick, settings::longClick)
+                        ID_VALUE(longLongClick, settings::longLongClick)
+                        ID_VALUE(debounceDelay, settings::debounceDelay)
+                        ID_VALUE(longClickDelay, settings::longClickDelay)
+                        ID_VALUE(longLongClickDelay, settings::longLongClickDelay)
+
+#if RELAY_SUPPORT
+                        ID_VALUE(relay, settings::relay)
+#endif
+
+#if MQTT_SUPPORT
+                        ID_VALUE(mqttSendAllEvents, settings::mqttSendAllEvents)
+                        ID_VALUE(mqttRetain, settings::mqttRetain)
+#endif
+
+#undef ID_VALUE
+
+                    } // namespace
+                }     // namespace internal
+
+                namespace
+                {
+
+                    static constexpr espurna::settings::query::IndexedSetting IndexedSettings[] PROGMEM
+                    {
+                        {keys::Gpio, internal::pin},
+                            {keys::GpioType, internal::pinType},
+                            {keys::Provider, internal::provider},
+                            {keys::Mode, internal::mode},
+                            {keys::DefaultValue, internal::defaultValue},
+                            {keys::PinMode, internal::pinMode},
+                            {keys::Release, internal::release},
+                            {keys::Press, internal::press},
+                            {keys::Click, internal::click},
+                            {keys::DoubleClick, internal::doubleClick},
+                            {keys::TripleClick, internal::tripleClick},
+                            {keys::LongClick, internal::longClick},
+                            {keys::LongLongClick, internal::longLongClick},
+                            {keys::DebounceDelay, internal::debounceDelay},
+                            {keys::LongClickDelay, internal::longClickDelay},
+                            {keys::LongLongClickDelay, internal::longLongClickDelay},
+#if RELAY_SUPPORT
+                            {keys::Relay, internal::relay},
+#endif
+#if MQTT_SUPPORT
+                            {keys::MqttSendAll, internal::mqttSendAllEvents},
+                            {keys::MqttRetain, internal::mqttRetain},
+#endif
+#if TERMINAL_SUPPORT
+                            {keys::TerminalCommand, settings::terminalCommand},
+#endif
+                    };
+
+                    bool checkSamePrefix(StringView key)
+                    {
+                        return espurna::settings::query::samePrefix(key, STRING_VIEW("btn"));
+                    }
+
+                    String findValueFrom(StringView key)
+                    {
+                        return espurna::settings::query::IndexedSetting::findValueFrom(
+                            button::internal::buttons.size(), IndexedSettings, key);
+                    }
+
+                    void setup()
+                    {
+                        settingsRegisterQueryHandler({.check = checkSamePrefix,
+                                                      .get = findValueFrom});
+                    }
+
+                } // namespace
+            }     // namespace query
+        }         // namespace settings
+
+        namespace terminal
+        {
+            namespace internal
+            {
+
+                void inject(String command)
+                {
+                    if (!command.endsWith("\r\n") && !command.endsWith("\n"))
+                    {
+                        command.concat('\n');
+                    }
+
+                    static EphemeralPrint output;
+                    PrintString error(64);
+
+                    if (!espurna::terminal::api_find_and_call(command, output, error))
+                    {
+                        DEBUG_MSG_P(PSTR("[BUTTON] \"%s\"\n"), error.c_str());
+                    }
+                }
+
+            } // namespace internal
+
+            void process(size_t id)
+            {
+                auto cmd = settings::terminalCommand(id);
+                if (!cmd.length())
+                {
+                    return;
+                }
+
+                internal::inject(std::move(cmd));
+            }
+
+            void button(::terminal::CommandContext &&ctx)
+            {
+                if (ctx.argv.size() == 2)
+                {
+                    size_t id;
+                    if (!tryParseId(ctx.argv[1], buttonCount(), id))
+                    {
+                        terminalError(ctx, F("Invalid button ID"));
+                        return;
+                    }
+
+                    settingsDump(ctx, espurna::button::settings::query::IndexedSettings, id);
+                    terminalOK(ctx);
+                    return;
+                }
+
+                size_t id{0};
+                for (const auto &button : espurna::button::internal::buttons)
+                {
+                    ctx.output.printf_P(
+                        PSTR("button%u {%s}\n"), id++,
+                        button.event_emitter
+                            ? (button.event_emitter->pin()->description().c_str())
+                            : PSTR("Virtual"));
+                }
+            }
+
+            PROGMEM_STRING(Button, "BUTTON");
+
+            static constexpr ::terminal::Command Commands[] PROGMEM{
+                {Button, button},
+            };
+
+            void setup()
+            {
+                espurna::terminal::add(Commands);
+            }
+
+        } // namespace terminal
+    }     // namespace button
+} // namespace espurna
+
+namespace
+{
+
+    constexpr ButtonAction _buttonDecodeEventAction(const ButtonActions &actions, ButtonEvent event)
+    {
+        return (
+            (event == ButtonEvent::Pressed) ? actions.pressed : (event == ButtonEvent::Released)    ? actions.released
+                                                            : (event == ButtonEvent::Click)         ? actions.click
+                                                            : (event == ButtonEvent::DoubleClick)   ? actions.dblclick
+                                                            : (event == ButtonEvent::LongClick)     ? actions.lngclick
+                                                            : (event == ButtonEvent::LongLongClick) ? actions.lnglngclick
+                                                            : (event == ButtonEvent::TripleClick)   ? actions.trplclick
+                                                                                                    : ButtonAction::None);
+    }
+
+    constexpr ButtonEvent _buttonMapReleased(uint8_t count, unsigned long length, unsigned long lngclick_delay, unsigned long lnglngclick_delay)
+    {
+        return (
+            (0 == count) ? ButtonEvent::Released : (1 == count) ? ((length > lnglngclick_delay) ? ButtonEvent::LongLongClick : (length > lngclick_delay) ? ButtonEvent::LongClick
+                                                                                                                                                         : ButtonEvent::Click)
+                                               : (2 == count)   ? ButtonEvent::DoubleClick
+                                               : (3 == count)   ? ButtonEvent::TripleClick
+                                                                : ButtonEvent::None);
+    }
+
+    debounce_event::types::Config _buttonRuntimeConfig(size_t index)
+    {
+        return {
+            espurna::button::settings::mode(index),
+            espurna::button::settings::defaultValue(index),
+            espurna::button::settings::pinMode(index)};
+    }
 
 } // namespace
-} // namespace keys
-
-namespace options {
-namespace {
-
-using espurna::settings::options::Enumeration;
-
-PROGMEM_STRING(Switch, "switch");
-PROGMEM_STRING(Pushbutton, "pushbutton");
-
-static constexpr std::array<Enumeration<debounce_event::types::Mode>, 2> DebounceEventMode PROGMEM {
-    {{debounce_event::types::Mode::Switch, Switch},
-     {debounce_event::types::Mode::Pushbutton, Pushbutton}}
-};
-
-PROGMEM_STRING(Low, "low");
-PROGMEM_STRING(High, "high");
-PROGMEM_STRING(Initial, "initial");
-
-static constexpr std::array<Enumeration<debounce_event::types::PinValue>, 3> DebounceEventPinValue PROGMEM {
-    {{debounce_event::types::PinValue::Low, Low},
-     {debounce_event::types::PinValue::High, High},
-     {debounce_event::types::PinValue::Initial, Initial}}
-};
-
-PROGMEM_STRING(Input, "default");
-PROGMEM_STRING(InputPullup, "pull-up");
-PROGMEM_STRING(InputPulldown, "pull-down");
-
-static constexpr std::array<Enumeration<debounce_event::types::PinMode>, 3> DebounceEventPinMode PROGMEM {
-    {{debounce_event::types::PinMode::Input, Input},
-     {debounce_event::types::PinMode::InputPullup, InputPullup},
-     {debounce_event::types::PinMode::InputPulldown, InputPulldown}}
-};
-
-PROGMEM_STRING(None, "none");
-PROGMEM_STRING(Dummy, "dummy");
-PROGMEM_STRING(Gpio, "gpio");
-PROGMEM_STRING(Analog, "analog");
-PROGMEM_STRING(Lightfox, "lightfox");
-
-static constexpr std::array<Enumeration<ButtonProvider>, 5> ButtonProviderOptions PROGMEM {
-    {{ButtonProvider::None, None},
-     {ButtonProvider::Dummy, Dummy},
-     {ButtonProvider::Gpio, Gpio},
-     {ButtonProvider::Analog, Analog},
-     {ButtonProvider::Lightfox, Lightfox}}
-};
-
-[[gnu::unused]] PROGMEM_STRING(Toggle, "relay-toggle");
-[[gnu::unused]] PROGMEM_STRING(On, "relay-on");
-[[gnu::unused]] PROGMEM_STRING(Off, "relay-off");
-
-PROGMEM_STRING(AccessPoint, "wifi-ap");
-PROGMEM_STRING(Reset, "reset");
-PROGMEM_STRING(FactoryReset, "factory");
-
-[[gnu::unused]] PROGMEM_STRING(BrightnessIncrease, "bri-inc");
-[[gnu::unused]] PROGMEM_STRING(BrightnessDecrease, "bri-dec");
-
-[[gnu::unused]] PROGMEM_STRING(DisplayOn, "display-on");
-
-PROGMEM_STRING(Custom, "custom");
-
-[[gnu::unused]] PROGMEM_STRING(FanLow, "fan-low");
-[[gnu::unused]] PROGMEM_STRING(FanMedium, "fan-medium");
-[[gnu::unused]] PROGMEM_STRING(FanHigh, "fan-high");
-
-PROGMEM_STRING(TerminalCommand, "term-cmd");
-
-static constexpr Enumeration<ButtonAction> ButtonActionOptions[] PROGMEM {
-    {ButtonAction::None, None},
-#if RELAY_SUPPORT
-    {ButtonAction::Toggle, Toggle},
-    {ButtonAction::On, On},
-    {ButtonAction::Off, Off},
-#endif
-    {ButtonAction::AccessPoint, AccessPoint},
-    {ButtonAction::Reset, Reset},
-    {ButtonAction::FactoryReset, FactoryReset},
-#if LIGHT_PROVIDER != LIGHT_PROVIDER_NONE
-    {ButtonAction::BrightnessIncrease, BrightnessIncrease},
-    {ButtonAction::BrightnessDecrease, BrightnessDecrease},
-#endif
-#if THERMOSTAT_DISPLAY_SUPPORT
-    {ButtonAction::DisplayOn, DisplayOn},
-#endif
-    {ButtonAction::Custom, Custom},
-#if FAN_SUPPORT
-    {ButtonAction::FanLow, FanLow},
-    {ButtonAction::FanMedium, FanMedium},
-    {ButtonAction::FanHigh, FanHigh},
-#endif
-#if TERMINAL_SUPPORT
-    {ButtonAction::TerminalCommand, TerminalCommand},
-#endif
-};
-
-} // namespace
-} // namespace query
-} // namespace settings
-} // namespace button
-
-namespace settings {
-namespace internal {
-namespace {
-
-using espurna::button::settings::options::DebounceEventMode;
-using espurna::button::settings::options::DebounceEventPinValue;
-using espurna::button::settings::options::DebounceEventPinMode;
-using espurna::button::settings::options::ButtonProviderOptions;
-using espurna::button::settings::options::ButtonActionOptions;
-
-} // namespace
-
-template<>
-debounce_event::types::Mode convert(const String& value) {
-    return convert(DebounceEventMode, value, debounce_event::types::Mode::Pushbutton);
+
+// -----------------------------------------------------------------------------
+
+Button::Button(ButtonActions &&actions_, ButtonEventDelays &&delays_) : actions(std::move(actions_)),
+                                                                        event_delays(std::move(delays_))
+{
 }
 
-String serialize(debounce_event::types::Mode value) {
-    return serialize(DebounceEventMode, value);
+Button::Button(BasePinPtr &&pin, const debounce_event::types::Config &config, ButtonActions &&actions_, ButtonEventDelays &&delays_) : event_emitter(std::make_unique<debounce_event::EventEmitter>(std::move(pin), config, delays_.debounce, delays_.repeat)),
+                                                                                                                                       actions(std::move(actions_)),
+                                                                                                                                       event_delays(std::move(delays_))
+{
 }
 
-template<>
-debounce_event::types::PinValue convert(const String& value) {
-    return convert(DebounceEventPinValue, value, debounce_event::types::PinValue::Low);
-}
-
-String serialize(debounce_event::types::PinValue value) {
-    return serialize(DebounceEventPinValue, value);
-}
-
-template<>
-debounce_event::types::PinMode convert(const String& value) {
-    return convert(DebounceEventPinMode, value, debounce_event::types::PinMode::Input);
-}
-
-String serialize(debounce_event::types::PinMode mode) {
-    return serialize(DebounceEventPinMode, mode);
-}
-
-template <>
-ButtonProvider convert(const String& value) {
-    return convert(ButtonProviderOptions, value, ButtonProvider::None);
-}
-
-String serialize(ButtonProvider value) {
-    return serialize(ButtonProviderOptions, value);
-}
-
-template<>
-ButtonAction convert(const String& value) {
-    return convert(ButtonActionOptions, value, ButtonAction::None);
-}
-
-String serialize(::ButtonAction value) {
-    return serialize(ButtonActionOptions, value);
-}
-
-} // namespace internal
-} // namespace settings
-
-// -----------------------------------------------------------------------------
-
-namespace button {
-namespace internal {
-namespace {
-
-static std::vector<Button> buttons;
-
-} // namespace
-} // namespace internal
-
-namespace build {
-namespace {
-
-constexpr size_t pin(size_t index) {
-    return (
-        (index == 0) ? BUTTON1_PIN :
-        (index == 1) ? BUTTON2_PIN :
-        (index == 2) ? BUTTON3_PIN :
-        (index == 3) ? BUTTON4_PIN :
-        (index == 4) ? BUTTON5_PIN :
-        (index == 5) ? BUTTON6_PIN :
-        (index == 6) ? BUTTON7_PIN :
-        (index == 7) ? BUTTON8_PIN : GPIO_NONE
-    );
-}
-
-constexpr GpioType pinType(size_t index) {
-    return (
-        (index == 0) ? BUTTON1_PIN_TYPE :
-        (index == 1) ? BUTTON2_PIN_TYPE :
-        (index == 2) ? BUTTON3_PIN_TYPE :
-        (index == 3) ? BUTTON4_PIN_TYPE :
-        (index == 4) ? BUTTON5_PIN_TYPE :
-        (index == 5) ? BUTTON6_PIN_TYPE :
-        (index == 6) ? BUTTON7_PIN_TYPE :
-        (index == 7) ? BUTTON8_PIN_TYPE : GPIO_TYPE_NONE
-    );
-}
-
-namespace internal {
-namespace ButtonMask {
-
-constexpr int Pushbutton { 1 << 0 };
-constexpr int Switch { 1 << 1 };
-constexpr int DefaultLow { 1 << 2 };
-constexpr int DefaultHigh { 1 << 3 };
-constexpr int DefaultBoot { 1 << 4 };
-constexpr int SetPullup { 1 << 5 };
-constexpr int SetPulldown { 1 << 6 };
-
-} // namespace ButtonMask
-
-constexpr int configBitmask(size_t index) {
-    return (
-        (index == 0) ? (BUTTON1_CONFIG) :
-        (index == 1) ? (BUTTON2_CONFIG) :
-        (index == 2) ? (BUTTON3_CONFIG) :
-        (index == 3) ? (BUTTON4_CONFIG) :
-        (index == 4) ? (BUTTON5_CONFIG) :
-        (index == 5) ? (BUTTON6_CONFIG) :
-        (index == 6) ? (BUTTON7_CONFIG) :
-        (index == 7) ? (BUTTON8_CONFIG) : (BUTTON_PUSHBUTTON | BUTTON_SET_PULLUP | BUTTON_DEFAULT_HIGH)
-    );
-}
-
-constexpr debounce_event::types::Config decode(int bitmask) {
-    return {
-        .mode = ((bitmask & ButtonMask::Pushbutton)
-            ? debounce_event::types::Mode::Pushbutton
-            : debounce_event::types::Mode::Switch),
-        .default_value = ((bitmask & ButtonMask::DefaultLow) ? debounce_event::types::PinValue::Low
-         : (bitmask & ButtonMask::DefaultHigh) ? debounce_event::types::PinValue::High
-         : (bitmask & ButtonMask::DefaultBoot) ? debounce_event::types::PinValue::Initial
-            : debounce_event::types::PinValue::Low),
-        .pin_mode = ((bitmask & ButtonMask::SetPullup) ? debounce_event::types::PinMode::InputPullup
-            : (bitmask & ButtonMask::SetPulldown) ? debounce_event::types::PinMode::InputPulldown
-            : debounce_event::types::PinMode::Input)
-    };
-}
-
-constexpr debounce_event::types::Mode mode(size_t index) {
-    return decode(configBitmask(index)).mode;
-}
-
-constexpr debounce_event::types::PinValue defaultValue(size_t index) {
-    return decode(configBitmask(index)).default_value;
-}
-
-constexpr debounce_event::types::PinMode pinMode(size_t index) {
-    return decode(configBitmask(index)).pin_mode;
-}
-
-} // namespace internal
-
-constexpr debounce_event::types::Mode mode(size_t index) {
-    return internal::mode(index);
-}
-
-constexpr debounce_event::types::PinValue defaultValue(size_t index) {
-    return internal::defaultValue(index);
-}
-
-constexpr debounce_event::types::PinMode pinMode(size_t index) {
-    return internal::pinMode(index);
-}
-
-constexpr ButtonAction release(size_t index) {
-    return (
-        (index == 0) ? BUTTON1_RELEASE :
-        (index == 1) ? BUTTON2_RELEASE :
-        (index == 2) ? BUTTON3_RELEASE :
-        (index == 3) ? BUTTON4_RELEASE :
-        (index == 4) ? BUTTON5_RELEASE :
-        (index == 5) ? BUTTON6_RELEASE :
-        (index == 6) ? BUTTON7_RELEASE :
-        (index == 7) ? BUTTON8_RELEASE : BUTTON_ACTION_NONE
-    );
-}
-
-constexpr ButtonAction press(size_t index) {
-    return (
-        (index == 0) ? BUTTON1_PRESS :
-        (index == 1) ? BUTTON2_PRESS :
-        (index == 2) ? BUTTON3_PRESS :
-        (index == 3) ? BUTTON4_PRESS :
-        (index == 4) ? BUTTON5_PRESS :
-        (index == 5) ? BUTTON6_PRESS :
-        (index == 6) ? BUTTON7_PRESS :
-        (index == 7) ? BUTTON8_PRESS : BUTTON_ACTION_NONE
-    );
-}
-
-constexpr ButtonAction click(size_t index) {
-    return (
-        (index == 0) ? BUTTON1_CLICK :
-        (index == 1) ? BUTTON2_CLICK :
-        (index == 2) ? BUTTON3_CLICK :
-        (index == 3) ? BUTTON4_CLICK :
-        (index == 4) ? BUTTON5_CLICK :
-        (index == 5) ? BUTTON6_CLICK :
-        (index == 6) ? BUTTON7_CLICK :
-        (index == 7) ? BUTTON8_CLICK : BUTTON_ACTION_NONE
-    );
-}
-
-constexpr ButtonAction doubleClick(size_t index) {
-    return (
-        (index == 0) ? BUTTON1_DBLCLICK :
-        (index == 1) ? BUTTON2_DBLCLICK :
-        (index == 2) ? BUTTON3_DBLCLICK :
-        (index == 3) ? BUTTON4_DBLCLICK :
-        (index == 4) ? BUTTON5_DBLCLICK :
-        (index == 5) ? BUTTON6_DBLCLICK :
-        (index == 6) ? BUTTON7_DBLCLICK :
-        (index == 7) ? BUTTON8_DBLCLICK : BUTTON_ACTION_NONE
-    );
-}
-
-constexpr ButtonAction tripleClick(size_t index) {
-    return (
-        (index == 0) ? BUTTON1_TRIPLECLICK :
-        (index == 1) ? BUTTON2_TRIPLECLICK :
-        (index == 2) ? BUTTON3_TRIPLECLICK :
-        (index == 3) ? BUTTON4_TRIPLECLICK :
-        (index == 4) ? BUTTON5_TRIPLECLICK :
-        (index == 5) ? BUTTON6_TRIPLECLICK :
-        (index == 6) ? BUTTON7_TRIPLECLICK :
-        (index == 7) ? BUTTON8_TRIPLECLICK : BUTTON_ACTION_NONE
-    );
-}
-
-constexpr ButtonAction longClick(size_t index) {
-    return (
-        (index == 0) ? BUTTON1_LNGCLICK :
-        (index == 1) ? BUTTON2_LNGCLICK :
-        (index == 2) ? BUTTON3_LNGCLICK :
-        (index == 3) ? BUTTON4_LNGCLICK :
-        (index == 4) ? BUTTON5_LNGCLICK :
-        (index == 5) ? BUTTON6_LNGCLICK :
-        (index == 6) ? BUTTON7_LNGCLICK :
-        (index == 7) ? BUTTON8_LNGCLICK : BUTTON_ACTION_NONE
-    );
-}
-
-constexpr ButtonAction longLongClick(size_t index) {
-    return (
-        (index == 0) ? BUTTON1_LNGLNGCLICK :
-        (index == 1) ? BUTTON2_LNGLNGCLICK :
-        (index == 2) ? BUTTON3_LNGLNGCLICK :
-        (index == 3) ? BUTTON4_LNGLNGCLICK :
-        (index == 4) ? BUTTON5_LNGLNGCLICK :
-        (index == 5) ? BUTTON6_LNGLNGCLICK :
-        (index == 6) ? BUTTON7_LNGLNGCLICK :
-        (index == 7) ? BUTTON8_LNGLNGCLICK : BUTTON_ACTION_NONE
-    );
-}
-
-constexpr size_t relay(size_t index) {
-    return (
-        (index == 0) ? (BUTTON1_RELAY - 1) :
-        (index == 1) ? (BUTTON2_RELAY - 1) :
-        (index == 2) ? (BUTTON3_RELAY - 1) :
-        (index == 3) ? (BUTTON4_RELAY - 1) :
-        (index == 4) ? (BUTTON5_RELAY - 1) :
-        (index == 5) ? (BUTTON6_RELAY - 1) :
-        (index == 6) ? (BUTTON7_RELAY - 1) :
-        (index == 7) ? (BUTTON8_RELAY - 1) : RELAY_NONE
-    );
-}
-
-constexpr unsigned long debounceDelay() {
-    return BUTTON_DEBOUNCE_DELAY;
-}
-
-constexpr unsigned long debounceDelay(size_t index) {
-    return (
-        (index == 0) ? BUTTON1_DEBOUNCE_DELAY :
-        (index == 1) ? BUTTON2_DEBOUNCE_DELAY :
-        (index == 2) ? BUTTON3_DEBOUNCE_DELAY :
-        (index == 3) ? BUTTON4_DEBOUNCE_DELAY :
-        (index == 4) ? BUTTON5_DEBOUNCE_DELAY :
-        (index == 5) ? BUTTON6_DEBOUNCE_DELAY :
-        (index == 6) ? BUTTON7_DEBOUNCE_DELAY :
-        (index == 7) ? BUTTON8_DEBOUNCE_DELAY : debounceDelay()
-    );
-}
-
-constexpr unsigned long repeatDelay() {
-    return BUTTON_REPEAT_DELAY;
-}
-
-constexpr unsigned long repeatDelay(size_t index) {
-    return (
-        (index == 0) ? BUTTON1_REPEAT_DELAY :
-        (index == 1) ? BUTTON2_REPEAT_DELAY :
-        (index == 2) ? BUTTON3_REPEAT_DELAY :
-        (index == 3) ? BUTTON4_REPEAT_DELAY :
-        (index == 4) ? BUTTON5_REPEAT_DELAY :
-        (index == 5) ? BUTTON6_REPEAT_DELAY :
-        (index == 6) ? BUTTON7_REPEAT_DELAY :
-        (index == 7) ? BUTTON8_REPEAT_DELAY : repeatDelay()
-    );
-}
-
-constexpr unsigned long longClickDelay() {
-    return BUTTON_LNGCLICK_DELAY;
-}
-
-constexpr unsigned long longClickDelay(size_t index) {
-    return (
-        (index == 0) ? BUTTON1_LNGCLICK_DELAY :
-        (index == 1) ? BUTTON2_LNGCLICK_DELAY :
-        (index == 2) ? BUTTON3_LNGCLICK_DELAY :
-        (index == 3) ? BUTTON4_LNGCLICK_DELAY :
-        (index == 4) ? BUTTON5_LNGCLICK_DELAY :
-        (index == 5) ? BUTTON6_LNGCLICK_DELAY :
-        (index == 6) ? BUTTON7_LNGCLICK_DELAY :
-        (index == 7) ? BUTTON8_LNGCLICK_DELAY : longClickDelay()
-    );
-}
-
-constexpr unsigned long longLongClickDelay() {
-    return BUTTON_LNGLNGCLICK_DELAY;
-}
-
-constexpr unsigned long longLongClickDelay(size_t index) {
-    return (
-        (index == 0) ? BUTTON1_LNGLNGCLICK_DELAY :
-        (index == 1) ? BUTTON2_LNGLNGCLICK_DELAY :
-        (index == 2) ? BUTTON3_LNGLNGCLICK_DELAY :
-        (index == 3) ? BUTTON4_LNGLNGCLICK_DELAY :
-        (index == 4) ? BUTTON5_LNGLNGCLICK_DELAY :
-        (index == 5) ? BUTTON6_LNGLNGCLICK_DELAY :
-        (index == 6) ? BUTTON7_LNGLNGCLICK_DELAY :
-        (index == 7) ? BUTTON8_LNGLNGCLICK_DELAY : longLongClickDelay()
-    );
-}
-
-constexpr bool mqttSendAllEvents() {
-    return (1 == BUTTON_MQTT_SEND_ALL_EVENTS);
-}
-
-constexpr bool mqttSendAllEvents(size_t index) {
-    return (
-        (index == 0) ? (1 == BUTTON1_MQTT_SEND_ALL_EVENTS) :
-        (index == 1) ? (1 == BUTTON2_MQTT_SEND_ALL_EVENTS) :
-        (index == 2) ? (1 == BUTTON3_MQTT_SEND_ALL_EVENTS) :
-        (index == 3) ? (1 == BUTTON4_MQTT_SEND_ALL_EVENTS) :
-        (index == 4) ? (1 == BUTTON5_MQTT_SEND_ALL_EVENTS) :
-        (index == 5) ? (1 == BUTTON6_MQTT_SEND_ALL_EVENTS) :
-        (index == 6) ? (1 == BUTTON7_MQTT_SEND_ALL_EVENTS) :
-        (index == 7) ? (1 == BUTTON8_MQTT_SEND_ALL_EVENTS) : mqttSendAllEvents()
-    );
-}
-
-constexpr bool mqttRetain() {
-    return (1 == BUTTON_MQTT_RETAIN);
-}
-
-constexpr bool mqttRetain(size_t index) {
-    return (
-        (index == 0) ? (1 == BUTTON1_MQTT_RETAIN) :
-        (index == 1) ? (1 == BUTTON2_MQTT_RETAIN) :
-        (index == 2) ? (1 == BUTTON3_MQTT_RETAIN) :
-        (index == 3) ? (1 == BUTTON4_MQTT_RETAIN) :
-        (index == 4) ? (1 == BUTTON5_MQTT_RETAIN) :
-        (index == 5) ? (1 == BUTTON6_MQTT_RETAIN) :
-        (index == 6) ? (1 == BUTTON7_MQTT_RETAIN) :
-        (index == 7) ? (1 == BUTTON8_MQTT_RETAIN) : mqttRetain()
-    );
-}
-
-constexpr ButtonProvider provider(size_t index) {
-    return (
-        (index == 0) ? (BUTTON1_PROVIDER) :
-        (index == 1) ? (BUTTON2_PROVIDER) :
-        (index == 2) ? (BUTTON3_PROVIDER) :
-        (index == 3) ? (BUTTON4_PROVIDER) :
-        (index == 4) ? (BUTTON5_PROVIDER) :
-        (index == 5) ? (BUTTON6_PROVIDER) :
-        (index == 6) ? (BUTTON7_PROVIDER) :
-        (index == 7) ? (BUTTON8_PROVIDER) : BUTTON_PROVIDER_NONE
-    );
-}
-
-[[gnu::unused]] constexpr int analogLevel(size_t index) {
-    return (
-        (index == 0) ? (BUTTON1_ANALOG_LEVEL) :
-        (index == 1) ? (BUTTON2_ANALOG_LEVEL) :
-        (index == 2) ? (BUTTON3_ANALOG_LEVEL) :
-        (index == 3) ? (BUTTON4_ANALOG_LEVEL) :
-        (index == 4) ? (BUTTON5_ANALOG_LEVEL) :
-        (index == 5) ? (BUTTON6_ANALOG_LEVEL) :
-        (index == 6) ? (BUTTON7_ANALOG_LEVEL) :
-        (index == 7) ? (BUTTON8_ANALOG_LEVEL) : 0
-    );
-}
-
-} // namespace
-} // namespace build
-
-namespace settings {
-namespace internal {
-namespace {
-
-template <typename T>
-T indexedThenGlobal(const String& prefix, size_t index, T defaultValue) {
-    const auto key = espurna::settings::Key{prefix, index};
-
-    const auto indexed = espurna::settings::get(key.value());
-    if (indexed) {
-        return espurna::settings::internal::convert<T>(indexed.ref());
-    }
-
-    const auto global = espurna::settings::get(prefix);
-    if (global) {
-        return espurna::settings::internal::convert<T>(indexed.ref());
-    }
-
-    return defaultValue;
-}
-
-} // namespace
-} // namespace internal
-
-namespace {
-
-unsigned char pin(size_t index) {
-    return getSetting({keys::Gpio, index}, build::pin(index));
-}
-
-GpioType pinType(size_t index) {
-    return getSetting({keys::GpioType, index}, build::pinType(index));
-}
-
-ButtonProvider provider(size_t index) {
-    return getSetting({keys::Provider, index}, build::provider(index));
-}
-
-debounce_event::types::Mode mode(size_t index) {
-    return getSetting({keys::Mode, index}, build::mode(index));
-}
-
-debounce_event::types::PinValue defaultValue(size_t index) {
-    return getSetting({keys::DefaultValue, index}, build::defaultValue(index));
-}
-
-debounce_event::types::PinMode pinMode(size_t index) {
-    return getSetting({keys::PinMode, index}, build::pinMode(index));
-}
-
-ButtonAction release(size_t index) {
-    return getSetting({keys::Release, index}, build::release(index));
-}
-
-ButtonAction press(size_t index) {
-    return getSetting({keys::Press, index}, build::press(index));
-}
-
-ButtonAction click(size_t index) {
-    return getSetting({keys::Click, index}, build::click(index));
-}
-
-ButtonAction doubleClick(size_t index) {
-   return getSetting({keys::DoubleClick, index}, build::doubleClick(index));
-}
-
-ButtonAction tripleClick(size_t index) {
-   return getSetting({keys::TripleClick, index}, build::tripleClick(index));
-}
-
-ButtonAction longClick(size_t index) {
-   return getSetting({keys::LongClick, index}, build::longClick(index));
-}
-
-ButtonAction longLongClick(size_t index) {
-   return getSetting({keys::LongLongClick, index}, build::longLongClick(index));
-}
-
-unsigned long debounceDelay(size_t index) {
-    return internal::indexedThenGlobal(keys::DebounceDelay, index, build::debounceDelay(index));
-}
-
-unsigned long longClickDelay(size_t index) {
-    return internal::indexedThenGlobal(keys::LongClickDelay, index, build::longClickDelay(index));
-}
-
-unsigned long longLongClickDelay(size_t index) {
-    return internal::indexedThenGlobal(keys::LongLongClickDelay, index, build::longLongClickDelay(index));
-}
-
-[[gnu::unused]]
-unsigned long repeatDelay() {
-    return getSetting(keys::RepeatDelay, build::repeatDelay());
-}
-
-unsigned long repeatDelay(size_t index) {
-    return internal::indexedThenGlobal(keys::RepeatDelay, index, build::repeatDelay(index));
-}
-
-[[gnu::unused]]
-size_t relay(size_t index) {
-    return getSetting({keys::Relay, index}, build::relay(index));
-}
-
-[[gnu::unused]]
-bool mqttSendAllEvents(size_t index) {
-    return getSetting({keys::MqttSendAll, index}, build::mqttSendAllEvents(index));
-}
-
-[[gnu::unused]]
-bool mqttRetain(size_t index) {
-    return getSetting({keys::MqttRetain, index}, build::mqttRetain(index));
-}
-
-#if BUTTON_PROVIDER_ANALOG_SUPPORT
-int analogLevel(size_t index) {
-    return getSetting({keys::AnalogLevel, index}, build::analogLevel(index));
-}
-#endif
-
-#if TERMINAL_SUPPORT
-String terminalCommand(size_t index) {
-    return getSetting({keys::TerminalCommand, index});
-}
-#endif
-
-} // namespace
-
-namespace query {
-namespace internal {
-namespace {
-
-#define ID_VALUE(NAME, FUNC)\
-String NAME (size_t id) {\
-    return espurna::settings::internal::serialize(FUNC(id));\
-}
-
-ID_VALUE(pin, settings::pin)
-ID_VALUE(pinType, settings::pinType)
-ID_VALUE(provider, settings::provider)
-ID_VALUE(mode, settings::mode)
-ID_VALUE(defaultValue, settings::defaultValue)
-ID_VALUE(pinMode, settings::pinMode)
-ID_VALUE(release, settings::release)
-ID_VALUE(press, settings::press)
-ID_VALUE(click, settings::click)
-ID_VALUE(doubleClick, settings::doubleClick)
-ID_VALUE(tripleClick, settings::tripleClick)
-ID_VALUE(longClick, settings::longClick)
-ID_VALUE(longLongClick, settings::longLongClick)
-ID_VALUE(debounceDelay, settings::debounceDelay)
-ID_VALUE(longClickDelay, settings::longClickDelay)
-ID_VALUE(longLongClickDelay, settings::longLongClickDelay)
-
-#if RELAY_SUPPORT
-ID_VALUE(relay, settings::relay)
-#endif
-
-#if MQTT_SUPPORT
-ID_VALUE(mqttSendAllEvents, settings::mqttSendAllEvents)
-ID_VALUE(mqttRetain, settings::mqttRetain)
-#endif
-
-#undef ID_VALUE
-
-} // namespace
-} // namespace internal
-
-namespace {
-
-static constexpr espurna::settings::query::IndexedSetting IndexedSettings[] PROGMEM {
-    {keys::Gpio, internal::pin},
-    {keys::GpioType, internal::pinType},
-    {keys::Provider, internal::provider},
-    {keys::Mode, internal::mode},
-    {keys::DefaultValue, internal::defaultValue},
-    {keys::PinMode, internal::pinMode},
-    {keys::Release, internal::release},
-    {keys::Press, internal::press},
-    {keys::Click, internal::click},
-    {keys::DoubleClick, internal::doubleClick},
-    {keys::TripleClick, internal::tripleClick},
-    {keys::LongClick, internal::longClick},
-    {keys::LongLongClick, internal::longLongClick},
-    {keys::DebounceDelay, internal::debounceDelay},
-    {keys::LongClickDelay, internal::longClickDelay},
-    {keys::LongLongClickDelay, internal::longLongClickDelay},
-#if RELAY_SUPPORT
-    {keys::Relay, internal::relay},
-#endif
-#if MQTT_SUPPORT
-    {keys::MqttSendAll, internal::mqttSendAllEvents},
-    {keys::MqttRetain, internal::mqttRetain},
-#endif
-#if TERMINAL_SUPPORT
-    {keys::TerminalCommand, settings::terminalCommand},
-#endif
-};
-
-bool checkSamePrefix(StringView key) {
-    return espurna::settings::query::samePrefix(key, STRING_VIEW("btn"));
-}
-
-String findValueFrom(StringView key) {
-    return espurna::settings::query::IndexedSetting::findValueFrom(
-        button::internal::buttons.size(), IndexedSettings, key);
-}
-
-void setup() {
-    settingsRegisterQueryHandler({
-        .check = checkSamePrefix,
-        .get = findValueFrom
-    });
-}
-
-} // namespace
-} // namespace query
-} // namespace settings
-
-namespace terminal {
-namespace internal {
-
-void inject(String command) {
-    if (!command.endsWith("\r\n") && !command.endsWith("\n")) {
-        command.concat('\n');
-    }
-
-    static EphemeralPrint output;
-    PrintString error(64);
-
-    if (!espurna::terminal::api_find_and_call(command, output, error)) {
-        DEBUG_MSG_P(PSTR("[BUTTON] \"%s\"\n"), error.c_str());
-    }
-}
-
-} // namespace internal
-
-void process(size_t id) {
-    auto cmd = settings::terminalCommand(id);
-    if (!cmd.length()) {
-        return;
-    }
-
-    internal::inject(std::move(cmd));
-}
-
-void button(::terminal::CommandContext&& ctx) {
-    if (ctx.argv.size() == 2) {
-        size_t id;
-        if (!tryParseId(ctx.argv[1], buttonCount(), id)) {
-            terminalError(ctx, F("Invalid button ID"));
-            return;
-        }
-
-        settingsDump(ctx, espurna::button::settings::query::IndexedSettings, id);
-        terminalOK(ctx);
-        return;
-    }
-
-    size_t id { 0 };
-    for (const auto& button : espurna::button::internal::buttons) {
-        ctx.output.printf_P(
-            PSTR("button%u {%s}\n"), id++,
-            button.event_emitter
-                ? (button.event_emitter->pin()->description().c_str())
-                : PSTR("Virtual"));
-    }
-}
-
-PROGMEM_STRING(Button, "BUTTON");
-
-static constexpr ::terminal::Command Commands[] PROGMEM {
-    {Button, button},
-};
-
-void setup() {
-    espurna::terminal::add(Commands);
-}
-
-} // namespace terminal
-} // namespace button
-} // namespace espurna
-
-namespace {
-
-constexpr ButtonAction _buttonDecodeEventAction(const ButtonActions& actions, ButtonEvent event) {
-    return (
-        (event == ButtonEvent::Pressed) ? actions.pressed :
-        (event == ButtonEvent::Released) ? actions.released :
-        (event == ButtonEvent::Click) ? actions.click :
-        (event == ButtonEvent::DoubleClick) ? actions.dblclick :
-        (event == ButtonEvent::LongClick) ? actions.lngclick :
-        (event == ButtonEvent::LongLongClick) ? actions.lnglngclick :
-        (event == ButtonEvent::TripleClick) ? actions.trplclick : ButtonAction::None
-    );
-}
-
-constexpr ButtonEvent _buttonMapReleased(uint8_t count, unsigned long length, unsigned long lngclick_delay, unsigned long lnglngclick_delay) {
-    return (
-        (0 == count) ? ButtonEvent::Released :
-        (1 == count) ? (
-            (length > lnglngclick_delay) ? ButtonEvent::LongLongClick :
-            (length > lngclick_delay) ? ButtonEvent::LongClick : ButtonEvent::Click
-        ) :
-        (2 == count) ? ButtonEvent::DoubleClick :
-        (3 == count) ? ButtonEvent::TripleClick :
-        ButtonEvent::None
-    );
-}
-
-debounce_event::types::Config _buttonRuntimeConfig(size_t index) {
-    return {
-        espurna::button::settings::mode(index),
-        espurna::button::settings::defaultValue(index),
-        espurna::button::settings::pinMode(index)};
-}
-
-} // namespace
-
-// -----------------------------------------------------------------------------
-
-Button::Button(ButtonActions&& actions_, ButtonEventDelays&& delays_) :
-    actions(std::move(actions_)),
-    event_delays(std::move(delays_))
-{}
-
-Button::Button(BasePinPtr&& pin, const debounce_event::types::Config& config, ButtonActions&& actions_, ButtonEventDelays&& delays_) :
-    event_emitter(std::make_unique<debounce_event::EventEmitter>(std::move(pin), config, delays_.debounce, delays_.repeat)),
-    actions(std::move(actions_)),
-    event_delays(std::move(delays_))
-{}
-
-ButtonEvent Button::loop() {
-    if (event_emitter) {
-        switch (event_emitter->loop()) {
+ButtonEvent Button::loop()
+{
+    if (event_emitter)
+    {
+        switch (event_emitter->loop())
+        {
         case debounce_event::types::EventPressed:
             return ButtonEvent::Pressed;
-        case debounce_event::types::EventReleased: {
+        case debounce_event::types::EventReleased:
+        {
             return _buttonMapReleased(
                 event_emitter->getEventCount(),
                 event_emitter->getEventLength(),
                 event_delays.lngclick,
-                event_delays.lnglngclick
-            );
+                event_delays.lnglngclick);
         }
         case debounce_event::types::EventNone:
             break;
@@ -982,25 +1064,25 @@
 
 // -----------------------------------------------------------------------------
 
-size_t buttonCount() {
+size_t buttonCount()
+{
     return espurna::button::internal::buttons.size();
 }
 
 #if MQTT_SUPPORT
 
-namespace {
-
-std::bitset<ButtonsMax> _buttons_mqtt_send_all(
-    espurna::button::build::mqttSendAllEvents()
-    ? std::numeric_limits<unsigned long>::max()
-    : std::numeric_limits<unsigned long>::min()
-);
-
-std::bitset<ButtonsMax> _buttons_mqtt_retain(
-    espurna::button::build::mqttRetain()
-    ? std::numeric_limits<unsigned long>::max()
-    : std::numeric_limits<unsigned long>::min()
-);
+namespace
+{
+
+    std::bitset<ButtonsMax> _buttons_mqtt_send_all(
+        espurna::button::build::mqttSendAllEvents()
+            ? std::numeric_limits<unsigned long>::max()
+            : std::numeric_limits<unsigned long>::min());
+
+    std::bitset<ButtonsMax> _buttons_mqtt_retain(
+        espurna::button::build::mqttRetain()
+            ? std::numeric_limits<unsigned long>::max()
+            : std::numeric_limits<unsigned long>::min());
 
 } // namespace
 
@@ -1010,40 +1092,44 @@
 
 #if RELAY_SUPPORT
 
-namespace {
-
-std::vector<unsigned char> _button_relays;
-
-size_t _buttonRelay(size_t id) {
-    return _button_relays[id];
-}
-
-void _buttonRelayAction(size_t id, ButtonAction action) {
-    auto relayId = _buttonRelay(id);
-
-    switch (action) {
-    case ButtonAction::Toggle:
-        relayToggle(relayId);
-        break;
-
-    case ButtonAction::On:
-        relayStatus(relayId, true);
-        break;
-
-    case ButtonAction::Off:
-        relayStatus(relayId, false);
-        break;
-
-    case ButtonAction::Pulse:
-        // TODO ???
-        //      needs 'normal' status and (parsed) time
-        //      why use this instead of relay{Time,Pulse}?
-        break;
-
-    default:
-        break;
-    }
-}
+namespace
+{
+
+    std::vector<unsigned char> _button_relays;
+
+    size_t _buttonRelay(size_t id)
+    {
+        return _button_relays[id];
+    }
+
+    void _buttonRelayAction(size_t id, ButtonAction action)
+    {
+        auto relayId = _buttonRelay(id);
+
+        switch (action)
+        {
+        case ButtonAction::Toggle:
+            relayToggle(relayId);
+            break;
+
+        case ButtonAction::On:
+            relayStatus(relayId, true);
+            break;
+
+        case ButtonAction::Off:
+            relayStatus(relayId, false);
+            break;
+
+        case ButtonAction::Pulse:
+            // TODO ???
+            //      needs 'normal' status and (parsed) time
+            //      why use this instead of relay{Time,Pulse}?
+            break;
+
+        default:
+            break;
+        }
+    }
 
 } // namespace
 
@@ -1052,115 +1138,130 @@
 // -----------------------------------------------------------------------------
 
 #if WEB_SUPPORT
-namespace {
-
-void _buttonWebSocketOnVisible(JsonObject& root) {
-    wsPayloadModule(root, PSTR("btn"));
-}
-
-void _buttonWebSocketOnConnected(JsonObject& root) {
-    if (buttonCount()) {
-        root["btnRepDel"] = espurna::button::settings::repeatDelay();
-    }
-}
-
-bool _buttonWebSocketOnKeyCheck(espurna::StringView key, const JsonVariant&) {
-    return espurna::button::settings::query::checkSamePrefix(key);
-}
+namespace
+{
+
+    void _buttonWebSocketOnVisible(JsonObject &root)
+    {
+        wsPayloadModule(root, PSTR("btn"));
+    }
+
+    void _buttonWebSocketOnConnected(JsonObject &root)
+    {
+        if (buttonCount())
+        {
+            root["btnRepDel"] = espurna::button::settings::repeatDelay();
+        }
+    }
+
+    bool _buttonWebSocketOnKeyCheck(espurna::StringView key, const JsonVariant &)
+    {
+        return espurna::button::settings::query::checkSamePrefix(key);
+    }
 
 } // namespace
 #endif // WEB_SUPPORT
 
 //------------------------------------------------------------------------------
 
-static ButtonEventHandler _button_custom_action { nullptr };
-
-void buttonSetCustomAction(ButtonEventHandler handler) {
+static ButtonEventHandler _button_custom_action{nullptr};
+
+void buttonSetCustomAction(ButtonEventHandler handler)
+{
     _button_custom_action = handler;
 }
 
 static std::forward_list<ButtonEventHandler> _button_notify_event;
 
-void buttonOnEvent(ButtonEventHandler handler) {
+void buttonOnEvent(ButtonEventHandler handler)
+{
     _button_notify_event.push_front(handler);
 }
 
 //------------------------------------------------------------------------------
 
-ButtonAction buttonAction(size_t id, ButtonEvent event) {
+ButtonAction buttonAction(size_t id, ButtonEvent event)
+{
     return (id < espurna::button::internal::buttons.size())
-        ? _buttonDecodeEventAction(espurna::button::internal::buttons[id].actions, event)
-        : ButtonAction::None;
+               ? _buttonDecodeEventAction(espurna::button::internal::buttons[id].actions, event)
+               : ButtonAction::None;
 }
 
-namespace {
-
-// Note that we don't directly return F(...), but use a temporary to assign it conditionally
-// (ref. https://github.com/esp8266/Arduino/pull/6950 "PROGMEM footprint cleanup for responseCodeToString")
-// In this particular case, saves 76 bytes (120 vs 44)
+namespace
+{
+
+    // Note that we don't directly return F(...), but use a temporary to assign it conditionally
+    // (ref. https://github.com/esp8266/Arduino/pull/6950 "PROGMEM footprint cleanup for responseCodeToString")
+    // In this particular case, saves 76 bytes (120 vs 44)
 
 #if DEBUG_SUPPORT || MQTT_SUPPORT
 
-const char* _buttonEventString(ButtonEvent event) {
-    const char* out = "none";
-
-    switch (event) {
-    case ButtonEvent::Pressed:
-        out = PSTR("pressed");
-        break;
-    case ButtonEvent::Released:
-        out = PSTR("released");
-        break;
-    case ButtonEvent::Click:
-        out = PSTR("click");
-        break;
-    case ButtonEvent::DoubleClick:
-        out = PSTR("double-click");
-        break;
-    case ButtonEvent::LongClick:
-        out = PSTR("long-click");
-        break;
-    case ButtonEvent::LongLongClick:
-        out = PSTR("looong-click");
-        break;
-    case ButtonEvent::TripleClick:
-        out = PSTR("triple-click");
-        break;
-    case ButtonEvent::None:
-        break;
-    }
-
-    return out;
-}
+    const char *_buttonEventString(ButtonEvent event)
+    {
+        const char *out = "none";
+
+        switch (event)
+        {
+        case ButtonEvent::Pressed:
+            out = PSTR("pressed");
+            break;
+        case ButtonEvent::Released:
+            out = PSTR("released");
+            break;
+        case ButtonEvent::Click:
+            out = PSTR("click");
+            break;
+        case ButtonEvent::DoubleClick:
+            out = PSTR("double-click");
+            break;
+        case ButtonEvent::LongClick:
+            out = PSTR("long-click");
+            break;
+        case ButtonEvent::LongLongClick:
+            out = PSTR("looong-click");
+            break;
+        case ButtonEvent::TripleClick:
+            out = PSTR("triple-click");
+            break;
+        case ButtonEvent::None:
+            break;
+        }
+
+        return out;
+    }
 
 #endif
 
 } // namespace
 
-void buttonEvent(size_t id, ButtonEvent event) {
+void buttonEvent(size_t id, ButtonEvent event)
+{
 
     DEBUG_MSG_P(PSTR("[BUTTON] Button #%u event %d (%s)\n"),
-        id, static_cast<int>(event), _buttonEventString(event)
-    );
-
-    if (event == ButtonEvent::None) {
+                id, static_cast<int>(event), _buttonEventString(event));
+
+    if (event == ButtonEvent::None)
+    {
         return;
     }
 
-    auto& button = espurna::button::internal::buttons[id];
+    auto &button = espurna::button::internal::buttons[id];
 
     auto action = _buttonDecodeEventAction(button.actions, event);
-    for (auto& notify : _button_notify_event) {
+    for (auto &notify : _button_notify_event)
+    {
         notify(id, event);
     }
 
 #if MQTT_SUPPORT
-    if ((action != ButtonAction::None) || _buttons_mqtt_send_all[id]) {
+    if ((action != ButtonAction::None) || _buttons_mqtt_send_all[id])
+    {
         mqttSend(MQTT_TOPIC_BUTTON, id, String(_buttonEventString(event)).c_str(), false, _buttons_mqtt_retain[id]);
     }
 #endif
 
-    switch (action) {
+    switch (action)
+    {
 
     case ButtonAction::Toggle:
     case ButtonAction::On:
@@ -1210,7 +1311,8 @@
         break;
 
     case ButtonAction::Custom:
-        if (_button_custom_action) {
+        if (_button_custom_action)
+        {
             _button_custom_action(id, event);
         }
         break;
@@ -1240,37 +1342,41 @@
 
     case ButtonAction::None:
         break;
-
-    }
-
+    }
 }
 
-namespace {
-
-void _buttonConfigure() {
-    auto buttons = espurna::button::internal::buttons.size();
+namespace
+{
+
+    void _buttonConfigure()
+    {
+        auto buttons = espurna::button::internal::buttons.size();
 
 #if RELAY_SUPPORT
-    _button_relays.clear();
-#endif
-
-    for (decltype(buttons) id = 0; id < buttons; ++id) {
+        _button_relays.clear();
+#endif
+
+        for (decltype(buttons) id = 0; id < buttons; ++id)
+        {
 #if RELAY_SUPPORT
-        _button_relays.push_back(espurna::button::settings::relay(id));
+            _button_relays.push_back(espurna::button::settings::relay(id));
 #endif
 #if MQTT_SUPPORT
-        _buttons_mqtt_send_all[id] = espurna::button::settings::mqttSendAllEvents(id);
-        _buttons_mqtt_retain[id] = espurna::button::settings::mqttRetain(id);
-#endif
-    }
-}
+            _buttons_mqtt_send_all[id] = espurna::button::settings::mqttSendAllEvents(id);
+            _buttons_mqtt_retain[id] = espurna::button::settings::mqttRetain(id);
+#endif
+        }
+    }
 
 } // namespace
 
-void buttonLoop() {
-    for (size_t id = 0; id < espurna::button::internal::buttons.size(); ++id) {
+void buttonLoop()
+{
+    for (size_t id = 0; id < espurna::button::internal::buttons.size(); ++id)
+    {
         auto event = espurna::button::internal::buttons[id].loop();
-        if (event != ButtonEvent::None) {
+        if (event != ButtonEvent::None)
+        {
             buttonEvent(id, event);
         }
     }
@@ -1284,266 +1390,300 @@
 
 #if BUTTON_PROVIDER_ANALOG_SUPPORT
 
-namespace {
-
-class AnalogPin final : public BasePin {
-public:
-    static constexpr int RangeFrom { 0 };
-    static constexpr int RangeTo { 1023 };
-
-    AnalogPin() = delete;
-    explicit AnalogPin(unsigned char pin, int expected) :
-        _pin(pin),
-        _expected(expected)
-    {
-        pins.reserve(ButtonsPresetMax);
-        pins.push_back(this);
-        adjustPinRanges();
-    }
-
-    ~AnalogPin() {
-        pins.erase(std::remove(pins.begin(), pins.end(), this), pins.end());
-        adjustPinRanges();
-    }
-
-    String description() const override {
-        char buffer[64];
-        snprintf_P(buffer, sizeof(buffer),
-            PSTR("%s @ level %d (%d...%d)"),
-            id(), _expected, _from, _to);
-
-        return buffer;
-    }
-
-    // Notice that 'static' method vars are shared between instances
-    // This way we will throttle every invocation (which should be safe to do, since we only read things through the button loop)
-    int analogRead() {
-        static unsigned long ts { ESP.getCycleCount() };
-        static int last { ::analogRead(_pin) };
-
-        // Cannot hammer analogRead() all the time:
-        // https://github.com/esp8266/Arduino/issues/1634
-        if (ESP.getCycleCount() - ts >= _read_interval) {
-            ts = ESP.getCycleCount();
-            last = ::analogRead(_pin);
-        }
-
-        return last;
-    }
-
-    // XXX: make static ctor and call this implicitly?
-    static bool checkExpectedLevel(int expected) {
-        if (expected > RangeTo) {
-            return false;
-        }
-
-        for (auto pin : pins) {
-            if (expected == pin->_expected) {
+namespace
+{
+
+    class AnalogPin final : public BasePin
+    {
+    public:
+        static constexpr int RangeFrom{0};
+        static constexpr int RangeTo{1023};
+
+        AnalogPin() = delete;
+        explicit AnalogPin(unsigned char pin, int expected) : _pin(pin),
+                                                              _expected(expected)
+        {
+            pins.reserve(ButtonsPresetMax);
+            pins.push_back(this);
+            adjustPinRanges();
+        }
+
+        ~AnalogPin()
+        {
+            pins.erase(std::remove(pins.begin(), pins.end(), this), pins.end());
+            adjustPinRanges();
+        }
+
+        String description() const override
+        {
+            char buffer[64];
+            snprintf_P(buffer, sizeof(buffer),
+                       PSTR("%s @ level %d (%d...%d)"),
+                       id(), _expected, _from, _to);
+
+            return buffer;
+        }
+
+        // Notice that 'static' method vars are shared between instances
+        // This way we will throttle every invocation (which should be safe to do, since we only read things through the button loop)
+        int analogRead()
+        {
+            static unsigned long ts{ESP.getCycleCount()};
+            static int last{::analogRead(_pin)};
+
+            // Cannot hammer analogRead() all the time:
+            // https://github.com/esp8266/Arduino/issues/1634
+            if (ESP.getCycleCount() - ts >= _read_interval)
+            {
+                ts = ESP.getCycleCount();
+                last = ::analogRead(_pin);
+            }
+
+            return last;
+        }
+
+        // XXX: make static ctor and call this implicitly?
+        static bool checkExpectedLevel(int expected)
+        {
+            if (expected > RangeTo)
+            {
                 return false;
             }
-        }
-
-        return true;
-    }
-
-    unsigned char pin() const override {
-        return _pin;
-    }
-
-    const char* id() const override {
-        return "AnalogPin";
-    }
-
-    // Simulate LOW level when the range matches and HIGH when it does not
-    int digitalRead() override {
-        const auto reading = analogRead();
-        return !((_from < reading) && (reading < _to));
-    }
-
-    void pinMode(int8_t) override {
-    }
-
-    void digitalWrite(int8_t val) override {
-    }
-
-private:
-    // ref. https://github.com/bxparks/AceButton/tree/develop/docs/resistor_ladder#level-matching-tolerance-range
-    // fuzzy matching instead of directly comparing with the `_expected` level and / or specifying tolerance manually
-    // for example, for pins with expected values 0, 327, 512 and 844 we match analogRead() when:
-    // - 0..163 for 0
-    // - 163..419 for 327
-    // - 419..678 for 512
-    // - 678..933 for 844
-    // - 933..1024 is ignored
-    static std::vector<AnalogPin*> pins;
-
-    unsigned long _read_interval { microsecondsToClockCycles(200u) };
-
-    unsigned char _pin { A0 };
-
-    int _expected { 0u };
-    int _from { RangeFrom };
-    int _to { RangeTo };
-
-    static void adjustPinRanges() {
-        std::sort(pins.begin(), pins.end(), [](const AnalogPin* lhs, const AnalogPin* rhs) -> bool {
-            return lhs->_expected < rhs->_expected;
-        });
-
-        AnalogPin* last { nullptr };
-        for (unsigned index = 0; index < pins.size(); ++index) {
-            int edge = (index + 1 != pins.size())
-                ? pins[index + 1]->_expected
-                : RangeTo;
-
-            pins[index]->_from = last
-                ? last->_to
-                : RangeFrom;
-            pins[index]->_to = (pins[index]->_expected + edge) / 2;
-
-            last = pins[index];
-        }
-    }
-
-};
-
-std::vector<AnalogPin*> AnalogPin::pins;
+
+            for (auto pin : pins)
+            {
+                if (expected == pin->_expected)
+                {
+                    return false;
+                }
+            }
+
+            return true;
+        }
+
+        unsigned char pin() const override
+        {
+            return _pin;
+        }
+
+        const char *id() const override
+        {
+            return "AnalogPin";
+        }
+
+        // Simulate LOW level when the range matches and HIGH when it does not
+        int digitalRead() override
+        {
+            const auto reading = analogRead();
+            return !((_from < reading) && (reading < _to));
+        }
+
+        void pinMode(int8_t) override
+        {
+        }
+
+        void digitalWrite(int8_t val) override
+        {
+        }
+
+    private:
+        // ref. https://github.com/bxparks/AceButton/tree/develop/docs/resistor_ladder#level-matching-tolerance-range
+        // fuzzy matching instead of directly comparing with the `_expected` level and / or specifying tolerance manually
+        // for example, for pins with expected values 0, 327, 512 and 844 we match analogRead() when:
+        // - 0..163 for 0
+        // - 163..419 for 327
+        // - 419..678 for 512
+        // - 678..933 for 844
+        // - 933..1024 is ignored
+        static std::vector<AnalogPin *> pins;
+
+        unsigned long _read_interval{microsecondsToClockCycles(200u)};
+
+        unsigned char _pin{A0};
+
+        int _expected{0u};
+        int _from{RangeFrom};
+        int _to{RangeTo};
+
+        static void adjustPinRanges()
+        {
+            std::sort(pins.begin(), pins.end(), [](const AnalogPin *lhs, const AnalogPin *rhs) -> bool
+                      { return lhs->_expected < rhs->_expected; });
+
+            AnalogPin *last{nullptr};
+            for (unsigned index = 0; index < pins.size(); ++index)
+            {
+                int edge = (index + 1 != pins.size())
+                               ? pins[index + 1]->_expected
+                               : RangeTo;
+
+                pins[index]->_from = last
+                                         ? last->_to
+                                         : RangeFrom;
+                pins[index]->_to = (pins[index]->_expected + edge) / 2;
+
+                last = pins[index];
+            }
+        }
+    };
+
+    std::vector<AnalogPin *> AnalogPin::pins;
 
 } // namespace
 
 #endif // BUTTON_PROVIDER_ANALOG_SUPPORT
 
-namespace {
-
-BasePinPtr _buttonGpioPin(size_t index, ButtonProvider provider) {
-    BasePinPtr result;
-    auto pin [[gnu::unused]] = espurna::button::settings::pin(index);
-
-    switch (provider) {
-    case ButtonProvider::Gpio: {
+namespace
+{
+
+    BasePinPtr _buttonGpioPin(size_t index, ButtonProvider provider)
+    {
+        BasePinPtr result;
+        auto pin [[gnu::unused]] = espurna::button::settings::pin(index);
+
+        switch (provider)
+        {
+        case ButtonProvider::Gpio:
+        {
 #if BUTTON_PROVIDER_GPIO_SUPPORT
-        auto* base = gpioBase(espurna::button::settings::pinType(index));
-        if (!base) {
-            break;
-        }
-
-        if (!gpioLock(*base, pin)) {
-            break;
-        }
-
-        result = base->pin(pin);
-#endif
-        break;
-    }
-
-   case ButtonProvider::Analog: {
+            auto *base = gpioBase(espurna::button::settings::pinType(index));
+            if (!base)
+            {
+                break;
+            }
+
+            if (!gpioLock(*base, pin))
+            {
+                break;
+            }
+
+            result = base->pin(pin);
+#endif
+            break;
+        }
+
+        case ButtonProvider::Analog:
+        {
 #if BUTTON_PROVIDER_ANALOG_SUPPORT
-        if (A0 != pin) {
-            break;
-        }
-
-        auto level = espurna::button::settings::analogLevel(index);
-        if (!AnalogPin::checkExpectedLevel(level)) {
-            break;
-        }
-
-        result.reset(new AnalogPin(pin, level));
-#endif
-        break;
-    }
-
-    default:
-        break;
-    }
-
-    return result;
-}
-
-ButtonActions _buttonActions(size_t index) {
-  return ButtonActions{
-      .pressed = espurna::button::settings::press(index),
-      .released = espurna::button::settings::release(index),
-      .click = espurna::button::settings::click(index),
-      .dblclick = espurna::button::settings::doubleClick(index),
-      .lngclick = espurna::button::settings::longClick(index),
-      .lnglngclick = espurna::button::settings::longLongClick(index),
-      .trplclick = espurna::button::settings::tripleClick(index)};
-}
-
-// Note that we use settings without indexes as default values to preserve backwards compatibility
-
-ButtonEventDelays _buttonDelays(size_t index) {
-    return ButtonEventDelays{
-        .debounce = espurna::button::settings::debounceDelay(index),
-        .repeat = espurna::button::settings::repeatDelay(index),
-        .lngclick = espurna::button::settings::longClickDelay(index),
-        .lnglngclick = espurna::button::settings::longLongClickDelay(index)};
-}
-
-void _buttonAddWithPin(size_t index, BasePinPtr&& pin) {
-    espurna::button::internal::buttons.emplace_back(
-        std::move(pin),
-        _buttonRuntimeConfig(index),
-        _buttonActions(index),
-        _buttonDelays(index));
-}
-
-bool _buttonSetupProvider(size_t index, ButtonProvider provider) {
-    bool result { false };
-
-    switch (provider) {
-    case ButtonProvider::Dummy:
+            if (A0 != pin)
+            {
+                break;
+            }
+
+            auto level = espurna::button::settings::analogLevel(index);
+            if (!AnalogPin::checkExpectedLevel(level))
+            {
+                break;
+            }
+
+            result.reset(new AnalogPin(pin, level));
+#endif
+            break;
+        }
+
+        default:
+            break;
+        }
+
+        return result;
+    }
+
+    ButtonActions _buttonActions(size_t index)
+    {
+        return ButtonActions{
+            .pressed = espurna::button::settings::press(index),
+            .released = espurna::button::settings::release(index),
+            .click = espurna::button::settings::click(index),
+            .dblclick = espurna::button::settings::doubleClick(index),
+            .lngclick = espurna::button::settings::longClick(index),
+            .lnglngclick = espurna::button::settings::longLongClick(index),
+            .trplclick = espurna::button::settings::tripleClick(index)};
+    }
+
+    // Note that we use settings without indexes as default values to preserve backwards compatibility
+
+    ButtonEventDelays _buttonDelays(size_t index)
+    {
+        return ButtonEventDelays{
+            .debounce = espurna::button::settings::debounceDelay(index),
+            .repeat = espurna::button::settings::repeatDelay(index),
+            .lngclick = espurna::button::settings::longClickDelay(index),
+            .lnglngclick = espurna::button::settings::longLongClickDelay(index)};
+    }
+
+    void _buttonAddWithPin(size_t index, BasePinPtr &&pin)
+    {
         espurna::button::internal::buttons.emplace_back(
+            std::move(pin),
+            _buttonRuntimeConfig(index),
             _buttonActions(index),
             _buttonDelays(index));
-        result = true;
-        break;
-
-    case ButtonProvider::Analog:
-    case ButtonProvider::Gpio: {
+    }
+
+    bool _buttonSetupProvider(size_t index, ButtonProvider provider)
+    {
+        bool result{false};
+
+        switch (provider)
+        {
+        case ButtonProvider::Dummy:
+            espurna::button::internal::buttons.emplace_back(
+                _buttonActions(index),
+                _buttonDelays(index));
+            result = true;
+            break;
+
+        case ButtonProvider::Analog:
+        case ButtonProvider::Gpio:
+        {
 #if BUTTON_PROVIDER_GPIO_SUPPORT || BUTTON_PROVIDER_ANALOG_SUPPORT
-        auto pin = _buttonGpioPin(index, provider);
-        if (!pin) {
-            break;
-        }
-
-        _buttonAddWithPin(index, std::move(pin));
-        result = true;
-#endif
-        break;
-    }
-
-    case ButtonProvider::Lightfox:
+            auto pin = _buttonGpioPin(index, provider);
+            if (!pin)
+            {
+                break;
+            }
+
+            _buttonAddWithPin(index, std::move(pin));
+            result = true;
+#endif
+            break;
+        }
+
+        case ButtonProvider::Lightfox:
 #ifdef FOXEL_LIGHTFOX_DUAL
-        _buttonAddWithPin(index, lightfoxMakeButtonPin(index));
-        result = true;
-#endif
-        break;
-
-    case ButtonProvider::None:
-        break;
-
-    }
-
-    return result;
-}
-
-void _buttonSettingsMigrate(int version) {
-    if (version < 5) {
-        delSettingPrefix({PSTR("btnGPIO")});
-        moveSetting(F("btnDelay"), F("btnRepDel"));
-    }
-}
+            _buttonAddWithPin(index, lightfoxMakeButtonPin(index));
+            result = true;
+#endif
+            break;
+
+        case ButtonProvider::None:
+            break;
+        }
+
+        return result;
+    }
+
+    void _buttonSettingsMigrate(int version)
+    {
+        if (version < 5)
+        {
+            delSettingPrefix({PSTR("btnGPIO")});
+            moveSetting(F("btnDelay"), F("btnRepDel"));
+        }
+    }
 
 } // namespace
 
-void buttonSetup() {
+void buttonSetup()
+{
     migrateVersion(_buttonSettingsMigrate);
     espurna::button::settings::query::setup();
 
-    for (size_t index = 0; index < ButtonsMax; ++index) {
+    for (size_t index = 0; index < ButtonsMax; ++index)
+    {
         auto provider = espurna::button::settings::provider(index);
-        if (!_buttonSetupProvider(index, provider)) {
+        if (!_buttonSetupProvider(index, provider))
+        {
             break;
         }
     }
@@ -1555,7 +1695,8 @@
     espurna::button::terminal::setup();
 #endif
 
-    if (count) {
+    if (count)
+    {
 #if WEB_SUPPORT
         wsRegister()
             .onVisible(_buttonWebSocketOnVisible)
