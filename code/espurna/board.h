/*

BOARD MODULE

*/

#pragma once

const String& getChipId();
const String& getIdentifier();

String getEspurnaModules();
String getEspurnaOTAModules();
String getEspurnaSensors();

String getEspurnaWebUI();
<<<<<<< HEAD
=======

bool isEspurnaCore();

int getBoardId();
>>>>>>> 2dcf1b2b
<|MERGE_RESOLUTION|>--- conflicted
+++ resolved
@@ -14,10 +14,5 @@
 String getEspurnaSensors();
 
 String getEspurnaWebUI();
-<<<<<<< HEAD
-=======
 
-bool isEspurnaCore();
-
-int getBoardId();
->>>>>>> 2dcf1b2b
+bool isEspurnaCore();