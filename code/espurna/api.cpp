/*

API MODULE

Copyright (C) 2016-2019 by Xose Pérez <xose dot perez at gmail dot com>

*/

#include "api.h"

// -----------------------------------------------------------------------------

#if API_SUPPORT

#include "system.h"
#include "web.h"
#include "rpc.h"

#include <ESPAsyncTCP.h>
#include <ArduinoJson.h>

#include <algorithm>
#include <cstring>
#include <forward_list>
#include <vector>

// -----------------------------------------------------------------------------

struct Api {
    String path;
    ApiHandler handler;
};

struct ApiParsedPath {

    // given the path 'topic/one/two/three' and pattern 'topic/+/two/+', provide
    // wildcards [0] -> one and [1] -> three

    struct Match {
        explicit Match(const ApiParsedPath& other) :
            path(other.path()),
            levels(other.levels()),
            wildcards(other.path())
        {}

        explicit operator bool() const {
            return ok;
        }

        const String& path;
        const ApiLevels& levels;
        ApiLevels wildcards;
        bool ok { false };
    };

    template <typename T>
    explicit ApiParsedPath(T&& path) :
        _path(std::forward<T>(path)),
        _levels(_path)
    {
        init(); 
    }

    void init() {
        ApiLevel::Type type { ApiLevel::Type::Unknown };
        uint32_t length { 0ul };
        uint32_t offset { 0ul };

        const char* p { _path.c_str() };
        if (*p == '\0') {
           goto error;
        } 

        _levels.reserve(std::count(_path.begin(), _path.end(), '/') + 1);

    start:
        type = ApiLevel::Type::Unknown;
        length = 0;
        offset = p - _path.c_str();

        switch (*p) {
        case '/':
            goto push_result;
        case '+':
            goto parse_single_wildcard;
        case '#':
            goto parse_multi_wildcard;
        default:
            goto parse_value;
        }

    parse_value:
        type = ApiLevel::Type::Value;

        switch (*p) {
        case '+':
        case '#':
            goto error;
        case '/':
        case '\0':
            goto push_result;
        }

        ++p;
        ++length;

        goto parse_value;

    parse_single_wildcard:
        type = ApiLevel::Type::SingleWildcard;

        ++p;
        switch (*p) {
        case '/':
            ++p;
        case '\0':
            goto push_result;
        }

        goto error;

    parse_multi_wildcard:
        type = ApiLevel::Type::MultiWildcard;

        ++p;
        if (*p == '\0') {
            goto push_result;
        }
        goto error;

    push_result:
        _levels.emplace_back(type, offset, length);
        if (*p == '/') {
            ++p;
            goto start;
        } else if (*p != '\0') {
            goto start;
        }
        goto success;

    error:
        _levels.clear();
        _ok = false;

    success:
        _ok = true;
    }

    explicit operator bool() {
        return _ok;
    }

    Match match(const String& other) const {
        return match(ApiParsedPath(other));
    }

    Match match(const ApiParsedPath& other) const {
        Match result(other);

        auto lhs = _levels.begin();
        auto rhs = other._levels.begin();

        if (!_ok) {
            goto error;
        }

    loop:
        switch ((*lhs).type) {
        case ApiLevel::Type::Value:
            if (
                (rhs != other._levels.end())
                && ((*rhs).type == ApiLevel::Type::Value)
                && ((*rhs).offset == (*lhs).offset)
                && ((*rhs).length == (*lhs).length)
            ) {
                if (0 == std::memcmp(
                    _path.c_str() + (*lhs).offset,
                    other._path.c_str() + (*rhs).offset,
                    (*rhs).length))
                {
                    ++lhs;
                    ++rhs;
                    goto loop;
                }
            }
            goto error;

        case ApiLevel::Type::SingleWildcard:
            if (
                (rhs != other._levels.end())
                && ((*rhs).type == ApiLevel::Type::Value)
            ) {
                result.wildcards.emplace_back((*rhs).type, (*rhs).offset, (*rhs).length);
                std::advance(lhs, 1);
                std::advance(rhs, 1);
                goto loop;
            }
            goto error;

        case ApiLevel::Type::MultiWildcard:
            if (std::next(lhs) == _levels.end()) {
                while (rhs != other._levels.end()) {
                    if ((*rhs).type != ApiLevel::Type::Value) {
                        goto error;
                    }
                    result.wildcards.emplace_back((*rhs).type, (*rhs).offset, (*rhs).length);
                    std::advance(rhs, 1);
                }
                lhs = _levels.end();
                break;
            }
            goto error;

        case ApiLevel::Type::Unknown:
            goto error;
        };

        if (lhs == _levels.end() && rhs == other._levels.end()) {
            result.ok = true;
            goto return_result;
        }

    error:
        result.ok = false;
        result.wildcards.clear();

    return_result:
        return result;
    }

    const String& path() const {
        return _path;
    }

    const ApiLevels& levels() const {
        return _levels;
    }

private:

    String _path;
    ApiLevels _levels;
    bool _ok { false };

};

std::forward_list<Api> _apis;

constexpr size_t ApiPathSizeMax { 128ul };

// -----------------------------------------------------------------------------

bool _asJson(AsyncWebServerRequest *request) {
    bool asJson = false;
    if (request->hasHeader("Accept")) {
        AsyncWebHeader* h = request->getHeader("Accept");
        asJson = h->value().equals("application/json");
    }
    return asJson;
}

void _onAPIsText(AsyncWebServerRequest *request) {
    AsyncResponseStream *response = request->beginResponseStream("text/plain");
    for (auto& api : _apis) {
        response->print(api.path);
        response->write("\r\n");
    }
    request->send(response);
}

constexpr size_t ApiJsonBufferSize = 1024;

void _onAPIsJson(AsyncWebServerRequest *request) {

    DynamicJsonBuffer jsonBuffer(ApiJsonBufferSize);
    JsonArray& root = jsonBuffer.createArray();
    for (auto& api : _apis) {
        root.add(api.path);
    }

    AsyncResponseStream *response = request->beginResponseStream("application/json");
    root.printTo(*response);
    request->send(response);

}

void _onAPIs(AsyncWebServerRequest *request) {

    webLog(request);
    if (!apiAuthenticate(request)) return;

    bool asJson = _asJson(request);

    String output;
    if (asJson) {
        _onAPIsJson(request);
    } else {
        _onAPIsText(request);
    }

}

void _onRPC(AsyncWebServerRequest *request) {

    webLog(request);
    if (!apiAuthenticate(request)) return;

    //bool asJson = _asJson(request);
    int response = 404;

    if (request->hasParam("action")) {

        AsyncWebParameter* p = request->getParam("action");

        const auto action = p->value();
        DEBUG_MSG_P(PSTR("[RPC] Action: %s\n"), action.c_str());

        if (rpcHandleAction(action)) {
            response = 204;
        }

    }

    request->send(response);

}

enum class ApiType {
    Unknown,
    Basic,
    Json
};

struct ApiMatch {
    ApiMatch(const Api& api, ApiType type, const ApiParsedPath::Match& match) :
        _type(type),
        _handler(api.handler),
        _path(match.path),
        _levels(match.levels),
        _wildcards(match.wildcards)
    {}

    ApiType type() const {
        return _type;
    }

    const ApiHandler& handler() const {
        return _handler;
    }

    const String& path() const {
        return _path;
    }

    const ApiLevels& levels() const {
        return _levels;
    }

    const ApiLevels& wildcards() const {
        return _wildcards;
    }

private:
    ApiType _type { ApiType::Unknown };
    const ApiHandler& _handler;

    const String& _path;
    ApiLevels _levels;
    ApiLevels _wildcards;
};

std::unique_ptr<ApiMatch> _apiMatch(AsyncWebServerRequest* request, const ApiParsedPath& path) {
    auto type = _asJson(request)
        ? ApiType::Json
        : ApiType::Basic;

    auto can_handle = [](ApiType type, const ApiHandler& handler) {
        switch (type) {
        case ApiType::Basic:
            if (handler.put || handler.get) {
                return true;
            }
            break;
        case ApiType::Json:
            if (handler.json) {
                return true;
            }
            break;
        case ApiType::Unknown:
        default:
            break;
        }

        return false;
    };

    std::unique_ptr<ApiMatch> result;

    for (auto& api : _apis) {
        if (!can_handle(type, api.handler)) {
            continue;
        }

        auto pattern = ApiParsedPath(api.path);
        auto match = pattern.match(path);
        if (match) {
            result = std::make_unique<ApiMatch>(api, type, match);
            break;
        }
    }

    return result;
}

void _apiDispatchRequest(AsyncWebServerRequest* request, const String& path) {
    if (!path.length()) {
        request->send(500);
        return;
    }

    webLog(request);

    auto method = request->method();
    if ((HTTP_PUT != method) && (HTTP_GET != method) && (HTTP_HEAD != method)) {
        DEBUG_MSG_P(PSTR("[API] %s is not implemented\n"), request->methodToString());
        request->send(501);
        return;
    }

    auto parsed_path = ApiParsedPath(path);
    auto match = _apiMatch(request, parsed_path);
    if (!match) {
        DEBUG_MSG_P(PSTR("[API] No matching API found!\n"));
        request->send(404);
        return;
    }

    if (HTTP_HEAD == method) {
        request->send(204);
        return;
    }

    const bool is_put = (
        (!apiRestFul() || (HTTP_PUT == method))
        && request->hasParam("value", HTTP_PUT == method)
    );

    ApiRequest api_req(*request, match->levels(), match->wildcards());

    auto& handler = match->handler();

    switch (match->type()) {
    case ApiType::Basic: {
        if (!handler.get) {
            break;
        }

        ApiBuffer buffer;
        if (is_put) {
            if (!handler.put) {
                break;
            }
            auto value = request->getParam("value", HTTP_PUT == method)->value();
            if (!buffer.copy(value.c_str(), value.length())) {
                break;
            }
            if (!handler.put(api_req, buffer)) {
                break;
            }
            if (api_req.detached()) {
                return;
            }
            buffer.clear();
        }

        if (!handler.get(api_req, buffer)) {
            break;
        }
        if (!api_req.detached()) {
            request->send(200, "text/plain", buffer.data());
        }

        return;
    }

    // TODO: pass request body as well, allow PUT
    // TODO: can we get the body contents *without* body callback and when request is c-t:application/json?
    case ApiType::Json: {
        if (!handler.json || is_put) {
            break;
        }

        DynamicJsonBuffer jsonBuffer(API_BUFFER_SIZE);
        JsonObject& root = jsonBuffer.createObject();
        if (!handler.json(api_req, root)) {
            break;
        }

        if (!api_req.detached()) {
            AsyncResponseStream *response = request->beginResponseStream("application/json", root.measureLength() + 1);
            root.printTo(*response);
            request->send(response);
        }

        return;
    }

    case ApiType::Unknown:
        break;
    }

    if (!api_req.detached()) {
        DEBUG_MSG_P(PSTR("[API] Request was not handled\n"));
        request->send(500);
    }

    return;

}

bool _apiRequestCallback(AsyncWebServerRequest* request) {

    auto path = request->url();
    if (path.equals("/rpc")) {
        _onRPC(request);
        return true;
    }

    if (path.equals("/api") || path.equals("/apis")) {
        _onAPIs(request);
        return true;
    }

<<<<<<< HEAD
    if (!path.startsWith("/api/")) return false;
=======
    if (!url.startsWith("/api/")) return false;

// [alexa] don't call the http api -> response for alexa is done by fauxmoesp lib
#if ALEXA_SUPPORT
    if (url.indexOf("/lights") > 14 ) return false;
#endif

>>>>>>> f6582ecd
    if (!apiAuthenticate(request)) return false;

    _apiDispatchRequest(request, path.substring(strlen("/api/")));
    return true;

}

// -----------------------------------------------------------------------------

void apiRegister(const String& path, ApiHandler handler) {
    Api api { path, std::move(handler) };
    _apis.push_front(std::move(api));
}

void apiSetup() {
    webRequestRegister(_apiRequestCallback);
}

bool apiOk(ApiRequest&, ApiBuffer& buffer) {
    buffer.copy("OK", 2);
    return true;
}

bool apiError(ApiRequest&, ApiBuffer& buffer) {
    buffer.copy("ERROR", 2);
    return true;
}

#endif // API_SUPPORT
<|MERGE_RESOLUTION|>--- conflicted
+++ resolved
@@ -245,7 +245,7 @@
 };
 
 std::forward_list<Api> _apis;
-
+bool _api_eager_auth { false };
 constexpr size_t ApiPathSizeMax { 128ul };
 
 // -----------------------------------------------------------------------------
@@ -412,44 +412,22 @@
     return result;
 }
 
-void _apiDispatchRequest(AsyncWebServerRequest* request, const String& path) {
-    if (!path.length()) {
-        request->send(500);
-        return;
-    }
-
-    webLog(request);
-
+void _apiDispatchMatch(AsyncWebServerRequest* request, const ApiMatch& match) {
     auto method = request->method();
-    if ((HTTP_PUT != method) && (HTTP_GET != method) && (HTTP_HEAD != method)) {
-        DEBUG_MSG_P(PSTR("[API] %s is not implemented\n"), request->methodToString());
-        request->send(501);
-        return;
-    }
-
-    auto parsed_path = ApiParsedPath(path);
-    auto match = _apiMatch(request, parsed_path);
-    if (!match) {
-        DEBUG_MSG_P(PSTR("[API] No matching API found!\n"));
-        request->send(404);
-        return;
-    }
-
     if (HTTP_HEAD == method) {
         request->send(204);
         return;
     }
 
+    ApiRequest api_req(*request, match.levels(), match.wildcards());
     const bool is_put = (
         (!apiRestFul() || (HTTP_PUT == method))
         && request->hasParam("value", HTTP_PUT == method)
     );
 
-    ApiRequest api_req(*request, match->levels(), match->wildcards());
-
-    auto& handler = match->handler();
-
-    switch (match->type()) {
+    auto& handler = match.handler();
+
+    switch (match.type()) {
     case ApiType::Basic: {
         if (!handler.get) {
             break;
@@ -508,18 +486,47 @@
     case ApiType::Unknown:
         break;
     }
-
+    
     if (!api_req.detached()) {
-        DEBUG_MSG_P(PSTR("[API] Request was not handled\n"));
         request->send(500);
     }
 
     return;
-
-}
+}
+
+bool _apiDispatchRequest(AsyncWebServerRequest* request, const String& path) {
+    webLog(request);
+
+    auto method = request->method();
+    if ((HTTP_PUT != method) && (HTTP_GET != method) && (HTTP_HEAD != method)) {
+        request->send(501);
+        return false;
+    }
+
+    // XXX(alexa & maybe something else):
+    // allow auth to happen when exact match is found, do nothing otherwise
+    if (_api_eager_auth && !apiAuthenticate(request)) {
+        return false;
+    }
+
+    auto parsed_path = ApiParsedPath(path);
+    auto match = _apiMatch(request, parsed_path);
+    if (match) {
+        if (!_api_eager_auth && !apiAuthenticate(request)) {
+            return true;
+        }
+        _apiDispatchMatch(request, *match.get());
+        return true;
+    }
+
+    return false;
+}
+
+// TODO(web server):
+// - since me-no-dev/ESPAsyncWebServer#380, we could use 'webServer().on('/api/*', [](AsyncWebServerRequest*) { ... })`, but this would still require us to 'know' about the fauxmoESP
+// - from alexa side, `apiRegister(...something for alexa...)` looks really weird, since it's not really API function but just a way to manage specific path wildcard when nothing else matched it
 
 bool _apiRequestCallback(AsyncWebServerRequest* request) {
-
     auto path = request->url();
     if (path.equals("/rpc")) {
         _onRPC(request);
@@ -531,22 +538,8 @@
         return true;
     }
 
-<<<<<<< HEAD
     if (!path.startsWith("/api/")) return false;
-=======
-    if (!url.startsWith("/api/")) return false;
-
-// [alexa] don't call the http api -> response for alexa is done by fauxmoesp lib
-#if ALEXA_SUPPORT
-    if (url.indexOf("/lights") > 14 ) return false;
-#endif
-
->>>>>>> f6582ecd
-    if (!apiAuthenticate(request)) return false;
-
-    _apiDispatchRequest(request, path.substring(strlen("/api/")));
-    return true;
-
+    return _apiDispatchRequest(request, path.substring(strlen("/api/")));
 }
 
 // -----------------------------------------------------------------------------
@@ -570,4 +563,12 @@
     return true;
 }
 
+void apiEagerAuth(bool value) {
+    _api_eager_auth = value;
+}
+
+bool apiEagerAuth() {
+    return _api_eager_auth;
+}
+
 #endif // API_SUPPORT
