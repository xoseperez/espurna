--- conflicted
+++ resolved
@@ -206,15 +206,9 @@
 void _domoticzWebSocketOnConnected(JsonObject& root) {
     JsonObject& dcz = root.createNestedObject("dcz");
 
-<<<<<<< HEAD
-    dcz["enabled"] = getSetting("dczEnabled", DOMOTICZ_ENABLED).toInt() == 1;
+    dcz["enabled"] = getSetting("dczEnabled", 1 == DOMOTICZ_ENABLED);
     dcz["topicIn"] = getSetting("dczTopicIn", DOMOTICZ_IN_TOPIC);
     dcz["topicOut"] = getSetting("dczTopicOut", DOMOTICZ_OUT_TOPIC);
-=======
-    root["dczEnabled"] = getSetting("dczEnabled", 1 == DOMOTICZ_ENABLED);
-    root["dczTopicIn"] = getSetting("dczTopicIn", DOMOTICZ_IN_TOPIC);
-    root["dczTopicOut"] = getSetting("dczTopicOut", DOMOTICZ_OUT_TOPIC);
->>>>>>> cacc7584
 
     JsonArray& relays = dcz.createNestedArray("relays");
     for (unsigned char i=0; i<relayCount(); i++) {
