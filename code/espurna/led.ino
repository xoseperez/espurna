--- conflicted
+++ resolved
@@ -15,7 +15,6 @@
 #include "rpc.h"
 
 #include "led.h"
-#include "led_pattern.h"
 #include "led_config.h"
 
 // LED helper class
@@ -203,52 +202,30 @@
 }
 
 void _ledWebSocketOnVisible(JsonObject& root) {
-<<<<<<< HEAD
-    if (_ledCount() > 0) {
+    if (ledCount() > 0) {
         JsonObject& modules = root["_modules"];
         modules["led"] = 1;
-=======
-    if (ledCount() > 0) {
-        root["ledVisible"] = 1;
->>>>>>> 2dcf1b2b
     }
 }
 
 void _ledWebSocketOnConnected(JsonObject& root) {
-<<<<<<< HEAD
-    if (!_ledCount()) return;
-    JsonObject& led = root.createNestedObject("led");
-
-    JsonArray& schema = led.createNestedArray("_schema");
-
-    schema.add("pin");
+    if (!ledCount()) return;
+    JsonObject& module = root.createNestedObject("led");
+
+    JsonArray& schema = module.createNestedArray("_schema");
+
+    schema.add("GPIO");
+    schema.add("inv");
     schema.add("mode");
     schema.add("relay");
 
-    JsonArray& leds = root.createNestedArray("list");
-    for (unsigned char id = 0; id <_ledCount(); ++id) {
-        JsonArray& led = leds.createNestedArray();
-        led.add(getSetting({"ledMode", id}, _leds[id].mode));
-        led.add(getSetting<unsigned char>({"ledRelay", id}, _leds[id].relayID));
-=======
-    if (!ledCount()) return;
-    JsonObject& module = root.createNestedObject("led");
-
-    JsonArray& schema = module.createNestedArray("schema");
-    schema.add("GPIO");
-    schema.add("Inv");
-    schema.add("Mode");
-    schema.add("Relay");
-
     JsonArray& leds = module.createNestedArray("list");
-
     for (unsigned char index = 0; index < ledCount(); ++index) {
         JsonArray& led = leds.createNestedArray();
         led.add(getSetting({"ledGPIO", index}, _ledPin(index)));
         led.add(static_cast<int>(getSetting({"ledInv", index}, _ledInverse(index))));
         led.add(getSetting({"ledMode", index}, _ledMode(index)));
         led.add(getSetting({"ledRelay", index}, _ledRelay(index)));
->>>>>>> 2dcf1b2b
     }
 }
 
