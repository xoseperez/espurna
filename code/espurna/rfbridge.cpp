--- conflicted
+++ resolved
@@ -19,15 +19,12 @@
 
 BrokerBind(RfbridgeBroker);
 
-<<<<<<< HEAD
-=======
 #include <algorithm>
 #include <bitset>
 #include <cstring>
 #include <list>
 #include <memory>
 
->>>>>>> 82d5de0b
 // -----------------------------------------------------------------------------
 // GLOBALS TO THE MODULE
 // -----------------------------------------------------------------------------
@@ -379,16 +376,11 @@
 
 #if RFB_PROVIDER == RFB_PROVIDER_EFM8BB1
 
-<<<<<<< HEAD
-    if (!relayCount()) return false;
-    if (strlen(code) != 18) return false;
-=======
 // we only care about last 6 chars (3 bytes in hex),
 // since in 'default' mode rfbridge only handles a single protocol
 bool _rfbCompare(const char* lhs, const char* rhs, size_t length) {
     return (0 == std::memcmp((lhs + length - 6), (rhs + length - 6), 6));
 }
->>>>>>> 82d5de0b
 
 #elif RFB_PROVIDER == RFB_PROVIDER_RCSWITCH
 
@@ -489,12 +481,6 @@
     learn.reset(nullptr);
 }
 
-<<<<<<< HEAD
-        #if BROKER_SUPPORT
-            RfbridgeBroker::Publish(buffer);
-        #endif
-
-=======
 bool _rfbRelayHandler(const char* buffer, bool locked = false) {
     bool result { false };
 
@@ -515,7 +501,6 @@
         case PayloadStatus::Unknown:
             break;
         }
->>>>>>> 82d5de0b
     }
 
     return result;
