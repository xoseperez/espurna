--- conflicted
+++ resolved
@@ -28,16 +28,12 @@
 void _schWebSocketOnConnected(JsonObject &root){
     if (!relayCount()) return;
 
-<<<<<<< HEAD
-    JsonObject& module = root.createNestedObject("schedule");
+    JsonObject& module = root.createNestedObject("schedule"); // TODO check was schedules
 
     module["max"] = SCHEDULER_MAX_SCHEDULES;
 
     uint8_t size = 0;
-=======
-    JsonObject &schedules = root.createNestedObject("schedules");
-    schedules["max"] = SCHEDULER_MAX_SCHEDULES;
->>>>>>> cacc7584
+
 
     JsonArray& schema = module.createNestedArray("schema");
     JsonArray& list = module.createNestedArray("list");
@@ -51,36 +47,20 @@
     schema.add("minute");
     schema.add("WDs");
 
-
-    uint8_t size = 0;
-
     for (unsigned char i = 0; i < SCHEDULER_MAX_SCHEDULES; i++) {
         if (!getSetting({"schSwitch", i}).length()) break;
         ++size;
-<<<<<<< HEAD
       
         JsonArray& schedule = list.createNestedArray();
 
-        schedule.add(getSetting("schEnabled", i, 1).toInt() == 1); //enabled
-        schedule.add(getSetting("schUTC", i, 0).toInt() == 1); //UTC
-        schedule.add(getSetting("schSwitch", i, 0).toInt()); //switch
-        schedule.add(getSetting("schAction", i, 0).toInt()); //action
-        schedule.add(getSetting("schType", i, SCHEDULER_TYPE_SWITCH).toInt()); //type
-        schedule.add(getSetting("schHour", i, 0).toInt()); //hour
-        schedule.add(getSetting("schMinute", i, 0).toInt()); //minute
-        schedule.add(getSetting("schWDs", i, SCHEDULER_WEEKDAYS)); //weekdays
-=======
-
-        enabled.add(getSetting({"schEnabled", i}, false) ? 1 : 0);
-        utc.add(getSetting({"schUTC", i}, 0));
-
-        switch_.add(getSetting({"schSwitch", i}, 0));
-        action.add(getSetting({"schAction", i}, 0));
-        type.add(getSetting({"schType", i}, SCHEDULER_TYPE_SWITCH));
-        hour.add(getSetting({"schHour", i}, 0));
-        minute.add(getSetting({"schMinute", i}, 0));
-        weekdays.add(getSetting({"schWDs", i}, SCHEDULER_WEEKDAYS));
->>>>>>> cacc7584
+        schedule.add(getSetting({"schEnabled", i}, false) ? 1 : 0);      //enabled
+        schedule.add(getSetting({"schUTC", i}, 0));                      //UTC
+        schedule.add(getSetting({"schSwitch", i}, 0));                   //switch
+        schedule.add(getSetting({"schAction", i}, 0));                   //action
+        schedule.add(getSetting({"schType", i}, SCHEDULER_TYPE_SWITCH)); //type
+        schedule.add(getSetting({"schHour", i}, 0));                     //hour
+        schedule.add(getSetting({"schMinute", i}, 0));                   //minute
+        schedule.add(getSetting({"schWDs", i}, SCHEDULER_WEEKDAYS));     //weekdays
     }
 }
 
