/*

SCHEDULER MODULE

Copyright (C) 2017 by faina09
Adapted by Xose Pérez <xose dot perez at gmail dot com>

*/

#if SCHEDULER_SUPPORT

#include "relay.h"

#include <TimeLib.h>

int _sch_restore = 0;

// -----------------------------------------------------------------------------

#if WEB_SUPPORT

bool _schWebSocketOnKeyCheck(const char * key, JsonVariant& value) {
    return (strncmp(key, "sch", 3) == 0);
}

void _schWebSocketOnVisible(JsonObject& root) {
    if (!relayCount()) return;
    root["schVisible"] = 1;
}

void _schWebSocketOnConnected(JsonObject &root){

    if (!relayCount()) return;

    JsonObject &schedules = root.createNestedObject("schedules");
    schedules["max"] = SCHEDULER_MAX_SCHEDULES;

    JsonArray& enabled = schedules.createNestedArray("schEnabled");
    JsonArray& switch_ = schedules.createNestedArray("schSwitch");
    JsonArray& action = schedules.createNestedArray("schAction");
    JsonArray& type = schedules.createNestedArray("schType");
    JsonArray& hour = schedules.createNestedArray("schHour");
    JsonArray& minute = schedules.createNestedArray("schMinute");
    JsonArray& utc = schedules.createNestedArray("schUTC");
    JsonArray& weekdays = schedules.createNestedArray("schWDs");

<<<<<<< HEAD
    for (unsigned char i = 0; i < SCHEDULER_MAX_SCHEDULES; i++) {
        if (!hasSetting({"schSwitch", i})) break;
=======
    uint8_t size = 0;

    for (byte i = 0; i < SCHEDULER_MAX_SCHEDULES; i++) {
        if (!hasSetting("schSwitch", i)) break;
>>>>>>> e638aaba
        ++size;

        enabled.add<int>(getSetting({"schEnabled", i}, false));
        utc.add<int>(getSetting({"schUTC", i}, false));

        switch_.add(getSetting({"schSwitch", i}, 0));
        action.add(getSetting({"schAction", i}, 0));
        type.add(getSetting({"schType", i}, SCHEDULER_TYPE_SWITCH));
        hour.add(getSetting({"schHour", i}, 0));
        minute.add(getSetting({"schMinute", i}, 0));
        weekdays.add(getSetting({"schWDs", i}, SCHEDULER_WEEKDAYS));
    }

    schedules["size"] = size;
    schedules["start"] = 0;

}

#endif // WEB_SUPPORT

// -----------------------------------------------------------------------------

void _schConfigure() {

    bool delete_flag = false;

    for (unsigned char i = 0; i < SCHEDULER_MAX_SCHEDULES; i++) {

        int sch_switch = getSetting({"schSwitch", i}, 0xFF);
        if (sch_switch == 0xFF) delete_flag = true;

        if (delete_flag) {

            delSetting({"schEnabled", i});
            delSetting({"schSwitch", i});
            delSetting({"schAction", i});
            delSetting({"schHour", i});
            delSetting({"schMinute", i});
            delSetting({"schWDs", i});
            delSetting({"schType", i});
            delSetting({"schUTC", i});

        } else {

            #if DEBUG_SUPPORT

                bool sch_enabled = getSetting({"schEnabled", i}, false);
                int sch_action = getSetting({"schAction", i}, 0);
                int sch_hour = getSetting({"schHour", i}, 0);
                int sch_minute = getSetting({"schMinute", i}, 0);
                bool sch_utc = getSetting({"schUTC", i}, false);
                String sch_weekdays = getSetting({"schWDs", i}, SCHEDULER_WEEKDAYS);
                unsigned char sch_type = getSetting({"schType", i}, SCHEDULER_TYPE_SWITCH);

                DEBUG_MSG_P(
                    PSTR("[SCH] Schedule #%d: %s #%d to %d at %02d:%02d %s on %s%s\n"),
                    i, SCHEDULER_TYPE_SWITCH == sch_type ? "switch" : "channel", sch_switch,
                    sch_action, sch_hour, sch_minute, sch_utc ? "UTC" : "local time",
                    (char *) sch_weekdays.c_str(),
                    sch_enabled ? "" : " (disabled)"
                );

            #endif // DEBUG_SUPPORT

        }

    }

}

bool _schIsThisWeekday(time_t t, String weekdays){

    // Convert from Sunday to Monday as day 1
    int w = weekday(t) - 1;
    if (0 == w) w = 7;

    char pch;
    char * p = (char *) weekdays.c_str();
    unsigned char position = 0;
    while ((pch = p[position++])) {
        if ((pch - '0') == w) return true;
    }
    return false;

}

int _schMinutesLeft(time_t t, unsigned char schedule_hour, unsigned char schedule_minute){
    unsigned char now_hour = hour(t);
    unsigned char now_minute = minute(t);
    return (schedule_hour - now_hour) * 60 + schedule_minute - now_minute;
}

void _schAction(unsigned char sch_id, int sch_action, int sch_switch) {
    const auto sch_type = getSetting({"schType", sch_id}, SCHEDULER_TYPE_SWITCH);

    if (SCHEDULER_TYPE_SWITCH == sch_type) {
        DEBUG_MSG_P(PSTR("[SCH] Switching switch %d to %d\n"), sch_switch, sch_action);
        if (sch_action == 2) {
            relayToggle(sch_switch);
        } else {
            relayStatus(sch_switch, sch_action);
        }
    }

    #if LIGHT_PROVIDER != LIGHT_PROVIDER_NONE
        if (SCHEDULER_TYPE_DIM == sch_type) {
            DEBUG_MSG_P(PSTR("[SCH] Set channel %d value to %d\n"), sch_switch, sch_action);
            lightChannel(sch_switch, sch_action);
            lightUpdate(true, true);
        }
    #endif
}

// If daybefore and relay is -1, check with current timestamp
// Otherwise, modify it by moving 'daybefore' days back and only use the 'relay' id
void _schCheck(int relay, int daybefore) {

    time_t local_time = now();
    time_t utc_time = ntpLocal2UTC(local_time);
    int minimum_restore_time = -1440;
    int saved_action = -1;
    int saved_sch = -1;

    // Check schedules
    for (unsigned char i = 0; i < SCHEDULER_MAX_SCHEDULES; i++) {

        int sch_switch = getSetting({"schSwitch", i}, 0xFF);
        if (sch_switch == 0xFF) break;

        // Skip disabled schedules
        if (!getSetting({"schEnabled", i}, false)) continue;

        // Get the datetime used for the calculation
        const bool sch_utc = getSetting({"schUTC", i}, false);
        time_t t = sch_utc ? utc_time : local_time;

        if (daybefore > 0) {
          unsigned char now_hour = hour(t);
          unsigned char now_minute = minute(t);
          unsigned char now_sec = second(t);
          t = t - ((now_hour * 3600) + ((now_minute + 1) * 60) + now_sec + (daybefore * 86400));
        }

        String sch_weekdays = getSetting({"schWDs", i}, SCHEDULER_WEEKDAYS);
        if (_schIsThisWeekday(t, sch_weekdays)) {

            int sch_hour = getSetting({"schHour", i}, 0);
            int sch_minute = getSetting({"schMinute", i}, 0);
            int minutes_to_trigger = _schMinutesLeft(t, sch_hour, sch_minute);
            int sch_action = getSetting({"schAction", i}, 0);
            unsigned char sch_type = getSetting({"schType", i}, SCHEDULER_TYPE_SWITCH);

            if (sch_type == SCHEDULER_TYPE_SWITCH && sch_switch == relay && sch_action != 2 && minutes_to_trigger < 0 && minutes_to_trigger > minimum_restore_time) {
                minimum_restore_time = minutes_to_trigger;
                saved_action = sch_action;
                saved_sch = i;
            }

            #if LIGHT_PROVIDER != LIGHT_PROVIDER_NONE
                if (SCHEDULER_TYPE_DIM == sch_type && sch_switch == relay && minutes_to_trigger < 0 && minutes_to_trigger > minimum_restore_time) {
                    minimum_restore_time = minutes_to_trigger;
                    saved_action = sch_action;
                    saved_sch = i;
                }
            #endif

            if (minutes_to_trigger == 0 && relay == -1) {

                _schAction(i, sch_action, sch_switch);
                DEBUG_MSG_P(PSTR("[SCH] Schedule #%d TRIGGERED!!\n"), i);

            // Show minutes to trigger every 15 minutes
            // or every minute if less than 15 minutes to scheduled time.
            // This only works for schedules on this same day.
            // For instance, if your scheduler is set for 00:01 you will only
            // get one notification before the trigger (at 00:00)
            } else if (minutes_to_trigger > 0 && relay == -1) {

                #if DEBUG_SUPPORT
                    if ((minutes_to_trigger % 15 == 0) || (minutes_to_trigger < 15)) {
                        DEBUG_MSG_P(
                            PSTR("[SCH] %d minutes to trigger schedule #%d\n"),
                            minutes_to_trigger, i
                        );
                    }
                #endif

            }

        }

    }

    if (daybefore >= 0 && daybefore < 7 && minimum_restore_time == -1440 && saved_action == -1) {
      _schCheck(relay, ++daybefore);
      return;
    }

    if (minimum_restore_time != -1440 && saved_action != -1 && saved_sch != -1) {
        _schAction(saved_sch, saved_action, relay);
    }

}

void _schLoop() {

    // Check time has been sync'ed
    if (!ntpSynced()) return;

    if (_sch_restore == 0) {
        for (unsigned char i = 0; i < relayCount(); i++){
            if (getSetting({"relayLastSch", i}, 1 == SCHEDULER_RESTORE_LAST_SCHEDULE)) {
                _schCheck(i, 0);
            }
        }
        _sch_restore = 1;
    }

    // Check schedules every minute at hh:mm:00
    static unsigned long last_minute = 60;
    unsigned char current_minute = minute();
    if (current_minute != last_minute) {
        last_minute = current_minute;
        _schCheck(-1, -1);
    }

}

// -----------------------------------------------------------------------------

void schSetup() {

    _schConfigure();

    // Update websocket clients
    #if WEB_SUPPORT
        wsRegister()
            .onVisible(_schWebSocketOnVisible)
            .onConnected(_schWebSocketOnConnected)
            .onKeyCheck(_schWebSocketOnKeyCheck);
    #endif

    // Main callbacks
    espurnaRegisterLoop(_schLoop);
    espurnaRegisterReload(_schConfigure);

}

#endif // SCHEDULER_SUPPORT<|MERGE_RESOLUTION|>--- conflicted
+++ resolved
@@ -44,15 +44,10 @@
     JsonArray& utc = schedules.createNestedArray("schUTC");
     JsonArray& weekdays = schedules.createNestedArray("schWDs");
 
-<<<<<<< HEAD
+    uint8_t size = 0;
+
     for (unsigned char i = 0; i < SCHEDULER_MAX_SCHEDULES; i++) {
         if (!hasSetting({"schSwitch", i})) break;
-=======
-    uint8_t size = 0;
-
-    for (byte i = 0; i < SCHEDULER_MAX_SCHEDULES; i++) {
-        if (!hasSetting("schSwitch", i)) break;
->>>>>>> e638aaba
         ++size;
 
         enabled.add<int>(getSetting({"schEnabled", i}, false));
