--- conflicted
+++ resolved
@@ -48,7 +48,6 @@
     for (byte i = 0; i < SCHEDULER_MAX_SCHEDULES; i++) {
         if (!hasSetting("schSwitch", i)) break;
         ++size;
-<<<<<<< HEAD
       
         JsonArray& schedule = list.createNestedArray();
 
@@ -56,22 +55,10 @@
         schedule.add(getSetting("schUTC", i, 0).toInt() == 1); //UTC
         schedule.add(getSetting("schSwitch", i, 0).toInt()); //switch
         schedule.add(getSetting("schAction", i, 0).toInt()); //action
-        schedule.add(getSetting("schType", i, 0).toInt()); //type
+        schedule.add(getSetting("schType", i, SCHEDULER_TYPE_SWITCH).toInt()); //type
         schedule.add(getSetting("schHour", i, 0).toInt()); //hour
         schedule.add(getSetting("schMinute", i, 0).toInt()); //minute
         schedule.add(getSetting("schWDs", i, SCHEDULER_WEEKDAYS)); //weekdays
-=======
-
-        enabled.add<uint8_t>(getSetting("schEnabled", i, 0).toInt() == 1);
-        utc.add<uint8_t>(getSetting("schUTC", i, 0).toInt() == 1);
-
-        switch_.add(getSetting("schSwitch", i, 0).toInt());
-        action.add(getSetting("schAction", i, 0).toInt());
-        type.add(getSetting("schType", i, SCHEDULER_TYPE_SWITCH).toInt());
-        hour.add(getSetting("schHour", i, 0).toInt());
-        minute.add(getSetting("schMinute", i, 0).toInt());
-        weekdays.add(getSetting("schWDs", i, SCHEDULER_WEEKDAYS));
->>>>>>> 978cf2af
     }
 }
 
