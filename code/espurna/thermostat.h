/*

THERMOSTAT MODULE

Copyright (C) 2017 by Dmitry Blinov <dblinov76 at gmail dot com>

*/

#pragma once

<<<<<<< HEAD
#if THERMOSTAT_SUPPORT

#include "espurna.h"
=======
#include <Arduino.h>
#include <functional>
>>>>>>> f3c3efca

#define ASK_TEMP_RANGE_INTERVAL_INITIAL      15000  // ask initially once per every 15 seconds
#define ASK_TEMP_RANGE_INTERVAL_REGULAR      60000  // ask every minute to be sure
#define MILLIS_IN_SEC                         1000
#define MILLIS_IN_MIN                        60000
#define THERMOSTAT_STATE_UPDATE_INTERVAL     60000 // 1 min
#define THERMOSTAT_RELAY                         0 // use relay 0
#define THERMOSTAT_TEMP_RANGE_MIN               10 // grad. Celsius
#define THERMOSTAT_TEMP_RANGE_MIN_MIN            3 // grad. Celsius
#define THERMOSTAT_TEMP_RANGE_MIN_MAX           30 // grad. Celsius
#define THERMOSTAT_TEMP_RANGE_MAX               20 // grad. Celsius
#define THERMOSTAT_TEMP_RANGE_MAX_MIN            8 // grad. Celsius
#define THERMOSTAT_TEMP_RANGE_MAX_MAX           35 // grad. Celsius
#define THERMOSTAT_ALONE_ON_TIME                 5 //  5 min
#define THERMOSTAT_ALONE_OFF_TIME               55 // 55 min
#define THERMOSTAT_MAX_ON_TIME                  30 // 30 min
#define THERMOSTAT_MIN_OFF_TIME                 10 // 10 min
#define THERMOSTAT_ENABLED_BY_DEFAULT         true
#define THERMOSTAT_MODE_COOLER_BY_DEFAULT     false

#define MQTT_TOPIC_HOLD_TEMP        "hold_temp"
#define MQTT_TOPIC_HOLD_TEMP_MIN    "min"
#define MQTT_TOPIC_HOLD_TEMP_MAX    "max"
#define MQTT_TOPIC_REMOTE_TEMP      "remote_temp"
#define MQTT_TOPIC_ASK_TEMP_RANGE   "ask_temp_range"
#define MQTT_TOPIC_NOTIFY_TEMP_RANGE_MIN "notify_temp_range_min"
#define MQTT_TOPIC_NOTIFY_TEMP_RANGE_MAX "notify_temp_range_max"

struct temp_t {
  float temp;
  unsigned long last_update = 0;
  bool need_display_update = false;
};

struct temp_range_t {
  int min = THERMOSTAT_TEMP_RANGE_MIN;
  int max = THERMOSTAT_TEMP_RANGE_MAX;
  unsigned long last_update = 0;
  unsigned long ask_time = 0;
  unsigned long  ask_interval = ASK_TEMP_RANGE_INTERVAL_INITIAL;
  bool need_display_update = true;
};

using thermostat_callback_f = std::function<void(bool state)>;
void thermostatRegister(thermostat_callback_f callback);

const temp_t& thermostatRemoteTemp();
const temp_range_t& thermostatRange();

void thermostatEnabled(bool enabled);
bool thermostatEnabled();

void thermostatModeCooler(bool cooler);
bool thermostatModeCooler();

void thermostatSetup();

#if THERMOSTAT_DISPLAY_SUPPORT
void displayOn();
void displaySetup();
void displayLoop();
#endif

#endif<|MERGE_RESOLUTION|>--- conflicted
+++ resolved
@@ -8,62 +8,58 @@
 
 #pragma once
 
-<<<<<<< HEAD
-#if THERMOSTAT_SUPPORT
-
-#include "espurna.h"
-=======
 #include <Arduino.h>
 #include <functional>
->>>>>>> f3c3efca
 
-#define ASK_TEMP_RANGE_INTERVAL_INITIAL      15000  // ask initially once per every 15 seconds
-#define ASK_TEMP_RANGE_INTERVAL_REGULAR      60000  // ask every minute to be sure
-#define MILLIS_IN_SEC                         1000
-#define MILLIS_IN_MIN                        60000
-#define THERMOSTAT_STATE_UPDATE_INTERVAL     60000 // 1 min
-#define THERMOSTAT_RELAY                         0 // use relay 0
-#define THERMOSTAT_TEMP_RANGE_MIN               10 // grad. Celsius
-#define THERMOSTAT_TEMP_RANGE_MIN_MIN            3 // grad. Celsius
-#define THERMOSTAT_TEMP_RANGE_MIN_MAX           30 // grad. Celsius
-#define THERMOSTAT_TEMP_RANGE_MAX               20 // grad. Celsius
-#define THERMOSTAT_TEMP_RANGE_MAX_MIN            8 // grad. Celsius
-#define THERMOSTAT_TEMP_RANGE_MAX_MAX           35 // grad. Celsius
-#define THERMOSTAT_ALONE_ON_TIME                 5 //  5 min
-#define THERMOSTAT_ALONE_OFF_TIME               55 // 55 min
-#define THERMOSTAT_MAX_ON_TIME                  30 // 30 min
-#define THERMOSTAT_MIN_OFF_TIME                 10 // 10 min
-#define THERMOSTAT_ENABLED_BY_DEFAULT         true
-#define THERMOSTAT_MODE_COOLER_BY_DEFAULT     false
+#define ASK_TEMP_RANGE_INTERVAL_INITIAL 15000 // ask initially once per every 15 seconds
+#define ASK_TEMP_RANGE_INTERVAL_REGULAR 60000 // ask every minute to be sure
+#define MILLIS_IN_SEC 1000
+#define MILLIS_IN_MIN 60000
+#define THERMOSTAT_STATE_UPDATE_INTERVAL 60000 // 1 min
+#define THERMOSTAT_RELAY 0                     // use relay 0
+#define THERMOSTAT_TEMP_RANGE_MIN 10           // grad. Celsius
+#define THERMOSTAT_TEMP_RANGE_MIN_MIN 3        // grad. Celsius
+#define THERMOSTAT_TEMP_RANGE_MIN_MAX 30       // grad. Celsius
+#define THERMOSTAT_TEMP_RANGE_MAX 20           // grad. Celsius
+#define THERMOSTAT_TEMP_RANGE_MAX_MIN 8        // grad. Celsius
+#define THERMOSTAT_TEMP_RANGE_MAX_MAX 35       // grad. Celsius
+#define THERMOSTAT_ALONE_ON_TIME 5             //  5 min
+#define THERMOSTAT_ALONE_OFF_TIME 55           // 55 min
+#define THERMOSTAT_MAX_ON_TIME 30              // 30 min
+#define THERMOSTAT_MIN_OFF_TIME 10             // 10 min
+#define THERMOSTAT_ENABLED_BY_DEFAULT true
+#define THERMOSTAT_MODE_COOLER_BY_DEFAULT false
 
-#define MQTT_TOPIC_HOLD_TEMP        "hold_temp"
-#define MQTT_TOPIC_HOLD_TEMP_MIN    "min"
-#define MQTT_TOPIC_HOLD_TEMP_MAX    "max"
-#define MQTT_TOPIC_REMOTE_TEMP      "remote_temp"
-#define MQTT_TOPIC_ASK_TEMP_RANGE   "ask_temp_range"
+#define MQTT_TOPIC_HOLD_TEMP "hold_temp"
+#define MQTT_TOPIC_HOLD_TEMP_MIN "min"
+#define MQTT_TOPIC_HOLD_TEMP_MAX "max"
+#define MQTT_TOPIC_REMOTE_TEMP "remote_temp"
+#define MQTT_TOPIC_ASK_TEMP_RANGE "ask_temp_range"
 #define MQTT_TOPIC_NOTIFY_TEMP_RANGE_MIN "notify_temp_range_min"
 #define MQTT_TOPIC_NOTIFY_TEMP_RANGE_MAX "notify_temp_range_max"
 
-struct temp_t {
+struct temp_t
+{
   float temp;
   unsigned long last_update = 0;
   bool need_display_update = false;
 };
 
-struct temp_range_t {
+struct temp_range_t
+{
   int min = THERMOSTAT_TEMP_RANGE_MIN;
   int max = THERMOSTAT_TEMP_RANGE_MAX;
   unsigned long last_update = 0;
   unsigned long ask_time = 0;
-  unsigned long  ask_interval = ASK_TEMP_RANGE_INTERVAL_INITIAL;
+  unsigned long ask_interval = ASK_TEMP_RANGE_INTERVAL_INITIAL;
   bool need_display_update = true;
 };
 
 using thermostat_callback_f = std::function<void(bool state)>;
 void thermostatRegister(thermostat_callback_f callback);
 
-const temp_t& thermostatRemoteTemp();
-const temp_range_t& thermostatRange();
+const temp_t &thermostatRemoteTemp();
+const temp_range_t &thermostatRange();
 
 void thermostatEnabled(bool enabled);
 bool thermostatEnabled();
