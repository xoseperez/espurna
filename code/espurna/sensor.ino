--- conflicted
+++ resolved
@@ -526,13 +526,6 @@
     }
     #endif
 
-<<<<<<< HEAD
-    #if SDS011_SUPPORT
-    {
-        SDS011Sensor * sensor = new SDS011Sensor();
-        sensor->setRX(SDS011_RX_PIN);
-        sensor->setTX(SDS011_TX_PIN);
-=======
     #if MICS2710_SUPPORT
     {
         MICS2710Sensor * sensor = new MICS2710Sensor();
@@ -548,7 +541,6 @@
         MICS5525Sensor * sensor = new MICS5525Sensor();
         sensor->setAnalogGPIO(MICS5525_RED_PIN);
         sensor->setRL(MICS5525_RL);
->>>>>>> 88a7076a
         _sensors.push_back(sensor);
     }
     #endif
