/*

Show extended heap stats when EspClass::getHeapStats() is available

*/

#pragma once

#include <type_traits>

struct heap_stats_t {
    uint32_t available;
    uint16_t usable;
    uint8_t frag_pct;
};

namespace EspClass_has_getHeapStats {
    struct _detector {
        template<typename T, typename = decltype(
                std::declval<T>().getHeapStats(0,0,0))>
          static std::true_type detect(int);

        template<typename>
          static std::false_type detect(...);
    };

    template <typename T>
    struct detector : public _detector {
        using result = decltype(
                std::declval<detector>().template detect<T>(0));
    };

    template <typename T>
    struct typed_check : public detector<T>::result {
    };

    typed_check<EspClass> check{};
};

template <typename T>
void _getHeapStats(std::true_type&, T& instance, heap_stats_t& stats) {
    instance.getHeapStats(&stats.available, &stats.usable, &stats.frag_pct);
}

template <typename T>
void _getHeapStats(std::false_type&, T& instance, heap_stats_t& stats) {
    stats.available = instance.getFreeHeap();
    stats.usable = 0;
    stats.frag_pct = 0;
}

void getHeapStats(heap_stats_t& stats) {
    _getHeapStats(EspClass_has_getHeapStats::check, ESP, stats);
}

// WTF
// Calling ESP.getFreeHeap() is making the system crash on a specific
// AiLight bulb, but anywhere else it should work as expected
static bool _heap_value_wtf = false;

heap_stats_t getHeapStats() {
    heap_stats_t stats;
    if (_heap_value_wtf) {
        stats.available = 9999;
        stats.usable = 9999;
        stats.frag_pct = 0;
        return stats;
    }
    getHeapStats(stats);
    return stats;
}

void wtfHeap(bool value) {
    _heap_value_wtf = value;
}

unsigned int getFreeHeap() {
    return getHeapStats().available;
}

static unsigned int _initial_heap_value = 0;
void setInitialFreeHeap() {
    _initial_heap_value = getFreeHeap();
}

unsigned int getInitialFreeHeap() {
    if (0 == _initial_heap_value) {
        setInitialFreeHeap();
    }
    return _initial_heap_value;
}

void infoMemory(const char* name, const heap_stats_t& stats) {
    infoMemory(name, getInitialFreeHeap(), stats.available);
}

void infoHeapStats(const char* name, const heap_stats_t& stats) {
    DEBUG_MSG_P(
        PSTR("[MAIN] %-6s:                       | %5u bytes lost (%2u%%) | %5u bytes free (%2u%%)\n"),
        name,
        (stats.available - stats.usable),
        stats.frag_pct,
        stats.usable,
        (100 - stats.frag_pct)
    );
}

void infoHeapStats(bool show_frag_stats = true) {
<<<<<<< HEAD
    auto stats = getHeapStats();
=======
    const auto stats = getHeapStats();
>>>>>>> d4311211
    infoMemory("Heap", stats);
    if (show_frag_stats && EspClass_has_getHeapStats::check) {
        infoHeapStats("Heap", stats);
    }
}<|MERGE_RESOLUTION|>--- conflicted
+++ resolved
@@ -106,11 +106,7 @@
 }
 
 void infoHeapStats(bool show_frag_stats = true) {
-<<<<<<< HEAD
-    auto stats = getHeapStats();
-=======
     const auto stats = getHeapStats();
->>>>>>> d4311211
     infoMemory("Heap", stats);
     if (show_frag_stats && EspClass_has_getHeapStats::check) {
         infoHeapStats("Heap", stats);
