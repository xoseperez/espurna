--- conflicted
+++ resolved
@@ -358,326 +358,3 @@
     #endif
     return result;
 }
-<<<<<<< HEAD
-=======
-
-int getBoardId() {
-    #if defined(ESPURNA_CORE) || defined(ESPURNA_CORE_WEBUI)
-        return 0;
-    #elif defined(NODEMCU_LOLIN)
-        return 2;
-    #elif defined(NODEMCU_BASIC)
-        return 3;
-    #elif defined(WEMOS_D1_MINI)
-        return 4;
-    #elif defined(WEMOS_D1_MINI_RELAYSHIELD)
-        return 5;
-    #elif defined(WEMOS_D1_TARPUNA_SHIELD)
-        return 6;
-    #elif defined(TINKERMAN_ESPURNA_H06)
-        return 7;
-    #elif defined(TINKERMAN_ESPURNA_H08)
-        return 8;
-    #elif defined(TINKERMAN_ESPURNA_SWITCH)
-        return 9;
-    #elif defined(TINKERMAN_RFM69GW)
-        return 10;
-    #elif defined(ITEAD_SONOFF_BASIC)
-        return 11;
-    #elif defined(ITEAD_SONOFF_RF)
-        return 12;
-    #elif defined(ITEAD_SONOFF_MINI)
-        return 13;
-    #elif defined(ITEAD_SONOFF_TH)
-        return 14;
-    #elif defined(ITEAD_SONOFF_SV)
-        return 15;
-    #elif defined(ITEAD_SLAMPHER)
-        return 16;
-    #elif defined(ITEAD_S20)
-        return 17;
-    #elif defined(ITEAD_SONOFF_TOUCH)
-        return 18;
-    #elif defined(ITEAD_SONOFF_POW)
-        return 19;
-    #elif defined(ITEAD_SONOFF_POW_R2)
-        return 20;
-    #elif defined(ITEAD_SONOFF_DUAL)
-        return 21;
-    #elif defined(ITEAD_SONOFF_DUAL_R2)
-        return 22;
-    #elif defined(ITEAD_SONOFF_4CH)
-        return 23;
-    #elif defined(ITEAD_SONOFF_4CH_PRO)
-        return 24;
-    #elif defined(ITEAD_1CH_INCHING)
-        return 25;
-    #elif defined(ITEAD_MOTOR)
-        return 26;
-    #elif defined(ITEAD_BNSZ01)
-        return 27;
-    #elif defined(ITEAD_SONOFF_RFBRIDGE)
-        return 28;
-    #elif defined(ITEAD_SONOFF_B1)
-        return 29;
-    #elif defined(ITEAD_SONOFF_LED)
-        return 30;
-    #elif defined(ITEAD_SONOFF_T1_1CH)
-        return 31;
-    #elif defined(ITEAD_SONOFF_T1_2CH)
-        return 32;
-    #elif defined(ITEAD_SONOFF_T1_3CH)
-        return 33;
-    #elif defined(ITEAD_SONOFF_S31)
-        return 34;
-    #elif defined(ITEAD_SONOFF_S31_LITE)
-        return 35;
-    #elif defined(ITEAD_SONOFF_IFAN02)
-        return 36;
-    #elif defined(ORVIBO_B25)
-        return 37;
-    #elif defined(YJZK_SWITCH_1CH)
-        return 38;
-    #elif defined(YJZK_SWITCH_2CH)
-        return 39;
-    #elif defined(YJZK_SWITCH_3CH)
-        return 40;
-    #elif defined(ELECTRODRAGON_WIFI_IOT)
-        return 41;
-    #elif defined(WORKCHOICE_ECOPLUG)
-        return 42;
-    #elif defined(AITHINKER_AI_LIGHT)
-        return 43;
-    #elif defined(LYASI_LIGHT)
-        return 44;
-    #elif defined(MAGICHOME_LED_CONTROLLER)
-        return 45;
-    #elif defined(MAGICHOME_LED_CONTROLLER_20)
-        return 46;
-    #elif defined(MAGICHOME_ZJ_WFMN_A_11)
-        return 47;
-    #elif defined(MAGICHOME_ZJ_WFMN_B_11)
-        return 48;
-    #elif defined(MAGICHOME_ZJ_WFMN_C_11)
-        return 49;
-    #elif defined(MAGICHOME_ZJ_ESPM_5CH_B_13)
-        return 50;
-    #elif defined(MAGICHOME_ZJ_LB_RGBWW_L)
-        return 51;
-    #elif defined(HUACANXING_H801)
-        return 52;
-    #elif defined(HUACANXING_H802)
-        return 53;
-    #elif defined(JANGOE_WIFI_RELAY_NC)
-        return 54;
-    #elif defined(JANGOE_WIFI_RELAY_NO)
-        return 55;
-    #elif defined(JORGEGARCIA_WIFI_RELAYS)
-        return 56;
-    #elif defined(OPENENERGYMONITOR_MQTT_RELAY)
-        return 57;
-    #elif defined(WION_50055)
-        return 58;
-    #elif defined(EXS_WIFI_RELAY_V31)
-        return 59;
-    #elif defined(EXS_WIFI_RELAY_V50)
-        return 60;
-    #elif defined(GENERIC_V9261F)
-        return 61;
-    #elif defined(GENERIC_ECH1560)
-        return 62;
-    #elif defined(MANCAVEMADE_ESPLIVE)
-        return 63;
-    #elif defined(INTERMITTECH_QUINLED)
-        return 64;
-    #elif defined(ARILUX_AL_LC01)
-        return 65;
-    #elif defined(ARILUX_AL_LC02)
-        return 66;
-    #elif defined(ARILUX_AL_LC02_V14)
-        return 67;
-    #elif defined(ARILUX_AL_LC06)
-        return 68;
-    #elif defined(ARILUX_AL_LC11)
-        return 69;
-    #elif defined(ARILUX_E27)
-        return 70;
-    #elif defined(XENON_SM_PW702U)
-        return 71;
-    #elif defined(ISELECTOR_SM_PW702)
-        return 72;
-    #elif defined(AUTHOMETION_LYT8266)
-        return 73;
-    #elif defined(GIZWITS_WITTY_CLOUD)
-        return 74;
-    #elif defined(KMC_70011)
-        return 75;
-    #elif defined(EUROMATE_WIFI_STECKER_SCHUKO)
-        return 76;
-    #elif defined(EUROMATE_WIFI_STECKER_SCHUKO_V2)
-        return 77;
-    #elif defined(GENERIC_8CH)
-        return 78;
-    #elif defined(STM_RELAY)
-        return 79;
-    #elif defined(TONBUX_POWERSTRIP02)
-        return 80;
-    #elif defined(LINGAN_SWA1)
-        return 81;
-    #elif defined(HEYGO_HY02)
-        return 82;
-    #elif defined(MAXCIO_WUS002S)
-        return 83;
-    #elif defined(MAXCIO_WDE004)
-        return 84;
-    #elif defined(OUKITEL_P1)
-        return 85;
-    #elif defined(YIDIAN_XSSSA05)
-        return 86;
-    #elif defined(TONBUX_XSSSA01)
-        return 87;
-    #elif defined(TONBUX_XSSSA06)
-        return 88;
-    #elif defined(GREEN_ESP8266RELAY)
-        return 89;
-    #elif defined(IKE_ESPIKE)
-        return 90;
-    #elif defined(ARNIEX_SWIFITCH)
-        return 91;
-    #elif defined(GENERIC_ESP01S_RELAY_V40)
-        return 92;
-    #elif defined(GENERIC_ESP01S_RGBLED_V10)
-        return 93;
-    #elif defined(GENERIC_ESP01S_DHT11_V10)
-        return 94;
-    #elif defined(GENERIC_ESP01S_DS18B20_V10)
-        return 95;
-    #elif defined(PILOTAK_ESP_DIN_V1)
-        return 96;
-    #elif defined(HELTEC_TOUCHRELAY)
-        return 97;
-    #elif defined(ZHILDE_EU44_W)
-        return 98;
-    #elif defined(ALLNET_4DUINO_IOT_WLAN_RELAIS)
-        return 99;
-    #elif defined(LUANI_HVIO)
-        return 100;
-    #elif defined(TONBUX_MOSQUITO_KILLER)
-        return 101;
-    #elif defined(NEO_COOLCAM_NAS_WR01W)
-        return 102;
-    #elif defined(DELTACO_SH_P01)
-        return 103;
-    #elif defined(DELTACO_SH_P03USB)
-        return 104;
-    #elif defined(FORNORM_ZLD_34EU)
-        return 105;
-    #elif defined(BH_ONOFRE)
-        return 106;
-    #elif defined(BLITZWOLF_BWSHPX)
-        return 107;
-    #elif defined(BLITZWOLF_BWSHPX_V23)
-        return 108;
-    #elif defined(BLITZWOLF_BWSHP5)
-        return 109;
-    #elif defined(TECKIN_SP21)
-        return 110;
-    #elif defined(TECKIN_SP22_V14)
-        return 111;
-    #elif defined(GOSUND_WS1)
-        return 112;
-    #elif defined(HOMECUBE_16A)
-        return 113;
-    #elif defined(VANZAVANZU_SMART_WIFI_PLUG_MINI)
-        return 114;
-    #elif defined(GENERIC_AG_L4)
-        return 115;
-    #elif defined(ALLTERCO_SHELLY1)
-        return 116;
-    #elif defined(ALLTERCO_SHELLY2)
-        return 117;
-    #elif defined(ALLTERCO_SHELLY1PM)
-        return 118;
-    #elif defined(ALLTERCO_SHELLY25)
-        return 119;
-    #elif defined(LOHAS_E27_9W)
-        return 120;
-    #elif defined(LOHAS_E26_A19)
-        return 121;
-    #elif defined(TECKIN_SB53)
-        return 122;
-    #elif defined(XIAOMI_SMART_DESK_LAMP)
-        return 123;
-    #elif defined(PHYX_ESP12_RGB)
-        return 124;
-    #elif defined(IWOOLE_LED_TABLE_LAMP)
-        return 125;
-    #elif defined(GENERIC_GU10)
-        return 126;
-    #elif defined(GENERIC_E14)
-        return 127;
-    #elif defined(DELTACO_SH_LEXXW)
-        return 128;
-    #elif defined(DELTACO_SH_LEXXRGB)
-        return 129;
-    #elif defined(NEXETE_A19)
-        return 130;
-    #elif defined(LOMBEX_LUX_NOVA2_TUNABLE_WHITE)
-        return 131;
-    #elif defined(LOMBEX_LUX_NOVA2_WHITE_COLOR)
-        return 132;
-    #elif defined(BESTEK_MRJ1011)
-        return 133;
-    #elif defined(GBLIFE_RGBW_SOCKET)
-        return 134;
-    #elif defined(SMARTLIFE_MINI_SMART_SOCKET)
-        return 135;
-    #elif defined(HAMA_WIFI_STECKDOSE_00176533)
-        return 136;
-    #elif defined(DIGOO_NX_SP202)
-        return 137;
-    #elif defined(FOXEL_LIGHTFOX_DUAL)
-        return 138;
-    #elif defined(TECKIN_SP20)
-        return 139;
-    #elif defined(LITESUN_LA_WF3)
-        return 140;
-    #elif defined(PSH_WIFI_PLUG)
-        return 141;
-    #elif defined(PSH_RGBW_CONTROLLER)
-        return 142;
-    #elif defined(PSH_WIFI_SENSOR)
-        return 143;
-    #elif defined(JINVOO_VALVE_SM_AW713)
-        return 144;
-    #elif defined(TUYA_GENERIC_DIMMER)
-        return 145;
-    #elif defined(ETEKCITY_ESW01_USA)
-        return 146;
-    #elif defined(FS_UAP1)
-        return 147;
-    #elif defined(TFLAG_NX_SMX00)
-        return 148;
-    #elif defined(MUVIT_IO_MIOBULB001)
-        return 149;
-    #elif defined(HYKKER_SMART_HOME_POWER_PLUG)
-        return 150;
-    #elif defined(KOGAN_SMARTER_HOME_PLUG_W_POW)
-        return 151;
-    #elif defined(LSC_SMART_LED_LIGHT_STRIP)
-        return 152;
-    #elif defined(EHOMEDIY_WT02)
-        return 153;
-    #elif defined(EHOMEDIY_WT03)
-        return 154;
-    #elif defined(LINKSPRITE_LINKNODE_R4)
-        return 155;
-    #elif defined(GENERIC_ESP01_512KB)
-        return 156;
-    #elif defined(GOSUND_WP3)
-        return 157;
-    #else
-        return -1; // CUSTOM
-    #endif
-}
->>>>>>> 2dcf1b2b
