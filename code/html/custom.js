var websock;
var maxNetworks;
var maxSchedules;
var messages = [];
var free_size = 0;

var urls = {};

var numChanged = 0;
var numReboot = 0;
var numReconnect = 0;
var numReload = 0;

var useWhite = false;
var useCCT = false;

var now = 0;
var ago = 0;

<<<<<<< HEAD
const WEB_MODE_PASSWORD = 1;
=======
<!-- removeIf(!rfm69)-->
var packets;
var filters = [];
<!-- endRemoveIf(!rfm69)-->
>>>>>>> 34a86820

// -----------------------------------------------------------------------------
// Messages
// -----------------------------------------------------------------------------

function initMessages() {
    messages[1]  = "Remote update started";
    messages[2]  = "OTA update started";
    messages[3]  = "Error parsing data!";
    messages[4]  = "The file does not look like a valid configuration backup or is corrupted";
    messages[5]  = "Changes saved. You should reboot your board now";
    messages[7]  = "Passwords do not match!";
    messages[8]  = "Changes saved";
    messages[9]  = "No changes detected";
    messages[10] = "Session expired, please reload page...";
}

<!-- removeIf(!sensor)-->
function sensorName(id) {
    var names = [
        "DHT", "Dallas", "Emon Analog", "Emon ADC121", "Emon ADS1X15",
        "HLW8012", "V9261F", "ECH1560", "Analog", "Digital",
        "Events", "PMSX003", "BMX280", "MHZ19", "SI7021",
        "SHT3X I2C", "BH1750", "PZEM004T", "AM2320 I2C", "GUVAS12SD",
        "TMP3X", "HC-SR04", "SenseAir", "GeigerTicks", "GeigerCPM"
    ];
    if (1 <= id && id <= names.length) {
        return names[id - 1];
    }
    return null;
}

function magnitudeType(type) {
    var types = [
        "Temperature", "Humidity", "Pressure",
        "Current", "Voltage", "Active Power", "Apparent Power",
        "Reactive Power", "Power Factor", "Energy", "Energy (delta)",
        "Analog", "Digital", "Events",
        "PM1.0", "PM2.5", "PM10", "CO2", "Lux", "UV", "Distance" , "HCHO",
        "Local Dose Rate", "Local Dose Rate"
    ];
    if (1 <= type && type <= types.length) {
        return types[type - 1];
    }
    return null;
}

function magnitudeError(error) {
    var errors = [
        "OK", "Out of Range", "Warming Up", "Timeout", "Wrong ID",
        "Data Error", "I2C Error", "GPIO Error", "Calibration error"
    ];
    if (0 <= error && error < errors.length) {
        return errors[error];
    }
    return "Error " + error;
}
<!-- endRemoveIf(!sensor)-->

// -----------------------------------------------------------------------------
// Utils
// -----------------------------------------------------------------------------

$.fn.enterKey = function (fnc) {
    return this.each(function () {
        $(this).keypress(function (ev) {
            var keycode = parseInt(ev.keyCode ? ev.keyCode : ev.which, 10);
            if (13 === keycode) {
                return fnc.call(this, ev);
            }
        });
    });
};

function keepTime() {

    $("span[name='ago']").html(ago);
    ago++;

    if (0 === now) { return; }
    var date = new Date(now * 1000);
    var text = date.toISOString().substring(0, 19).replace("T", " ");
    $("input[name='now']").val(text);
    $("span[name='now']").html(text);
    now++;

}

function zeroPad(number, positions) {
    var zeros = "";
    for (var i = 0; i < positions; i++) {
        zeros += "0";
    }
    return (zeros + number).slice(-positions);
}

function loadTimeZones() {

    var time_zones = [
        -720, -660, -600, -570, -540,
        -480, -420, -360, -300, -240,
        -210, -180, -120, -60, 0,
        60, 120, 180, 210, 240,
        270, 300, 330, 345, 360,
        390, 420, 480, 510, 525,
        540, 570, 600, 630, 660,
        720, 765, 780, 840
    ];

    for (var i in time_zones) {
        var value = time_zones[i];
        var offset = value >= 0 ? value : -value;
        var text = "GMT" + (value >= 0 ? "+" : "-") +
            zeroPad(parseInt(offset / 60, 10), 2) + ":" +
            zeroPad(offset % 60, 2);
        $("select[name='ntpOffset']").append(
            $("<option></option>").
                attr("value",value).
                text(text));
    }

}

function validateForm(form) {

    // http://www.the-art-of-web.com/javascript/validate-password/
    // at least one lowercase and one uppercase letter or number
    // at least five characters (letters, numbers or special characters)
    var re_password = /^(?=.*[A-Z\d])(?=.*[a-z])[\w~!@#$%^&*\(\)<>,.\?;:{}\[\]\\|]{5,}$/;

    // password
    var adminPass1 = $("input[name='adminPass']", form).first().val();
    if (adminPass1.length > 0 && !re_password.test(adminPass1)) {
        alert("The password you have entered is not valid, it must have at least 5 characters, 1 lowercase and 1 uppercase or number!");
        return false;
    }

    var adminPass2 = $("input[name='adminPass']", form).last().val();
    if (adminPass1 !== adminPass2) {
        alert("Passwords are different!");
        return false;
    }

    // RFCs mandate that a hostname's labels may contain only
    // the ASCII letters 'a' through 'z' (case-insensitive),
    // the digits '0' through '9', and the hyphen.
    // Hostname labels cannot begin or end with a hyphen.
    // No other symbols, punctuation characters, or blank spaces are permitted.

    // Negative lookbehind does not work in Javascript
    // var re_hostname = new RegExp('^(?!-)[A-Za-z0-9-]{1,32}(?<!-)$');

    var re_hostname = new RegExp('^(?!-)[A-Za-z0-9-]{0,31}[A-Za-z0-9]$');

    var hostname = $("input[name='hostname']", form);
    var hasChanged = hostname.attr("hasChanged") || 0;
    if (0 === hasChanged) {
        return true;
    }

    if (!re_hostname.test(hostname.val())) {
        alert("Hostname cannot be empty and may only contain the ASCII letters ('A' through 'Z' and 'a' through 'z'), the digits '0' through '9', and the hyphen ('-')! They can neither start or end with an hyphen.");
        return false;
    }

    return true;

}

function getValue(element) {

    if ($(element).attr("type") === "checkbox") {
        return $(element).prop("checked") ? 1 : 0;
    } else if ($(element).attr("type") === "radio") {
        if (!$(element).prop("checked")) {
            return null;
        }
    }

    return $(element).val();

}

function addValue(data, name, value) {

    // These fields will always be a list of values
    var is_group = [
        "ssid", "pass", "gw", "mask", "ip", "dns",
        "schEnabled", "schSwitch","schAction","schType","schHour","schMinute","schWDs","schUTC",
        "relayBoot", "relayPulse", "relayTime",
        "mqttGroup", "mqttGroupInv", "relayOnDisc",
        "dczRelayIdx", "dczMagnitude",
        "tspkRelay", "tspkMagnitude",
        "ledMode",
        "adminPass",
        "node", "key", "topic"
    ];

    if (name in data) {
        if (!Array.isArray(data[name])) {
            data[name] = [data[name]];
        }
        data[name].push(value);
    } else if (is_group.indexOf(name) >= 0) {
        data[name] = [value];
    } else {
        data[name] = value;
    }

}

function getData(form) {

    var data = {};

    // Populate data
    $("input,select", form).each(function() {
        var name = $(this).attr("name");
        var value = getValue(this);
        if (null !== value) {
            addValue(data, name, value);
        }
    });

    // Post process
    addValue(data, "schSwitch", 0xFF);
    delete data["filename"];
    delete data["rfbcode"];

    return data;

}

function randomString(length, chars) {
    var mask = "";
    if (chars.indexOf("a") > -1) { mask += "abcdefghijklmnopqrstuvwxyz"; }
    if (chars.indexOf("A") > -1) { mask += "ABCDEFGHIJKLMNOPQRSTUVWXYZ"; }
    if (chars.indexOf("#") > -1) { mask += "0123456789"; }
    if (chars.indexOf("@") > -1) { mask += "ABCDEF"; }
    if (chars.indexOf("!") > -1) { mask += "~`!@#$%^&*()_+-={}[]:\";'<>?,./|\\"; }
    var result = "";
    for (var i = length; i > 0; --i) {
        result += mask[Math.round(Math.random() * (mask.length - 1))];
    }
    return result;
}

function generateAPIKey() {
    var apikey = randomString(16, "@#");
    $("input[name='apiKey']").val(apikey);
    return false;
}

function getJson(str) {
    try {
        return JSON.parse(str);
    } catch (e) {
        return false;
    }
}

// -----------------------------------------------------------------------------
// Actions
// -----------------------------------------------------------------------------

function sendAction(action, data) {
    websock.send(JSON.stringify({action: action, data: data}));
}

function sendConfig(data) {
    websock.send(JSON.stringify({config: data}));
}

function resetOriginals() {
    $("input,select").each(function() {
        $(this).attr("original", $(this).val());
    });
    numReboot = numReconnect = numReload = 0;
}

function doReload(milliseconds) {
    setTimeout(function() {
        window.location.reload();
    }, parseInt(milliseconds, 10));
}

/**
 * Check a file object to see if it is a valid firmware image
 * The file first byte should be 0xE9
 * @param  {file}       file        File object
 * @param  {Function}   callback    Function to call back with the result
 */
function checkFirmware(file, callback) {

    var reader = new FileReader();

    reader.onloadend = function(evt) {
        if (FileReader.DONE === evt.target.readyState) {
            if (0xE9 !== evt.target.result.charCodeAt(0)) callback(false);
            if (0x03 !== evt.target.result.charCodeAt(2)) {
                var response = window.confirm("Binary image is not using DOUT flash mode. This might cause resets in some devices. Press OK to continue.");
                callback(response);
            } else {
                callback(true);
            }
        }
    };

    var blob = file.slice(0, 3);
    reader.readAsBinaryString(blob);

}

function doUpgrade() {

    var file = $("input[name='upgrade']")[0].files[0];

    if (typeof file === "undefined") {
        alert("First you have to select a file from your computer.");
        return false;
    }

    if (file.size > free_size) {
        alert("Image it too large to fit in the available space for OTA. Consider doing a two-step update.");
        return false;
    }

    checkFirmware(file, function(ok) {

        if (!ok) {
            alert("The file does not seem to be a valid firmware image.");
            return;
        }

        var data = new FormData();
        data.append("upgrade", file, file.name);

        $.ajax({

            // Your server script to process the upload
            url: urls.upgrade.href,
            type: "POST",

            // Form data
            data: data,

            // Tell jQuery not to process data or worry about content-type
            // You *must* include these options!
            cache: false,
            contentType: false,
            processData: false,

            success: function(data, text) {
                $("#upgrade-progress").hide();
                if ("OK" === data) {
                    alert("Firmware image uploaded, board rebooting. This page will be refreshed in 5 seconds.");
                    doReload(5000);
                } else {
                    alert("There was an error trying to upload the new image, please try again (" + data + ").");
                }
            },

            // Custom XMLHttpRequest
            xhr: function() {
                $("#upgrade-progress").show();
                var myXhr = $.ajaxSettings.xhr();
                if (myXhr.upload) {
                    // For handling the progress of the upload
                    myXhr.upload.addEventListener("progress", function(e) {
                        if (e.lengthComputable) {
                            $("progress").attr({ value: e.loaded, max: e.total });
                        }
                    } , false);
                }
                return myXhr;
            }

        });

    });

    return false;

}

function doUpdatePassword() {
    var form = $("#formPassword");
    if (validateForm(form)) {
        sendConfig(getData(form));
    }
    return false;
}

function checkChanges() {

    if (numChanged > 0) {
        var response = window.confirm("Some changes have not been saved yet, do you want to save them first?");
        if (response) {
            doUpdate();
        }
    }

}

function doAction(question, action) {

    checkChanges();

    if (question) {
        var response = window.confirm(question);
        if (false === response) {
            return false;
        }
    }

    sendAction(action, {});
    doReload(5000);
    return false;

}

function doReboot(ask) {

    var question = (typeof ask === "undefined" || false === ask) ?
        null :
        "Are you sure you want to reboot the device?";
    return doAction(question, "reboot");

}

function doReconnect(ask) {

    var question = (typeof ask === "undefined" || false === ask) ?
        null :
        "Are you sure you want to disconnect from the current WIFI network?";
    return doAction(question, "reconnect");

}

function doUpdate() {

    var form = $("#formSave");
    if (validateForm(form)) {

        // Get data
        sendConfig(getData(form));

        // Empty special fields
        $(".pwrExpected").val(0);
        $("input[name='pwrResetCalibration']").prop("checked", false);
        $("input[name='pwrResetE']").prop("checked", false);

        // Change handling
        numChanged = 0;
        setTimeout(function() {

            var response;

            if (numReboot > 0) {
                response = window.confirm("You have to reboot the board for the changes to take effect, do you want to do it now?");
                if (response) { doReboot(false); }
            } else if (numReconnect > 0) {
                response = window.confirm("You have to reconnect to the WiFi for the changes to take effect, do you want to do it now?");
                if (response) { doReconnect(false); }
            } else if (numReload > 0) {
                response = window.confirm("You have to reload the page to see the latest changes, do you want to do it now?");
                if (response) { doReload(0); }
            }

            resetOriginals();

        }, 1000);

    }

    return false;

}

function doBackup() {
    document.getElementById("downloader").src = urls.config.href;
    return false;
}

function onFileUpload(event) {

    var inputFiles = this.files;
    if (typeof inputFiles === "undefined" || inputFiles.length === 0) {
        return false;
    }
    var inputFile = inputFiles[0];
    this.value = "";

    var response = window.confirm("Previous settings will be overwritten. Are you sure you want to restore this settings?");
    if (!response) {
        return false;
    }

    var reader = new FileReader();
    reader.onload = function(e) {
        var data = getJson(e.target.result);
        if (data) {
            sendAction("restore", data);
        } else {
            window.alert(messages[4]);
        }
    };
    reader.readAsText(inputFile);

    return false;

}

function doRestore() {
    if (typeof window.FileReader !== "function") {
        alert("The file API isn't supported on this browser yet.");
    } else {
        $("#uploader").click();
    }
    return false;
}

function doFactoryReset() {
    var response = window.confirm("Are you sure you want to restore to factory settings?");
    if (response === false) {
        return false;
    }
    sendAction("factory_reset", {});
    doReload(5000);
    return false;
}

function doToggle(id, value) {
    sendAction("relay", {id: id, status: value ? 1 : 0 });
    return false;
}

function doScan() {
    $("#scanResult").html("");
    $("div.scan.loading").show();
    sendAction("scan", {});
    return false;
}

function doHAConfig() {
    $("#haConfig").html("");
    sendAction("haconfig", {});
    return false;
}

function doDebugCommand() {
    var el = $("input[name='dbgcmd']");
    var command = el.val();
    el.val("");
    sendAction("dbgcmd", {command: command});
    return false;
}

function doDebugClear() {
    $("#weblog").text("");
    return false;
}

<!-- removeIf(!rfm69)-->

function doClearCounts() {
    sendAction("clear-counts", {});
    return false;
}

function doClearMessages() {
    packets.clear().draw(false);
    return false;
}

function doFilter(e) {
    var index = packets.cell(this).index();
    if (index == 'undefined') return;
    var c = index.column;
    var column = packets.column(c);
    if (filters[c]) {
        filters[c] = false;
        column.search("");
        $(column.header()).removeClass("filtered");
    } else {
        filters[c] = true;
        var data = packets.row(this).data();
        if (e.which == 1) {
            column.search('^' + data[c] + '$', true, false );
        } else {
            column.search('^((?!(' + data[c] + ')).)*$', true, false );
        }
        $(column.header()).addClass("filtered");
    }
    column.draw();
    return false;
}

function doClearFilters() {
    for (var i = 0; i < packets.columns()[0].length; i++) {
        if (filters[i]) {
            filters[i] = false;
            var column = packets.column(i);
            column.search("");
            $(column.header()).removeClass("filtered");
            column.draw();
        }
    }
    return false;
}

<!-- endRemoveIf(!rfm69)-->

// -----------------------------------------------------------------------------
// Visualization
// -----------------------------------------------------------------------------

function toggleMenu() {
    $("#layout").toggleClass("active");
    $("#menu").toggleClass("active");
    $("#menuLink").toggleClass("active");
}

function showPanel(target) {
    $(".panel").hide();
    if ($("#layout").hasClass("active")) { toggleMenu(); }

    $(target).show().
        find("input[type='checkbox']").
        iphoneStyle("calculateDimensions").
        iphoneStyle("refresh");

    window.scrollTo(0,0);
}

function showPanelCurrentHash() {
    if (!location.hash.startsWith("#/")) {
        return;
    }

    showPanel(location.hash.replace("#/", "#panel-"));
}

// -----------------------------------------------------------------------------
// Relays & magnitudes mapping
// -----------------------------------------------------------------------------

function createRelayList(data, container, template_name) {

    var current = $("#" + container + " > div").length;
    if (current > 0) { return; }

    var template = $("#" + template_name + " .pure-g")[0];
    for (var i in data) {
        var line = $(template).clone();
        $("label", line).html("Switch #" + i);
        $("input", line).attr("tabindex", 40 + i).val(data[i]);
        line.appendTo("#" + container);
    }

}

<!-- removeIf(!sensor)-->
function createMagnitudeList(data, container, template_name) {

    var current = $("#" + container + " > div").length;
    if (current > 0) { return; }

    var template = $("#" + template_name + " .pure-g")[0];
    for (var i in data) {
        var magnitude = data[i];
        var line = $(template).clone();
        $("label", line).html(magnitudeType(magnitude.type) + " #" + parseInt(magnitude.index, 10));
        $("div.hint", line).html(magnitude.name);
        $("input", line).attr("tabindex", 40 + i).val(magnitude.idx);
        line.appendTo("#" + container);
    }

}
<!-- endRemoveIf(!sensor)-->

// -----------------------------------------------------------------------------
// RFM69
// -----------------------------------------------------------------------------

<!-- removeIf(!rfm69)-->
function addMapping() {
    var template = $("#nodeTemplate .pure-g")[0];
    var line = $(template).clone();
    var tabindex = $("#mapping > div").length * 3 + 50;
    $(line).find("input").each(function() {
        $(this).attr("tabindex", tabindex++);
    });
    $(line).find("button").on('click', delMapping);
    line.appendTo("#mapping");
}

function delMapping() {
    var parent = $(this).parent().parent();
    $(parent).remove();
}
<!-- endRemoveIf(!rfm69)-->

// -----------------------------------------------------------------------------
// Wifi
// -----------------------------------------------------------------------------

function delNetwork() {
    var parent = $(this).parents(".pure-g");
    $(parent).remove();
}

function moreNetwork() {
    var parent = $(this).parents(".pure-g");
    $(".more", parent).toggle();
}

function addNetwork() {

    var numNetworks = $("#networks > div").length;
    if (numNetworks >= maxNetworks) {
        alert("Max number of networks reached");
        return null;
    }

    var tabindex = 200 + numNetworks * 10;
    var template = $("#networkTemplate").children();
    var line = $(template).clone();
    $(line).find("input").each(function() {
        $(this).attr("tabindex", tabindex);
        tabindex++;
    });
    $(line).find(".button-del-network").on("click", delNetwork);
    $(line).find(".button-more-network").on("click", moreNetwork);
    line.appendTo("#networks");

    return line;

}

// -----------------------------------------------------------------------------
// Relays scheduler
// -----------------------------------------------------------------------------

function delSchedule() {
    var parent = $(this).parents(".pure-g");
    $(parent).remove();
}

function moreSchedule() {
    var parent = $(this).parents(".pure-g");
    $("div.more", parent).toggle();
}

function addSchedule(event) {

    var numSchedules = $("#schedules > div").length;
    if (numSchedules >= maxSchedules) {
        alert("Max number of schedules reached");
        return null;
    }
    var tabindex = 200 + numSchedules * 10;
    var template = $("#scheduleTemplate").children();
    var line = $(template).clone();

    var type = (1 === event.data.schType) ? "switch" : "light";

    template = $("#" + type + "ActionTemplate").children();
    var actionLine = template.clone();
    $(line).find("#schActionDiv").append(actionLine);

    $(line).find("input").each(function() {
        $(this).attr("tabindex", tabindex);
        tabindex++;
    });
    $(line).find(".button-del-schedule").on("click", delSchedule);
    $(line).find(".button-more-schedule").on("click", moreSchedule);
    line.appendTo("#schedules");
    $(line).find("input[type='checkbox']").prop("checked", false);

    initCheckboxes();

    return line;

}

// -----------------------------------------------------------------------------
// Relays
// -----------------------------------------------------------------------------

function initRelays(data) {

    var current = $("#relays > div").length;
    if (current > 0) { return; }

    var template = $("#relayTemplate .pure-g")[0];
    for (var i=0; i<data.length; i++) {

        // Add relay fields
        var line = $(template).clone();
        $(".id", line).html(i);
        $(":checkbox", line).prop('checked', data[i]).attr("data", i);
        line.appendTo("#relays");

        // Populate the relay SELECTs
        $("select.isrelay").append(
            $("<option></option>").attr("value",i).text("Switch #" + i));

    }

}

function initCheckboxes() {

    var setCheckbox = function(element, value) {
        var container = $(".toggle-container", $(element));
        if (value) {
            container.css("-webkit-clip-path", "inset(0 0 0 50%)");
            container.css("clip-path", "inset(0 0 0 50%)");
            container.css("backgroundColor", "#00c000");
        } else {
            container.css("-webkit-clip-path", "inset(0 50% 0 0)");
            container.css("clip-path", "inset(0 50% 0 0)");
            container.css("backgroundColor", "#c00000");
        }
    }

    $(".checkbox-container")

        .each(function() {
            var status = $(this).next().prop('checked');
            setCheckbox(this, status);
        })
        .off('click')
        .on('click', function() {

            var checkbox = $(this).next();

            var status = checkbox.prop('checked');
            status = !status;
            checkbox.prop('checked', status);
            setCheckbox(this, status);

            if ("relay" == checkbox.attr('name')) {
                var id = parseInt(checkbox.attr('data'), 10);
                doToggle(id, status);
            }

        });

}

function createCheckboxes() {

    $("input[type='checkbox']").each(function() {

        var text_on = $(this).attr("on") || "YES";
        var text_off = $(this).attr("off") || "NO";

        var toggles = "<div class=\"toggle\"><p>" + text_on + "</p></div><div class=\"toggle\"><p>" + text_off + "</p></div>";
        var content = "<div class=\"checkbox-container\"><div class=\"inner-container\">" + toggles
            + "</div><div class=\"inner-container toggle-container\">" + toggles + "</div></div>";
        $(this).before(content).hide();

    });

}

function initRelayConfig(data) {

    var current = $("#relayConfig > div").length;
    if (current > 0) { return; }

    var template = $("#relayConfigTemplate").children();
    for (var i in data) {
        var relay = data[i];
        var line = $(template).clone();
        $("span.gpio", line).html(relay.gpio);
        $("span.id", line).html(i);
        $("select[name='relayBoot']", line).val(relay.boot);
        $("select[name='relayPulse']", line).val(relay.pulse);
        $("input[name='relayTime']", line).val(relay.pulse_ms);
        $("input[name='mqttGroup']", line).val(relay.group);
        $("select[name='mqttGroupInv']", line).val(relay.group_inv);
        $("select[name='relayOnDisc']", line).val(relay.on_disc);
        line.appendTo("#relayConfig");
    }

}

// -----------------------------------------------------------------------------
// Sensors & Magnitudes
// -----------------------------------------------------------------------------

<!-- removeIf(!sensor)-->
function initMagnitudes(data) {

    // check if already initialized
    var done = $("#magnitudes > div").length;
    if (done > 0) { return; }

    // add templates
    var template = $("#magnitudeTemplate").children();
    for (var i in data) {
        var magnitude = data[i];
        var line = $(template).clone();
        $("label", line).html(magnitudeType(magnitude.type) + " #" + parseInt(magnitude.index, 10));
        $("div.hint", line).html(magnitude.description);
        $("input", line).attr("data", i);
        line.appendTo("#magnitudes");
    }

}
<!-- endRemoveIf(!sensor)-->

// -----------------------------------------------------------------------------
// Lights
// -----------------------------------------------------------------------------

<!-- removeIf(!light)-->

function initColorRGB() {

    // check if already initialized
    var done = $("#colors > div").length;
    if (done > 0) { return; }

    // add template
    var template = $("#colorRGBTemplate").children();
    var line = $(template).clone();
    line.appendTo("#colors");

    // init color wheel
    $("input[name='color']").wheelColorPicker({
        sliders: "wrgbp"
    }).on("sliderup", function() {
        var value = $(this).wheelColorPicker("getValue", "css");
        sendAction("color", {rgb: value});
    });

    // init bright slider
    $("#brightness").on("change", function() {
        var value = $(this).val();
        var parent = $(this).parents(".pure-g");
        $("span", parent).html(value);
        sendAction("color", {brightness: value});
    });

}

function initCCT() {

  // check if already initialized
  var done = $("#cct > div").length;
  if (done > 0) { return; }

  $("#miredsTemplate").children().clone().appendTo("#cct");

  $("#mireds").on("change", function() {
    var value = $(this).val();
    var parent = $(this).parents(".pure-g");
    $("span", parent).html(value);
    sendAction("mireds", {mireds: value});
  });
}

function initColorHSV() {

    // check if already initialized
    var done = $("#colors > div").length;
    if (done > 0) { return; }

    // add template
    var template = $("#colorHSVTemplate").children();
    var line = $(template).clone();
    line.appendTo("#colors");

    // init color wheel
    $("input[name='color']").wheelColorPicker({
        sliders: "whsvp"
    }).on("sliderup", function() {
        var color = $(this).wheelColorPicker("getColor");
        var value = parseInt(color.h * 360, 10) + "," + parseInt(color.s * 100, 10) + "," + parseInt(color.v * 100, 10);
        sendAction("color", {hsv: value});
    });

}

function initChannels(num) {

    // check if already initialized
    var done = $("#channels > div").length > 0;
    if (done) { return; }

    // does it have color channels?
    var colors = $("#colors > div").length > 0;

    // calculate channels to create
    var max = num;
    if (colors) {
        max = num % 3;
        if ((max > 0) & useWhite) {
            max--;
            if (useCCT) {
              max--;
            }
        }
    }
    var start = num - max;

    var onChannelSliderChange = function() {
        var id = $(this).attr("data");
        var value = $(this).val();
        var parent = $(this).parents(".pure-g");
        $("span", parent).html(value);
        sendAction("channel", {id: id, value: value});
    };

    // add templates
    var i = 0;
    var template = $("#channelTemplate").children();
    for (i=0; i<max; i++) {

        var channel_id = start + i;
        var line = $(template).clone();
        $("span.slider", line).attr("data", channel_id);
        $("input.slider", line).attr("data", channel_id).on("change", onChannelSliderChange);
        $("label", line).html("Channel #" + channel_id);

        line.appendTo("#channels");

    }

    for (i=0; i<num; i++) {
        $("select.islight").append(
            $("<option></option>").attr("value",i).text("Channel #" + i));
    }

}
<!-- endRemoveIf(!light)-->

// -----------------------------------------------------------------------------
// RFBridge
// -----------------------------------------------------------------------------

<!-- removeIf(!rfbridge)-->

function rfbLearn() {
    var parent = $(this).parents(".pure-g");
    var input = $("input", parent);
    sendAction("rfblearn", {id: input.attr("data-id"), status: input.attr("data-status")});
}

function rfbForget() {
    var parent = $(this).parents(".pure-g");
    var input = $("input", parent);
    sendAction("rfbforget", {id: input.attr("data-id"), status: input.attr("data-status")});
}

function rfbSend() {
    var parent = $(this).parents(".pure-g");
    var input = $("input", parent);
    sendAction("rfbsend", {id: input.attr("data-id"), status: input.attr("data-status"), data: input.val()});
}

function addRfbNode() {

    var numNodes = $("#rfbNodes > legend").length;

    var template = $("#rfbNodeTemplate").children();
    var line = $(template).clone();
    var status = true;
    $("span", line).html(numNodes);
    $(line).find("input").each(function() {
        $(this).attr("data-id", numNodes);
        $(this).attr("data-status", status ? 1 : 0);
        status = !status;
    });
    $(line).find(".button-rfb-learn").on("click", rfbLearn);
    $(line).find(".button-rfb-forget").on("click", rfbForget);
    $(line).find(".button-rfb-send").on("click", rfbSend);
    line.appendTo("#rfbNodes");

    return line;
}
<!-- endRemoveIf(!rfbridge)-->

// -----------------------------------------------------------------------------
// Processing
// -----------------------------------------------------------------------------

function processData(data) {

    // title
    if ("app_name" in data) {
        var title = data.app_name;
		if ("app_version" in data) {
			title = title + " " + data.app_version;
		}
        $("span[name=title]").html(title);
        if ("hostname" in data) {
            title = data.hostname + " - " + title;
        }
        document.title = title;
    }

    Object.keys(data).forEach(function(key) {

        var i;
        var value = data[key];

        // ---------------------------------------------------------------------
        // Web mode
        // ---------------------------------------------------------------------

        if ("webMode" === key) {
            if (WEB_MODE_PASSWORD === value) {
                $("#password").show();
                $("#layout").hide();
                return;
            }

            $("#password").hide();
            $("#layout").show();

            $(window).on("hashchange", showPanelCurrentHash);
            if (location.hash.length > 2) {
                showPanelCurrentHash();
            } else {
                location.hash = "#/status";
            }

            return;
        }

        // ---------------------------------------------------------------------
        // Actions
        // ---------------------------------------------------------------------

        if ("action" === key) {
            if ("reload" === data.action) { doReload(1000); }
            return;
        }

        // ---------------------------------------------------------------------
        // RFBridge
        // ---------------------------------------------------------------------

        <!-- removeIf(!rfbridge)-->

        if ("rfbCount" === key) {
            for (i=0; i<data.rfbCount; i++) { addRfbNode(); }
            return;
        }

        if ("rfbrawVisible" === key) {
            $("input[name='rfbcode']").attr("maxlength", 116);
        }

        if ("rfb" === key) {
            var nodes = data.rfb;
            for (i in nodes) {
                var node = nodes[i];
                $("input[name='rfbcode'][data-id='" + node.id + "'][data-status='" + node.status + "']").val(node.data);
            }
            return;
        }
        <!-- endRemoveIf(!rfbridge)-->

        // ---------------------------------------------------------------------
        // RFM69
        // ---------------------------------------------------------------------

        <!-- removeIf(!rfm69)-->

        if (key == "packet") {
            var packet = data.packet;
            var d = new Date();
            packets.row.add([
                d.toLocaleTimeString('en-US', { hour12: false }),
                packet.senderID,
                packet.packetID,
                packet.targetID,
                packet.key,
                packet.value,
                packet.rssi,
                packet.duplicates,
                packet.missing,
            ]).draw(false);
            return;
        }

        if (key == "mapping") {
			for (var i in data.mapping) {

				// add a new row
				addMapping();

				// get group
				var line = $("#mapping .pure-g")[i];

				// fill in the blanks
				var mapping = data.mapping[i];
				Object.keys(mapping).forEach(function(key) {
				    var id = "input[name=" + key + "]";
				    if ($(id, line).length) $(id, line).val(mapping[key]).attr("original", mapping[key]);
				});
			}
			return;
		}

        <!-- endRemoveIf(!rfm69)-->

        // ---------------------------------------------------------------------
        // Lights
        // ---------------------------------------------------------------------

        <!-- removeIf(!light)-->

        if ("rgb" === key) {
            initColorRGB();
            $("input[name='color']").wheelColorPicker("setValue", value, true);
            return;
        }

        if ("hsv" === key) {
            initColorHSV();
            // wheelColorPicker expects HSV to be between 0 and 1 all of them
            var chunks = value.split(",");
            var obj = {};
            obj.h = chunks[0] / 360;
            obj.s = chunks[1] / 100;
            obj.v = chunks[2] / 100;
            $("input[name='color']").wheelColorPicker("setColor", obj);
            return;
        }

        if ("brightness" === key) {
            $("#brightness").val(value);
            $("span.brightness").html(value);
            return;
        }

        if ("channels" === key) {
            var len = value.length;
            initChannels(len);
            for (i in value) {
                var ch = value[i];
                $("input.slider[data=" + i + "]").val(ch);
                $("span.slider[data=" + i + "]").html(ch);
            }
            return;
        }

        if ("mireds" === key) {
            $("#mireds").val(value);
            $("span.mireds").html(value);
            return;
        }

        if ("useWhite" === key) {
            useWhite = value;
        }

        if ("useCCT" === key) {
            initCCT();
            useCCT = value;
        }

        <!-- endRemoveIf(!light)-->

        // ---------------------------------------------------------------------
        // Sensors & Magnitudes
        // ---------------------------------------------------------------------

        <!-- removeIf(!sensor)-->

        if ("magnitudes" === key) {
            initMagnitudes(value);
            for (i in value) {
                var magnitude = value[i];
                var error = magnitude.error || 0;
                var text = (0 === error) ?
                    magnitude.value + magnitude.units :
                    magnitudeError(error);
                var element = $("input[name='magnitude'][data='" + i + "']");
                element.val(text);
                $("div.hint", element.parent().parent()).html(magnitude.description);
            }
            return;
        }

        <!-- endRemoveIf(!sensor)-->

        // ---------------------------------------------------------------------
        // WiFi
        // ---------------------------------------------------------------------

        if ("maxNetworks" === key) {
            maxNetworks = parseInt(value, 10);
            return;
        }

        if ("wifi" === key) {
            for (i in value) {
                var wifi = value[i];
                var nwk_line = addNetwork();
                Object.keys(wifi).forEach(function(key) {
                    $("input[name='" + key + "']", nwk_line).val(wifi[key]);
                });
            }
            return;
        }

        if ("scanResult" === key) {
            $("div.scan.loading").hide();
            $("#scanResult").show();
        }

        // -----------------------------------------------------------------------------
        // Home Assistant
        // -----------------------------------------------------------------------------

        if ("haConfig" === key) {
            $("#haConfig").show();
        }

        // -----------------------------------------------------------------------------
        // Relays scheduler
        // -----------------------------------------------------------------------------

        if ("maxSchedules" === key) {
            maxSchedules = parseInt(value, 10);
            return;
        }

        if ("schedule" === key) {
            for (i in value) {
                var schedule = value[i];
                var sch_line = addSchedule({ data: {schType: schedule["schType"] }});

                Object.keys(schedule).forEach(function(key) {
                    var sch_value = schedule[key];
                    $("input[name='" + key + "']", sch_line).val(sch_value);
                    $("select[name='" + key + "']", sch_line).prop("value", sch_value);
                    $("input[type='checkbox'][name='" + key + "']", sch_line).prop("checked", sch_value);
                });
            }
            return;
        }

        // ---------------------------------------------------------------------
        // Relays
        // ---------------------------------------------------------------------

        if ("relayStatus" === key) {
            initRelays(value);
            for (i in value) {
                $("input[name='relay'][data='" + i + "']").prop("checked", value[i]);
            }
            return;
        }

        // Relay configuration
        if ("relayConfig" === key) {
            initRelayConfig(value);
            return;
        }

        // ---------------------------------------------------------------------
        // Domoticz
        // ---------------------------------------------------------------------

        // Domoticz - Relays
        if ("dczRelays" === key) {
            createRelayList(value, "dczRelays", "dczRelayTemplate");
            return;
        }

        // Domoticz - Magnitudes
        <!-- removeIf(!sensor)-->
        if ("dczMagnitudes" === key) {
            createMagnitudeList(value, "dczMagnitudes", "dczMagnitudeTemplate");
            return;
        }
        <!-- endRemoveIf(!sensor)-->

        // ---------------------------------------------------------------------
        // Thingspeak
        // ---------------------------------------------------------------------

        // Thingspeak - Relays
        if ("tspkRelays" === key) {
            createRelayList(value, "tspkRelays", "tspkRelayTemplate");
            return;
        }

        // Thingspeak - Magnitudes
        <!-- removeIf(!sensor)-->
        if ("tspkMagnitudes" === key) {
            createMagnitudeList(value, "tspkMagnitudes", "tspkMagnitudeTemplate");
            return;
        }
        <!-- endRemoveIf(!sensor)-->

        // ---------------------------------------------------------------------
        // General
        // ---------------------------------------------------------------------

        // Messages
        if ("message" === key) {
            window.alert(messages[value]);
            return;
        }

        // Web log
        if ("weblog" === key) {
            $("#weblog").append(new Text(value));
            $("#weblog").scrollTop($("#weblog")[0].scrollHeight - $("#weblog").height());
            return;
        }

        // Enable options
        var position = key.indexOf("Visible");
        if (position > 0 && position === key.length - 7) {
            var module = key.slice(0,-7);
            $(".module-" + module).css("display", "inherit");
            return;
        }

        if ("deviceip" === key) {
            var a_href = $("span[name='" + key + "']").parent();
            a_href.attr("href", "//" + value);
            a_href.next().attr("href", "telnet://" + value);
        }

        if ("now" === key) {
            now = value;
            return;
        }

        if ("free_size" === key) {
            free_size = parseInt(value, 10);
        }

        // Pre-process
        if ("mqttStatus" === key) {
            value = value ? "CONNECTED" : "NOT CONNECTED";
        }
        if ("ntpStatus" === key) {
            value = value ? "SYNC'D" : "NOT SYNC'D";
        }
        if ("uptime" === key) {
            ago = 0;
            var uptime  = parseInt(value, 10);
            var seconds = uptime % 60; uptime = parseInt(uptime / 60, 10);
            var minutes = uptime % 60; uptime = parseInt(uptime / 60, 10);
            var hours   = uptime % 24; uptime = parseInt(uptime / 24, 10);
            var days    = uptime;
            value = days + "d " + zeroPad(hours, 2) + "h " + zeroPad(minutes, 2) + "m " + zeroPad(seconds, 2) + "s";
        }

        // ---------------------------------------------------------------------
        // Matching
        // ---------------------------------------------------------------------

        var pre;
        var post;

        // Look for INPUTs
        var input = $("input[name='" + key + "']");
        if (input.length > 0) {
            if (input.attr("type") === "checkbox") {
                input.prop("checked", value);
            } else if (input.attr("type") === "radio") {
                input.val([value]);
            } else {
                pre = input.attr("pre") || "";
                post = input.attr("post") || "";
                input.val(pre + value + post);
            }
        }

        // Look for SPANs
        var span = $("span[name='" + key + "']");
        if (span.length > 0) {
            pre = span.attr("pre") || "";
            post = span.attr("post") || "";
            span.html(pre + value + post);
        }

        // Look for SELECTs
        var select = $("select[name='" + key + "']");
        if (select.length > 0) {
            select.val(value);
        }

    });

    // Auto generate an APIKey if none defined yet
    if ($("input[name='apiKey']").val() === "") {
        generateAPIKey();
    }

    resetOriginals();
    initCheckboxes();

}

function hasChanged() {

    var newValue, originalValue;
    if ($(this).attr("type") === "checkbox") {
        newValue = $(this).prop("checked");
        originalValue = ($(this).attr("original") === "true");
    } else {
        newValue = $(this).val();
        originalValue = $(this).attr("original");
    }
    var hasChanged = $(this).attr("hasChanged") || 0;
    var action = $(this).attr("action");

    if (typeof originalValue === "undefined") { return; }
    if ("none" === action) { return; }

    if (newValue !== originalValue) {
        if (0 === hasChanged) {
            ++numChanged;
            if ("reconnect" === action) { ++numReconnect; }
            if ("reboot" === action) { ++numReboot; }
            if ("reload" === action) { ++numReload; }
            $(this).attr("hasChanged", 1);
        }
    } else {
        if (1 === hasChanged) {
            --numChanged;
            if ("reconnect" === action) { --numReconnect; }
            if ("reboot" === action) { --numReboot; }
            if ("reload" === action) { --numReload; }
            $(this).attr("hasChanged", 0);
        }
    }

}

// -----------------------------------------------------------------------------
// Init & connect
// -----------------------------------------------------------------------------

function initUrls(root) {

    var paths = ["ws", "upgrade", "config", "auth"];

    urls["root"] = root;
    paths.forEach(function(path) {
        urls[path] = new URL(path, root);
        urls[path].protocol = root.protocol;
    });

    if (root.protocol == "https:") {
        urls.ws.protocol = "wss:";
    } else {
        urls.ws.protocol = "ws:";
    }

}

function connectToURL(url) {

    initUrls(url);

    $.ajax({
        'method': 'GET',
        'crossDomain': true,
        'url': urls.auth.href,
        'xhrFields': { 'withCredentials': true }
    }).done(function(data) {
        if (websock) { websock.close(); }
        websock = new WebSocket(urls.ws.href);
        websock.onmessage = function(evt) {
            var data = getJson(evt.data.replace(/\n/g, "\\n").replace(/\r/g, "\\r").replace(/\t/g, "\\t"));
            if (data) {
                processData(data);
            }
        };
    }).fail(function() {
        // Nothing to do, reload page and retry
    });

}

function connect(host) {
    if (!host.startsWith("http:") && !host.startsWith("https:")) {
        host = "http://" + host;
    }
    connectToURL(new URL(host));
}

function connectToCurrentURL() {
    connectToURL(new URL(window.location));
}

function getParameterByName(name) {
    var match = RegExp('[?&]' + name + '=([^&]*)').exec(window.location.search);
    return match && decodeURIComponent(match[1].replace(/\+/g, ' '));
}

$(function() {

    initMessages();
    loadTimeZones();
    createCheckboxes();
    setInterval(function() { keepTime(); }, 1000);

    $("#menuLink").on("click", toggleMenu);
    $("progress").attr({ value: 0, max: 100 });

    $(".button-update").on("click", doUpdate);
    $(".button-update-password").on("click", doUpdatePassword);
    $(".button-reboot").on("click", doReboot);
    $(".button-reconnect").on("click", doReconnect);
    $(".button-wifi-scan").on("click", doScan);
    $(".button-ha-config").on("click", doHAConfig);
    $(".button-dbgcmd").on("click", doDebugCommand);
    $("input[name='dbgcmd']").enterKey(doDebugCommand);
    $(".button-dbg-clear").on("click", doDebugClear);
    $(".button-settings-backup").on("click", doBackup);
    $(".button-settings-restore").on("click", doRestore);
    $(".button-settings-factory").on("click", doFactoryReset);
    $("#uploader").on("change", onFileUpload);
    $(".button-upgrade").on("click", doUpgrade);

    $(".button-apikey").on("click", generateAPIKey);
    $(".button-upgrade-browse").on("click", function() {
        $("input[name='upgrade']")[0].click();
        return false;
    });
    $("input[name='upgrade']").change(function (){
        var file = this.files[0];
        $("input[name='filename']").val(file.name);
    });
    $(".button-add-network").on("click", function() {
        $(".more", addNetwork()).toggle();
    });
    $(".button-add-switch-schedule").on("click", { schType: 1 }, addSchedule);
    <!-- removeIf(!light)-->
    $(".button-add-light-schedule").on("click", { schType: 2 }, addSchedule);
    <!-- endRemoveIf(!light)-->

    <!-- removeIf(!rfm69)-->
    $(".button-add-mapping").on('click', addMapping);
    $(".button-del-mapping").on('click', delMapping);
    $(".button-clear-counts").on('click', doClearCounts);
    $(".button-clear-messages").on('click', doClearMessages);
    $(".button-clear-filters").on('click', doClearFilters);
    $('#packets tbody').on('mousedown', 'td', doFilter);
    packets = $('#packets').DataTable({
        "paging": false
    });
    for (var i = 0; i < packets.columns()[0].length; i++) {
        filters[i] = false;
    }
    <!-- endRemoveIf(!rfm69)-->

    $(document).on("change", "input", hasChanged);
    $(document).on("change", "select", hasChanged);

    // don't autoconnect when opening from filesystem
    if (window.location.protocol === "file:") { return; }

    // Check host param in query string
    if (host = getParameterByName('host')) {
        connect(host);
    } else {
        connectToCurrentURL();
    }

});<|MERGE_RESOLUTION|>--- conflicted
+++ resolved
@@ -17,14 +17,12 @@
 var now = 0;
 var ago = 0;
 
-<<<<<<< HEAD
 const WEB_MODE_PASSWORD = 1;
-=======
+
 <!-- removeIf(!rfm69)-->
 var packets;
 var filters = [];
 <!-- endRemoveIf(!rfm69)-->
->>>>>>> 34a86820
 
 // -----------------------------------------------------------------------------
 // Messages
