--- conflicted
+++ resolved
@@ -153,19 +153,6 @@
     // http://www.the-art-of-web.com/javascript/validate-password/
     // at least one lowercase and one uppercase letter or number
     // at least eight characters (letters, numbers or special characters)
-<<<<<<< HEAD
-
-    // MUST be 8..63 printable ASCII characters. See:
-    // https://en.wikipedia.org/wiki/Wi-Fi_Protected_Access#Target_users_(authentication_key_distribution)
-    // https://github.com/xoseperez/espurna/issues/1151
-    var re_password = /^(?=.*[A-Z\d])(?=.*[a-z])[\w~!@#$%^&*\(\)<>,.\?;:{}\[\]\\|]{8,63}$/;
-
-    // password
-    var adminPass1 = $("input[name='adminPass']", form).first().val();
-    if (adminPass1.length > 0 && !re_password.test(adminPass1)) {
-        alert("The password you have entered is not valid, it must be 8..63 characters and have at least 1 lowercase and 1 uppercase / number!");
-        return false;
-=======
 
     // MUST be 8..63 printable ASCII characters. See:
     // https://en.wikipedia.org/wiki/Wi-Fi_Protected_Access#Target_users_(authentication_key_distribution)
@@ -199,7 +186,6 @@
 
     if (!formValidity || (adminPass1.length > 0 && !validPass1)) {
         alert("The password you have entered is not valid, it must be 8..63 characters and have at least 1 lowercase and 1 uppercase / number!");
->>>>>>> 88a7076a
     }
 
     if (adminPass1 !== adminPass2) {
@@ -222,12 +208,7 @@
     var re_hostname = new RegExp('^(?!-)[A-Za-z0-9-]{0,30}[A-Za-z0-9]$');
 
     var hostname = $("input[name='hostname']", form);
-<<<<<<< HEAD
-    var hasChanged = ("true" === hostname.attr("hasChanged"));
-    if (!hasChanged) {
-=======
     if ("true" !== hostname.attr("hasChanged")) {
->>>>>>> 88a7076a
         return true;
     }
 
@@ -398,11 +379,7 @@
 function setOriginalsFromValues(force) {
     var force = (true === force);
     $("input,select").each(function() {
-<<<<<<< HEAD
-        var initial = (null === $(this).attr("original"));
-=======
         var initial = (undefined === $(this).attr("original"));
->>>>>>> 88a7076a
         if (force || initial) {
             $(this).attr("original", $(this).val());
         }
