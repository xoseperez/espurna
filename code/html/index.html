<!DOCTYPE html>
<html>
    <head>

        <title>ESPurna 0.0.0</title>
        <meta charset="utf-8" />
        <!-- shortcut::html/favicon.ico -->
        <meta name="viewport" content="width=device-width, initial-scale=1.0">

        <!-- build:css style.css -->
        <link rel="stylesheet" href="vendor/pure-1.0.0.min.css" />
        <link rel="stylesheet" href="vendor/pure-grids-responsive-1.0.0.min.css" />
        <link rel="stylesheet" href="vendor/side-menu.css" />
        <!-- removeIf(!light) -->
        <link rel="stylesheet" href="vendor/jquery.wheelcolorpicker-3.0.3.css" />
        <!-- endRemoveIf(!light) -->
        <!-- removeIf(!rfm69) -->
        <link rel="stylesheet" href="vendor/datatables-1.10.16.css" />
        <!-- endRemoveIf(!rfm69) -->
        <link rel="stylesheet" href="custom.css" />
        <!-- endbuild -->

    </head>

    <body>

        <div id="password" class="webmode">

            <div class="content">

                <form id="formPassword" class="pure-form">

                    <div class="panel block" id="panel-password">

                        <div class="header">
                            <h1>SECURITY</h1>
                            <h2>Before using this device you have to change the default password for the user <strong>admin</strong>. This password will be used for the <strong>AP mode hotspot</strong>, the <strong>web interface</strong> (where you are now) and the <strong>over-the-air updates</strong>.</h2>
                        </div>

                        <div class="page">

                            <fieldset>
                                <div class="pure-g">
                                    <label class="pure-u-1 pure-u-lg-1-4" for="adminPass">New Password</label>
                                    <input class="pure-u-1 pure-u-lg-3-4" name="adminPass" maxlength="63" type="password" tabindex="1" autocomplete="false" spellcheck="false" />
                                    <span class="no-select password-reveal"></span>
                                </div>

                                <div class="pure-g">
                                    <label class="pure-u-1 pure-u-lg-1-4" for="adminPass_confirm">Repeat password</label>
                                    <input class="pure-u-1 pure-u-lg-3-4" name="adminPass_confirm" type="password" tabindex="2" autocomplete="false" spellcheck="false" />
                                    <span class="no-select password-reveal"></span>
                                </div>
                            </fieldset>

                            <div class="pure-g">
                                <div class="pure-u-1 pure-u-lg-1 hint">
                                    Password must be <strong>8..63 characters</strong> (numbers and letters and any of these special characters: _,.;:~!?@#$%^&amp;*&lt;&gt;\|(){}[]) and have at least <strong>one lowercase</strong> and <strong>one uppercase</strong> or <strong>one number</strong>.</div>
                            </div>


                            <div class="pure-g">
                                <button class="pure-u-11-24 pure-u-lg-1-4 pure-button button-generate-password" type="button" title="Generate password based on password policy">Generate</button>
                                <div class="pure-u-2-24 pure-u-lg-1-2"></div>
                                <button class="pure-u-11-24 pure-u-lg-1-4 pure-button button-update-password" title="Save new password">Save</button>
                            </div>

                        </div>
                    </div>
                </form>

            </div> <!-- content -->

        </div>

        <div id="layout" class="webmode">

            <a id="menuLink" class="menu-link">
                <span></span>
            </a>

            <div id="menu">
                <div class="pure-menu">

                    <span class="pure-menu-heading" name="hostname">HOSTNAME</span>
                    <span class="pure-menu-heading small" name="title">ESPurna 0.0.0</span>

                    <ul class="pure-menu-list">

                        <li class="pure-menu-item">
                            <a href="#" class="pure-menu-link" data="panel-status">STATUS</a>
                        </li>

                        <li class="pure-menu-item menu-item-divided">
                            <a href="#" class="pure-menu-link" data="panel-general">GENERAL</a>
                        </li>

                        <li class="pure-menu-item module module-dcz">
                            <a href="#" class="pure-menu-link" data="panel-domoticz">DOMOTICZ</a>
                        </li>

                        <li class="pure-menu-item module module-ha">
                            <a href="#" class="pure-menu-link" data="panel-ha">HASS</a>
                        </li>

                        <li class="pure-menu-item module module-idb">
                            <a href="#" class="pure-menu-link" data="panel-idb">INFLUXDB</a>
                        </li>
						
						<li class="pure-menu-item module module-blnk">
                            <a href="#" class="pure-menu-link" data="panel-blnk">BLYNK</a>
                        </li>

                        <!-- removeIf(!light) -->
                        <li class="pure-menu-item module module-color">
                            <a href="#" class="pure-menu-link" data="panel-color">LIGHTS</a>
                        </li>
                        <!-- endRemoveIf(!light) -->

                        <!-- removeIf(!rfm69) -->
                        <li class="pure-menu-item module module-rfm69">
                            <a href="#" class="pure-menu-link" data="panel-mapping">MAPPING</a>
                        </li>

                        <li class="pure-menu-item module module-rfm69">
                            <a href="#" class="pure-menu-link" data="panel-messages">MESSAGES</a>
                        </li>
                        <!-- endRemoveIf(!rfm69) -->

                        <li class="pure-menu-item module module-mqtt">
                            <a href="#" class="pure-menu-link" data="panel-mqtt">MQTT</a>
                        </li>

                        <li class="pure-menu-item module module-ntp">
                            <a href="#" class="pure-menu-link" data="panel-ntp">NTP</a>
                        </li>

                        <!-- removeIf(!rfbridge) -->
                        <li class="pure-menu-item module module-rfb">
                            <a href="#" class="pure-menu-link" data="panel-rfb">RF</a>
                        </li>
                        <!-- endRemoveIf(!rfbridge) -->

                        <li class="pure-menu-item module module-sch">
                            <a href="#" class="pure-menu-link" data="panel-schedule">SCHEDULE</a>
                        </li>

                        <!-- removeIf(!sensor) -->
                        <li class="pure-menu-item module module-sns">
                            <a href="#" class="pure-menu-link" data="panel-sns">SENSORS</a>
                        </li>
                        <!-- endRemoveIf(!sensor) -->

                        <li class="pure-menu-item module module-relay">
                            <a href="#" class="pure-menu-link" data="panel-relay">SWITCHES</a>
                        </li>

                        <li class="pure-menu-item module module-tspk">
                            <a href="#" class="pure-menu-link" data="panel-thingspeak">THINGSPEAK</a>
                        </li>

                        <li class="pure-menu-item">
                            <a href="#" class="pure-menu-link" data="panel-wifi">WIFI</a>
                        </li>

                        <li class="pure-menu-item menu-item-divided">
                            <a href="#" class="pure-menu-link" data="panel-admin">ADMIN</a>
                        </li>

                        <li class="pure-menu-item module module-dbg">
                            <a href="#" class="pure-menu-link" data="panel-dbg">DEBUG</a>
                        </li>

                    </ul>

                    <div class="main-buttons">
                        <button class="pure-button button-update">Save</button>
                        <button class="pure-button button-reconnect">Reconnect</button>
                        <button class="pure-button button-reboot">Reboot</button>
                    </div>

                    <div class="footer">
                        &copy; 2016-2018<br />
                        Xose Pérez<br/>
                        <a href="https://twitter.com/xoseperez" target="_blank">@xoseperez</a><br/>
                        <a href="http://tinkerman.cat" target="_blank">http://tinkerman.cat</a><br/>
                        <a href="https://github.com/xoseperez/espurna" target="_blank">ESPurna @ GitHub</a><br/>
                        GPLv3 license<br/>
                    </div>

                </div>
            </div>

            <div class="content">

                <div class="panel block" id="panel-status">

                    <div class="header">
                        <h1>STATUS</h1>
                        <h2>Current configuration</h2>
                    </div>

                    <div class="page">

                        <form class="pure-form pure-form-aligned">
                            <fieldset>

                                <div id="relays"></div>

                                <!-- removeIf(!light) -->
                                <div id="colors"></div>
                                <div id="cct"></div>
                                <div id="channels"></div>
                                <!-- endRemoveIf(!light) -->

                                <!-- removeIf(!sensor) -->
                                <div id="magnitudes"></div>
                                <!-- endRemoveIf(!sensor) -->

                                <!-- removeIf(!rfm69) -->
                                <div class="pure-g module module-rfm69">
                                    <label class="pure-u-1 pure-u-lg-1-4">Packet count</label>
                                    <div class="pure-u-1 pure-u-lg-1-4"><input class="pure-u-1" type="text" name="packetCount" readonly /></div>
                                </div>

                                <div class="pure-g module module-rfm69">
                                    <label class="pure-u-1 pure-u-lg-1-4">Node count</label>
                                    <div class="pure-u-1 pure-u-lg-1-4"><input class="pure-u-1" type="text" name="nodeCount" readonly /></div>
                                </div>
                                <!-- endRemoveIf(!rfm69) -->

                                <div class="pure-u-1 pure-u-lg-1-2 state">

                                    <div class="pure-u-1-2">Manufacturer</div>
                                    <div class="pure-u-11-24"><span class="right" name="manufacturer"></span></div>

                                    <div class="pure-u-1-2">Device</div>
                                    <div class="pure-u-11-24"><span class="right" name="device"></span></div>

                                    <div class="pure-u-1-2">Chip ID</div>
                                    <div class="pure-u-11-24"><span class="right" name="chipid"></span></div>

                                    <div class="pure-u-1-2">Wifi MAC</div>
                                    <div class="pure-u-11-24"><span class="right" name="mac"></span></div>

                                    <div class="pure-u-1-2">SDK version</div>
                                    <div class="pure-u-11-24"><span class="right" name="sdk"></span></div>

                                    <div class="pure-u-1-2">Core version</div>
                                    <div class="pure-u-11-24"><span class="right" name="core"></span></div>

                                    <div class="pure-u-1-2">Firmware name</div>
                                    <div class="pure-u-11-24"><span class="right" name="app_name"></span></div>

                                    <div class="pure-u-1-2">Firmware version</div>
                                    <div class="pure-u-11-24"><span class="right" name="app_version"></span></div>

                                    <div class="pure-u-1-2">Firmware revision</div>
                                    <div class="pure-u-11-24"><span class="right" name="app_revision"></span></div>

                                    <div class="pure-u-1-2">Firmware build date</div>
                                    <div class="pure-u-11-24"><span class="right" name="app_build"></span></div>

                                    <div class="pure-u-1-2">Firmware size</div>
                                    <div class="pure-u-11-24"><span class="right" name="sketch_size" post=" bytes"></span></div>

                                    <div class="pure-u-1-2">Free space</div>
                                    <div class="pure-u-11-24"><span class="right" name="free_size" post=" bytes"></span></div>

                                </div>

                                <div class="pure-u-1 pure-u-lg-11-24 state">

                                    <div class="pure-u-1-2">Network</div>
                                    <div class="pure-u-11-24"><span class="right" name="network"></span></div>

                                    <div class="pure-u-1-2">BSSID</div>
                                    <div class="pure-u-11-24"><span class="right" name="bssid"></span></div>

                                    <div class="pure-u-1-2">Channel</div>
                                    <div class="pure-u-11-24"><span class="right" name="channel"></span></div>

                                    <div class="pure-u-1-2">RSSI</div>
                                    <div class="pure-u-11-24"><span class="right" name="rssi"></span></div>

                                    <div class="pure-u-1-2">IP</div>
                                    <div class="pure-u-11-24"><a href=""><span class="right" name="deviceip"></span></a> (<a href=""><span class="right">telnet</span></a>)</div>

                                    <div class="pure-u-1-2">Free heap</div>
                                    <div class="pure-u-11-24"><span class="right" name="heap" post=" bytes"></span></div>

                                    <div class="pure-u-1-2">Load average</div>
                                    <div class="pure-u-11-24"><span class="right" name="loadaverage"></span><span>%</span></div>

                                    <div class="pure-u-1-2">VCC</div>
                                    <div class="pure-u-11-24"><span class="right" name="vcc">? </span><span>mV</span></div>

                                    <div class="pure-u-1-2 module module-mqtt">MQTT Status</div>
                                    <div class="pure-u-11-24 module module-mqtt"><span class="right" name="mqttStatus"></span></div>

                                    <div class="pure-u-1-2 module module-ntp">NTP Status</div>
                                    <div class="pure-u-11-24 module module-ntp"><span class="right" name="ntpStatus"></span></div>

                                    <div class="pure-u-1-2 module module-ntp">Current time</div>
                                    <div class="pure-u-11-24 module module-ntp"><span class="right" name="now"></span></div>

                                    <div class="pure-u-1-2">Uptime</div>
                                    <div class="pure-u-11-24"><span class="right" name="uptime"></span></div>

                                    <div class="pure-u-1-2">Last update</div>
                                    <div class="pure-u-11-24"><span class="right" name="ago">?</span><span> seconds ago</span></div>

                                </div>

                            </fieldset>

                        </form>
                    </div>
                </div>

                <form id="form-general" class="pure-form form-settings">
                    <div class="panel" id="panel-general">

                        <div class="header">
                            <h1>GENERAL</h1>
                            <h2>General configuration values</h2>
                        </div>

                        <div class="page">

                            <fieldset>

                                <div class="pure-g">
                                    <label class="pure-u-1 pure-u-lg-1-4">Hostname</label>
                                    <input name="hostname" class="pure-u-1 pure-u-lg-1-4"  maxlength="31" type="text" action="reboot" tabindex="1" />
                                    <div class="pure-u-0 pure-u-lg-1-2"></div>
                                    <div class="pure-u-0 pure-u-lg-1-4"></div>
                                    <div class="pure-u-1 pure-u-lg-3-4 hint">
                                        This name will identify this device in your network (http://&lt;hostname&gt;.local).<br />
                                        Hostname may contain only the ASCII letters 'a' through 'z' (in a case-insensitive manner), the digits '0' through '9', and the hyphen ('-'). They can neither start or end with an hyphen.<br />
                                        For this setting to take effect you should restart the wifi interface by clicking the "Reconnect" button.
                                    </div>
                                </div>

                                <div class="pure-g">
                                    <label class="pure-u-1 pure-u-lg-1-4">Double click delay</label>
                                    <input name="btnDelay" class="pure-u-1 pure-u-lg-1-4" type="number" action="reboot" min="0" step="100" max="1000" tabindex="6" />
                                    <div class="pure-u-0 pure-u-lg-1-2"></div>
                                    <div class="pure-u-0 pure-u-lg-1-4"></div>
                                    <div class="pure-u-1 pure-u-lg-3-4 hint">
                                        Delay in milliseconds to detect a double click (from 0 to 1000ms).<br />
                                        The lower this number the faster the device will respond to button clicks but the harder it will be to get a double click.
                                        Increase this number if you are having trouble to double click the button.
                                        Set this value to 0 to disable double click. You won't be able to set the device in AP mode manually but your device will respond immediately to button clicks.<br />
                                        You will have to <strong>reboot the device</strong> after updating for this setting to apply.
                                    </div>
                                </div>

                                <div class="pure-g module module-led">
                                    <label class="pure-u-1 pure-u-lg-1-4">LED mode</label>
                                    <select name="ledMode0" class="pure-u-1 pure-u-lg-1-4" tabindex="7">
                                        <option value="1">WiFi status</option>
                                        <option value="8">Relay status</option>
                                        <option value="0">MQTT managed</option>
                                        <option value="4">Find me</option>
                                        <option value="9">Relay &amp; WiFi</option>
                                        <option value="5">Find me &amp; WiFi</option>
                                        <option value="6">Always ON</option>
                                        <option value="7">Always OFF</option>
                                    </select>
                                    <div class="pure-u-0 pure-u-lg-1-2"></div>
                                    <div class="pure-u-0 pure-u-lg-1-4"></div>
                                    <div class="pure-u-1 pure-u-lg-3-4 hint">
                                        This setting defines the behaviour of the main LED in the board.<br />
                                        When in "WiFi status" it will blink at 1Hz when trying to connect. If successfully connected it will briefly blink every 5 seconds if in STA mode or every second if in AP mode.<br />
                                        When in "Relay status" mode the LED will be ON whenever any relay is ON, and OFF otherwise. This is global status notification.<br />
                                        When in "MQTT managed" mode you will be able to set the LED state sending a message to "&lt;base_topic&gt;/led/0/set" with a payload of 0, 1 or 2 (to toggle it).<br />
                                        When in "Find me" mode the LED will be ON when all relays are OFF. This is meant to locate switches at night.<br />
                                        When in "Relay &amp; WiFi" mode it will follow the WiFi status but will stay mostly off when relays are OFF, and mostly ON when any of them is ON.<br />
                                        When in "Find me &amp; WiFi" mode is the opposite of the "Relay &amp; WiFi", it will follow the WiFi status but will stay mostly on when relays are OFF, and mostly OFF when any of them is ON.<br />
                                        "Always ON" and "Always OFF" modes are self-explanatory.
                                    </div>
                                </div>

                                <div class="pure-g module module-alexa">
                                    <label class="pure-u-1 pure-u-lg-1-4">Alexa integration</label>
                                    <div class="pure-u-1 pure-u-lg-1-4"><input type="checkbox" name="alexaEnabled" /></div>
                                </div>

                            </fieldset>
                        </div>
                    </div>
                </form>

                <form id="form-relay" class="pure-form form-settings">
                    <div class="panel" id="panel-relay">

                        <div class="header">
                            <h1>SWITCHES</h1>
                            <h2>Switch / relay configuration</h2>
                        </div>

                        <div class="page">

                            <fieldset>

                                <legend class="module module-multirelay">General</legend>

                                <div class="pure-g module module-multirelay">
                                    <label class="pure-u-1 pure-u-lg-1-4">Switch sync mode</label>
                                    <select name="relaySync" class="pure-u-1 pure-u-lg-3-4" tabindex="3">
                                        <option value="0">No synchronisation</option>
                                        <option value="1">Zero or one switches active</option>
                                        <option value="2">One and just one switch active</option>
                                        <option value="3">All synchronised</option>
                                    </select>
                                    <div class="pure-u-0 pure-u-lg-1-4"></div>
                                    <div class="pure-u-1 pure-u-lg-3-4 hint">Define how the different switches should be synchronized.</div>
                                </div>

                                <div id="relayConfig"></div>

                            </fieldset>

                        </div>
                    </div>
                </form>

                <!-- removeIf(!light) -->
                <form id="form-color" class="pure-form form-settings">
                    <div class="panel" id="panel-color">

                        <div class="header">
                            <h1>LIGHTS</h1>
                            <h2>Lights configuration</h2>
                        </div>

                        <div class="page">

                            <fieldset>

                                <div class="pure-g">
                                    <label class="pure-u-1 pure-u-lg-1-4">Use color</label>
                                    <div class="pure-u-1 pure-u-lg-1-4"><input type="checkbox" name="useColor" action="reload" tabindex="8" /></div>
                                    <div class="pure-u-0 pure-u-lg-1-2"></div>
                                    <div class="pure-u-0 pure-u-lg-1-4"></div>
                                    <div class="pure-u-1 pure-u-lg-3-4 hint">Use the first three channels as RGB channels. This will also enable the color picker in the web UI. Will only work if the device has at least 3 dimmable channels.<br />Reload the page to update the web interface.</div>
                                </div>

                                <div class="pure-g">
                                    <label class="pure-u-1 pure-u-lg-1-4">Use RGB picker</label>
                                    <div class="pure-u-1 pure-u-lg-1-4"><input type="checkbox" name="useRGB"  action="reload" tabindex="11" /></div>
                                    <div class="pure-u-0 pure-u-lg-1-2"></div>
                                    <div class="pure-u-0 pure-u-lg-1-4"></div>
                                    <div class="pure-u-1 pure-u-lg-3-4 hint">Use RGB color picker if enabled (plus brightness), otherwise use HSV (hue-saturation-value) style</div>
                                </div>

                                <div class="pure-g">
                                    <label class="pure-u-1 pure-u-lg-1-4">Use white channel</label>
                                    <div class="pure-u-1 pure-u-lg-1-4"><input type="checkbox" name="useWhite" action="reload" tabindex="9" /></div>
                                    <div class="pure-u-0 pure-u-lg-1-2"></div>
                                    <div class="pure-u-0 pure-u-lg-1-4"></div>
                                    <div class="pure-u-1 pure-u-lg-3-4 hint">Use forth dimmable channel as (cold) white light calculated out of the RGB values.<br />Will only work if the device has at least 4 dimmable channels.<br />Enabling this will render useless the "Channel 4" slider in the status page.<br />Reload the page to update the web interface.</div>
                                </div>

                                <div class="pure-g">
                                    <label class="pure-u-1 pure-u-lg-1-4">Use white color temperature</label>
                                    <div class="pure-u-1 pure-u-lg-1-4"><input type="checkbox" name="useCCT" action="reload" tabindex="10" /></div>
                                    <div class="pure-u-0 pure-u-lg-1-2"></div>
                                    <div class="pure-u-0 pure-u-lg-1-4"></div>
                                    <div class="pure-u-1 pure-u-lg-3-4 hint">Use fifth dimmable channel as warm white light and the forth dimmable channel as cold white.<br />Will only work if the device has at least 5 dimmable channels and "white channel" above is also ON.<br />Enabling this will render useless the "Channel 5" slider in the status page.<br />Reload the page to update the web interface.</div>
                                </div>

                                <div class="pure-g">
                                    <label class="pure-u-1 pure-u-lg-1-4">Use gamma correction</label>
                                    <div class="pure-u-1 pure-u-lg-1-4"><input type="checkbox" name="useGamma" tabindex="11" /></div>
                                    <div class="pure-u-0 pure-u-lg-1-2"></div>
                                    <div class="pure-u-0 pure-u-lg-1-4"></div>
                                    <div class="pure-u-1 pure-u-lg-3-4 hint">Use gamma correction for RGB channels.<br />Will only work if "use colorpicker" above is also ON.</div>
                                </div>

                                <div class="pure-g">
                                    <label class="pure-u-1 pure-u-lg-1-4">Use CSS style</label>
                                    <div class="pure-u-1 pure-u-lg-1-4"><input type="checkbox" name="useCSS" tabindex="12" /></div>
                                    <div class="pure-u-0 pure-u-lg-1-2"></div>
                                    <div class="pure-u-0 pure-u-lg-1-4"></div>
                                    <div class="pure-u-1 pure-u-lg-3-4 hint">Use CSS style to report colors to MQTT and REST API. <br />Red will be reported as "#FF0000" if ON, otherwise "255,0,0"</div>
                                </div>

                                <div class="pure-g">
                                    <label class="pure-u-1 pure-u-lg-1-4">Color transitions</label>
                                    <div class="pure-u-1 pure-u-lg-1-4"><input type="checkbox" name="useTransitions" tabindex="13" /></div>
                                    <div class="pure-u-0 pure-u-lg-1-2"></div>
                                    <div class="pure-u-0 pure-u-lg-1-4"></div>
                                    <div class="pure-u-1 pure-u-lg-3-4 hint">If enabled color changes will be smoothed.</div>
                                </div>

                                <div class="pure-g">
                                    <label class="pure-u-1 pure-u-lg-1-4">Transition time</label>
                                    <div class="pure-u-1 pure-u-lg-1-4"><input class="pure-u-1" type="number" name="lightTime" min="10" max="5000" tabindex="14" /></div>
                                    <div class="pure-u-0 pure-u-lg-1-2"></div>
                                    <div class="pure-u-0 pure-u-lg-1-4"></div>
                                    <div class="pure-u-1 pure-u-lg-3-4 hint">Time in millisecons to transition from one color to another.</div>
                                </div>

                                <div class="pure-g">
                                    <div class="pure-u-1 pure-u-lg-1-4"><label>MQTT group</label></div>
                                    <div class="pure-u-1 pure-u-lg-3-4"><input name="mqttGroupColor" class="pure-u-1" tabindex="15" action="reconnect" /></div>
                                    <div class="pure-u-0 pure-u-lg-1-4"></div>
                                    <div class="pure-u-1 pure-u-lg-3-4 hint">Sync color between different lights.</div>
                                </div>

                            </fieldset>
                        </div>
                    </div>
                </form>
                <!-- endRemoveIf(!light) -->

                <form id="form-admin" class="pure-form form-settings">
                    <div class="panel" id="panel-admin">

                        <div class="header">
                            <h1>ADMINISTRATION</h1>
                            <h2>Device administration and security settings</h2>
                        </div>

                        <div class="page">

                            <fieldset>

                                <div class="pure-g">
                                    <label class="pure-u-1 pure-u-lg-1-4">Settings</label>
                                    <div class="pure-u-1-3 pure-u-lg-1-4"><button type="button" class="pure-button button-settings-backup pure-u-23-24">Backup</button></div>
                                    <div class="pure-u-1-3 pure-u-lg-1-4"><button type="button" class="pure-button button-settings-restore pure-u-23-24">Restore</button></div>
                                    <div class="pure-u-1-3 pure-u-lg-1-4"><button type="button" class="pure-button button-settings-factory pure-u-1">Factory Reset</button></div>
                                </div>

                                <div class="pure-g">
                                    <label class="pure-u-1 pure-u-lg-1-4">Admin password</label>
                                    <input name="adminPass" class="pure-u-1 pure-u-lg-3-4" placeholder="New password" maxlength="63" type="password" action="reboot" tabindex="11" autocomplete="false" spellcheck="false" />
                                    <span class="no-select password-reveal"></span>
                                    <div class="pure-u-1 pure-u-lg-1-4"></div>
                                    <input name="adminPass_confirm" class="pure-u-1 pure-u-lg-3-4" placeholder="Repeat password" maxlength="63" type="password" action="reboot" tabindex="12" autocomplete="false" spellcheck="false" />
                                    <span class="no-select password-reveal"></span>

                                    <div class="pure-u-0 pure-u-lg-1-4"></div>
                                    <div class="pure-u-1 pure-u-lg-3-4 hint">
                                        The administrator password is used to access this web interface (user 'admin'), but also to connect to the device when in AP mode or to flash a new firmware over-the-air (OTA).<br />
                                        It must be <strong>8..63 characters</strong> (numbers and letters and any of these special characters: _,.;:~!?@#$%^&amp;*&lt;&gt;\|(){}[]) and have at least <strong>one lowercase</strong> and <strong>one uppercase</strong> or <strong>one number</strong>.</div>
                                </div>

                                <div class="pure-g">
                                    <label class="pure-u-1 pure-u-lg-1-4">HTTP port</label>
                                    <input name="webPort" class="pure-u-1 pure-u-lg-1-4" type="text" action="reboot" tabindex="13" />
                                    <div class="pure-u-0 pure-u-lg-1-2"></div>
                                    <div class="pure-u-0 pure-u-lg-1-4"></div>
                                    <div class="pure-u-1 pure-u-lg-3-4 hint">
                                        This is the port for the web interface and API requests.
                                        If different than 80 (standard HTTP port) you will have to add it explicitly to your requests: http://myip:myport/
                                    </div>
                                </div>

                                <div class="pure-g">
                                    <label class="pure-u-1 pure-u-lg-1-4">Enable WS Auth</label>
                                    <div class="pure-u-1 pure-u-lg-1-4"><input type="checkbox" name="wsAuth" /></div>
                                </div>

                                <div class="pure-g module module-api">
                                    <label class="pure-u-1 pure-u-lg-1-4">Enable HTTP API</label>
                                    <div class="pure-u-1 pure-u-lg-1-4"><input type="checkbox" name="apiEnabled" /></div>
                                </div>

                                <div class="pure-g module module-api">
                                    <label class="pure-u-1 pure-u-lg-1-4">Restful API</label>
                                    <div class="pure-u-1 pure-u-lg-1-4"><input type="checkbox" name="apiRestFul" /></div>
                                    <div class="pure-u-0 pure-u-lg-1-2"></div>
                                    <div class="pure-u-0 pure-u-lg-1-4"></div>
                                    <div class="pure-u-1 pure-u-lg-3-4 hint">
                                        If enabled, API requests to change a status (like a relay) must be done using PUT.
                                        If disabled you can issue them as GET requests (easier from a browser).
                                    </div>
                                </div>

                                <div class="pure-g module module-api">
                                    <label class="pure-u-1 pure-u-lg-1-4">Real time API</label>
                                    <div class="pure-u-1 pure-u-lg-1-4"><input type="checkbox" name="apiRealTime" /></div>
                                    <div class="pure-u-0 pure-u-lg-1-2"></div>
                                    <div class="pure-u-0 pure-u-lg-1-4"></div>
                                    <div class="pure-u-1 pure-u-lg-3-4 hint">
                                        By default, some magnitudes are being preprocessed and filtered to avoid spurious values.
                                        If you want to get real-time values (not preprocessed) in the API turn on this setting.
                                    </div>
                                </div>

                                <div class="pure-g module module-api">
                                    <label class="pure-u-1 pure-u-lg-1-4">HTTP API Key</label>
                                    <input name="apiKey" class="pure-u-3-4 pure-u-lg-1-2" type="text" tabindex="14" />
                                    <div class="pure-u-1-4 pure-u-lg-1-4"><button type="button" class="pure-button button-apikey pure-u-23-24">Auto</button></div>
                                    <div class="pure-u-0 pure-u-lg-1-4"></div>
                                    <div class="pure-u-1 pure-u-lg-3-4 hint">
                                        This is the key you will have to pass with every HTTP request to the API, either to get or write values.
                                        All API calls must contain the <strong>apikey</strong> parameter with the value above.
                                        To know what APIs are enabled do a call to <strong>/apis</strong>.
                                    </div>
                                </div>

                                <div class="pure-g module module-telnet">
                                    <label class="pure-u-1 pure-u-lg-1-4">Enable TELNET</label>
                                    <div class="pure-u-1 pure-u-lg-1-4"><input type="checkbox" name="telnetSTA" /></div>
                                    <div class="pure-u-0 pure-u-lg-1-2"></div>
                                    <div class="pure-u-0 pure-u-lg-1-4"></div>
                                    <div class="pure-u-1 pure-u-lg-3-4 hint">Turn ON to be able to telnet to your device while connected to your home router.<br />TELNET is always enabled in AP mode.</div>
                                </div>


                                <div class="pure-g module module-nofuss">
                                    <label class="pure-u-1 pure-u-lg-1-4">Automatic remote updates (NoFUSS)</label>
                                    <div class="pure-u-1 pure-u-lg-1-4"><input type="checkbox" name="nofussEnabled" /></div>
                                </div>

                                <div class="pure-g module module-nofuss">
                                    <label class="pure-u-1 pure-u-lg-1-4">NoFUSS server</label>
                                    <input name="nofussServer" class="pure-u-1 pure-u-lg-3-4" type="text" tabindex="15" />
                                    <div class="pure-u-0 pure-u-lg-1-4"></div>
                                    <div class="pure-u-1 pure-u-lg-3-4 hint">This name address of the NoFUSS server for automatic remote updates (see https://bitbucket.org/xoseperez/nofuss).</div>
                                </div>

                                <div class="pure-g">
                                    <label class="pure-u-1 pure-u-lg-1-4">Upgrade</label>
                                    <input class="pure-u-1-2 pure-u-lg-1-2" name="filename" type="text" readonly />
                                    <div class="pure-u-1-4 pure-u-lg-1-8"><button type="button" class="pure-button button-upgrade-browse pure-u-23-24">Browse</button></div>
                                    <div class="pure-u-1-4 pure-u-lg-1-8"><button type="button" class="pure-button button-upgrade pure-u-23-24">Upgrade</button></div>
                                    <div class="pure-u-0 pure-u-lg-1-4"></div>
                                    <div class="pure-u-1 pure-u-lg-3-4 hint">The device has <span name="free_size"></span> bytes available for OTA updates. If your image is larger than this consider doing a <a href="https://github.com/xoseperez/espurna/wiki/TwoStepUpdates" target="_blank"><strong>two-step update</strong></a>.</div>
                                    <div class="pure-u-0 pure-u-lg-1-4"></div>
                                    <div class="pure-u-1 pure-u-lg-3-4"><progress id="upgrade-progress"></progress></div>
                                    <input name="upgrade" type="file" tabindex="16" />
                                </div>

                            </fieldset>
                        </div>
                    </div>
                </form>

                <form id="form-wifi" class="pure-form form-settings">
                    <div class="panel" id="panel-wifi">

                        <div class="header">
                            <h1>WIFI</h1>
                            <h2>You can configure up to 5 different WiFi networks. The device will try to connect in order of signal strength.</h2>
                        </div>

                        <div class="page">

                            <fieldset>

                                <legend>General</legend>

                                <div class="pure-g">
                                    <label class="pure-u-1 pure-u-lg-1-4">Scan networks</label>
                                    <div class="pure-u-1 pure-u-lg-1-4"><input type="checkbox" name="wifiScan" tabindex="1" /></div>
                                    <div class="pure-u-0 pure-u-lg-1-2"></div>
                                    <div class="pure-u-0 pure-u-lg-1-4"></div>
                                    <div class="pure-u-1 pure-u-lg-3-4 hint">
                                        ESPurna will scan for visible WiFi SSIDs and try to connect to networks defined below in order of <strong>signal strength</strong>, even if multiple AP share the same SSID.
                                        When disabled, ESPurna will try to connect to the networks in the same order they are listed below.
                                        Disable this option if you are <strong>connecting to a single access point</strong> (or router) or to a <strong>hidden SSID</strong>.
                                    </div>
                                    <div class="pure-u-0 pure-u-lg-1-4"></div>
                                    <button class="pure-button button-wifi-scan" type="button">Scan now</button>
                                    <div class="pure-u-0 pure-u-lg-1-4 scan loading"></div>
                                </div>

                                <div class="pure-g">
                                    <span class="pure-u-1 terminal" id="scanResult" name="scanResult"></span>
                                </div>

                                <legend>Networks</legend>

                                <div id="networks"></div>

                                <button type="button" class="pure-button button-add-network">Add network</button>

                            </fieldset>
                        </div>
                    </div>
                </form>

                <form id="form-schedule" class="pure-form form-settings">
                    <div class="panel" id="panel-schedule">

                        <div class="header">
                            <h1>SCHEDULE</h1>
                            <h2>Turn switches ON and OFF based on the current time.</h2>
                        </div>

                        <div class="page">

                            <fieldset>

                                <div id="schedules"></div>

                                <button type="button" class="pure-button button-add-switch-schedule module module-relay">Add switch schedule</button>
                                <!-- removeIf(!light) -->
                                <button type="button" class="pure-button button-add-light-schedule module module-color">Add channel schedule</button>
                                <!-- endRemoveIf(!light) -->

                            </fieldset>

                        </div>

                    </div>
                </form>

                <!-- removeIf(!rfm69) -->
                <form id="form-mapping" class="pure-form form-settings">
                    <div class="panel" id="panel-mapping">

                        <div class="header">
                            <h1>MAPPING</h1>
                            <h2>
                                Configure the map between nodeID/key and MQTT topic. Messages from the given nodeID with the given key will be forwarded to the specified topic.
                                You can also configure a default topic using {nodeid} and {key} as placeholders, if the default topic is empty messages without defined map will be discarded.
                            </h2>
                        </div>

                        <div class="page">

                            <fieldset>

                                <legend>Default topic</legend>

                                <div class="pure-g">
                                    <input name="rfm69Topic" type="text" class="pure-u-23-24" value="" size="8" tabindex="41" placeholder="Default MQTT Topic (use {nodeid} and {key} as placeholders)">
                                </div>

                                <legend>Specific topics</legend>

                                <div id="mapping"></div>

                                <button type="button" class="pure-button button-add-mapping">Add</button>

                            </fieldset>
                        </div>

                    </div>
                </form>

                <form id="form-messages" class="pure-form">
                    <div class="panel" id="panel-messages">
                        <div class="header">
                            <h1>MESSAGES</h1>
                            <h2>
                                Messages being received. Previous messages are not displayed.
                                You have to keep the page open in order to keep receiving them.
                                You can filter/unfilter by clicking on the values.
                                Left click on a value to show only rows that match that value, middle click to show all rows but those matching that value.
                                Filtered colums have red headers.
                            </h2>
                        </div>

                        <div class="page">

                            <table id="packets" class="display" cellspacing="0">
                                <thead>
                                    <tr>
                                        <th>Timestamp</th>
                                        <th>SenderID</th>
                                        <th>PacketID</th>
                                        <th>TargetID</th>
                                        <th>Key</th>
                                        <th>Value</th>
                                        <th>RSSI</th>
                                        <th>Duplicates</th>
                                        <th>Missing</th>
                                    </tr>
                                </thead>
                                <tbody>
                                </tbody>
                            </table>

                            <button type="button" class="pure-button button-clear-filters">Clear filters</button>
                            <button type="button" class="pure-button button-clear-messages">Clear messages</button>
                            <button type="button" class="pure-button button-clear-counts">Clear counts</button>


                        </div>
                    </div>
                </form>
                <!-- endRemoveIf(!rfm69) -->

                <form id="form-mqtt" class="pure-form form-settings">
                    <div class="panel" id="panel-mqtt">

                        <div class="header">
                            <h1>MQTT</h1>
                            <h2>Configure an <strong>MQTT broker</strong> in your network and you will be able to change the switch status via an MQTT message.</h2>
                        </div>

                        <div class="page">

                            <fieldset>

                                <div class="pure-g">
                                    <label class="pure-u-1 pure-u-lg-1-4">Enable MQTT</label>
                                    <div class="pure-u-1 pure-u-lg-1-4"><input type="checkbox" name="mqttEnabled" tabindex="30" /></div>
                                </div>

                                <div class="pure-g">
                                    <label class="pure-u-1 pure-u-lg-1-4">MQTT Broker</label>
                                    <input class="pure-u-1 pure-u-lg-1-4" name="mqttServer" type="text" tabindex="21" placeholder="IP or address of your broker" />
                                </div>

                                <div class="pure-g">
                                    <label class="pure-u-1 pure-u-lg-1-4">MQTT Port</label>
                                    <input class="pure-u-1 pure-u-lg-1-4" name="mqttPort" type="text" tabindex="22" value="1883" />
                                </div>

                                <div class="pure-g">
                                    <label class="pure-u-1 pure-u-lg-1-4">MQTT User</label>
                                    <input class="pure-u-1 pure-u-lg-1-4" name="mqttUser" type="text" tabindex="23" placeholder="Leave blank if no user" autocomplete="off" />
                                </div>

                                <div class="pure-g">
                                    <label class="pure-u-1 pure-u-lg-1-4">MQTT Password</label>
                                    <input class="pure-u-1 pure-u-lg-1-4" name="mqttPassword" type="password" tabindex="24" placeholder="Leave blank if no pass" autocomplete="new-password" spellcheck="false" />
                                    <span class="no-select password-reveal"></span>
                                </div>

                                <div class="pure-g">
                                    <label class="pure-u-1 pure-u-lg-1-4">MQTT Client ID</label>
                                    <input class="pure-u-1 pure-u-lg-1-4" name="mqttClientID" type="text" tabindex="25" />
                                    <div class="pure-u-0 pure-u-lg-1-2"></div>
                                    <div class="pure-u-0 pure-u-lg-1-4"></div>
                                    <div class="pure-u-1 pure-u-lg-3-4 hint">
                                        If left empty the firmware will generate a client ID based on the serial number of the chip.
                                    </div>
                                </div>

                                <div class="pure-g">
                                    <label class="pure-u-1 pure-u-lg-1-4">MQTT QoS</label>
                                    <select class="pure-u-1 pure-u-lg-1-4" name="mqttQoS" tabindex="26">
                                        <option value="0">0: At most once</option>
                                        <option value="1">1: At least once</option>
                                        <option value="2">2: Exactly once</option>
                                    </select>
                                </div>

                                <div class="pure-g">
                                    <label class="pure-u-1 pure-u-lg-1-4">MQTT Retain</label>
                                    <div class="pure-u-1 pure-u-lg-1-4"><input type="checkbox" name="mqttRetain" tabindex="27" /></div>
                                </div>

                                <div class="pure-g">
                                    <label class="pure-u-1 pure-u-lg-1-4">MQTT Keep Alive</label>
                                    <input class="pure-u-1 pure-u-lg-1-4" type="number" name="mqttKeep" min="10" max="3600" tabindex="28" />
                                </div>

                                <div class="pure-g module module-mqttssl">
                                    <label class="pure-u-1 pure-u-lg-1-4">Use secure connection (SSL)</label>
                                    <div class="pure-u-1 pure-u-lg-1-4"><input type="checkbox" name="mqttUseSSL" tabindex="29" /></div>
                                </div>

                                <div class="pure-g module module-mqttssl">
                                    <label class="pure-u-1 pure-u-lg-1-4">SSL Fingerprint</label>
                                    <input class="pure-u-1 pure-u-lg-3-4" name="mqttFP" type="text" maxlength="59" tabindex="30" />
                                    <div class="pure-u-0 pure-u-lg-1-4"></div>
                                    <div class="pure-u-1 pure-u-lg-3-4 hint">
                                        This is the fingerprint for the SSL certificate of the server.<br />
                                        You can get it using <a href="https://www.grc.com/fingerprints.htm" target="_blank">https://www.grc.com/fingerprints.htm</a><br />
                                        or using openssl from a linux box by typing:<br />
                                        <pre>$ openssl s_client -connect &lt;host&gt;:&lt;port&gt; &lt; /dev/null 2&gt;/dev/null | openssl x509 -fingerprint -noout -in /dev/stdin</pre>
                                    </div>
                                </div>

                                <div class="pure-g">
                                    <label class="pure-u-1 pure-u-lg-1-4">MQTT Root Topic</label>
                                    <input class="pure-u-1 pure-u-lg-3-4" name="mqttTopic" type="text" tabindex="31" />
                                    <div class="pure-u-0 pure-u-lg-1-4"></div>
                                    <div class="pure-u-1 pure-u-lg-3-4 hint">
                                        This is the root topic for this device. The {hostname} and {mac} placeholders will be replaced by the device hostname and MAC address.<br />
                                        - <strong>&lt;root&gt;/relay/#/set</strong> Send a 0 or a 1 as a payload to this topic to switch it on or off. You can also send a 2 to toggle its current state. Replace # with the switch ID (starting from 0). If the board has only one switch it will be 0.<br />
                                        <!-- removeIf(!light) -->
                                        <span class="module module-color">- <strong>&lt;root&gt;/rgb/set</strong> Set the color using this topic, your can either send an "#RRGGBB" value or "RRR,GGG,BBB" (0-255 each).<br /></span>
                                        <span class="module module-color">- <strong>&lt;root&gt;/hsv/set</strong> Set the color using hue (0-360), saturation (0-100) and value (0-100) values, comma separated.<br /></span>
                                        <span class="module module-color">- <strong>&lt;root&gt;/brightness/set</strong> Set the brighness (0-255).<br /></span>
                                        <span class="module module-color">- <strong>&lt;root&gt;/channel/#/set</strong> Set the value for a single color channel (0-255). Replace # with the channel ID (starting from 0 and up to 4 for RGBWC lights).<br /></span>
                                        <span class="module module-color">- <strong>&lt;root&gt;/mired/set</strong> Set the temperature color in mired.<br /></span>
                                        <!-- endRemoveIf(!light) -->
                                        - <strong>&lt;root&gt;/status</strong> The device will report a 1 to this topic every few minutes. Upon MQTT disconnecting this will be set to 0.<br />
                                        - Other values reported (depending on the build) are: <strong>firmware</strong> and <strong>version</strong>, <strong>hostname</strong>, <strong>IP</strong>, <strong>MAC</strong>, signal strenth (<strong>RSSI</strong>), <strong>uptime</strong> (in seconds), <strong>free heap</strong> and <strong>power supply</strong>.
                                    </div>
                                </div>

                                <div class="pure-g">
                                    <label class="pure-u-1 pure-u-lg-1-4">Use JSON payload</label>
                                    <div class="pure-u-1 pure-u-lg-1-4"><input type="checkbox" name="mqttUseJson" tabindex="32" /></div>
                                    <div class="pure-u-1 pure-u-lg-1-2"></div>
                                    <div class="pure-u-1 pure-u-lg-1-4"></div>
                                    <div class="pure-u-1 pure-u-lg-3-4 hint">
                                        All messages (except the device status) will be included in a JSON payload along with the timestamp and hostname
                                        and sent under the <strong>&lt;root&gt;/data</strong> topic.<br />
                                        Messages will be queued and sent after 100ms, so different messages could be merged into a single payload.<br />
                                        Subscriptions will still be done to single topics.
                                    </div>
                                </div>

                            </fieldset>
                        </div>

                    </div>
                </form>

                <form id="form-ntp" class="pure-form form-settings">
                    <div class="panel" id="panel-ntp">

                        <div class="header">
                            <h1>NTP</h1>
                            <h2>Configure your NTP (Network Time Protocol) servers and local configuration to keep your device time up to the second for your location.</h2>
                        </div>

                        <div class="page">

                            <fieldset>

                                <div class="pure-g">
                                    <label class="pure-u-1 pure-u-lg-1-4">Device Current Time</label>
                                    <input class="pure-u-1 pure-u-lg-3-4" name="now" type="text" readonly />
                                </div>

                                <div class="pure-g">
                                    <label class="pure-u-1 pure-u-lg-1-4">NTP Server</label>
                                    <input class="pure-u-1 pure-u-lg-3-4" name="ntpServer" type="text" tabindex="41" />
                                </div>

                                <div class="pure-g">
                                    <label class="pure-u-1 pure-u-lg-1-4">Time Zone</label>
                                    <select class="pure-u-1 pure-u-lg-1-4" name="ntpOffset" tabindex="42"></select>
                                </div>

                                <div class="pure-g">
                                    <label class="pure-u-1 pure-u-lg-1-4">Enable DST</label>
                                    <div class="pure-u-1 pure-u-lg-1-4"><input type="checkbox" name="ntpDST" /></div>
                                </div>

                                <div class="pure-g">
                                    <label class="pure-u-1 pure-u-lg-1-4">DST Region</label>
                                    <select class="pure-u-1 pure-u-lg-1-4" name="ntpRegion">
                                        <option value="0">Europe</option>
                                        <option value="1">USA</option>
                                    </select>
                                </div>

                            </fieldset>
                        </div>

                    </div>
                </form>

                <form id="form-domoticz" class="pure-form form-settings">
                    <div class="panel" id="panel-domoticz">

                        <div class="header">
                            <h1>DOMOTICZ</h1>
                            <h2>
                                Configure the connection to your Domoticz server.
                            </h2>
                        </div>

                        <div class="page">

                            <fieldset>

                                <legend>General</legend>

                                <div class="pure-g">
                                    <label class="pure-u-1 pure-u-lg-1-4">Enable Domoticz</label>
                                    <div class="pure-u-1 pure-u-lg-1-4"><input type="checkbox" name="dczEnabled" tabindex="30" /></div>
                                </div>

                                <div class="pure-g">
                                    <label class="pure-u-1 pure-u-lg-1-4">Domoticz IN Topic</label>
                                    <input class="pure-u-1 pure-u-lg-3-4" name="dczTopicIn" type="text" tabindex="31" />
                                </div>

                                <div class="pure-g">
                                    <label class="pure-u-1 pure-u-lg-1-4">Domoticz OUT Topic</label>
                                    <input class="pure-u-1 pure-u-lg-3-4" name="dczTopicOut" type="text" action="reconnect" tabindex="32" />
                                </div>

                                <legend>Sensors &amp; actuators</legend>

                                <div class="pure-g">
                                    <div class="pure-u-1 hint">Set IDX to 0 to disable notifications from that component.</div>
                                </div>

                                <div id="dczRelays"></div>

                                <!-- removeIf(!sensor) -->
                                <div id="dczMagnitudes"></div>
                                <!-- endRemoveIf(!sensor) -->

                            </fieldset>
                        </div>

                    </div>
<<<<<<< HEAD
					<div class="panel" id="panel-blnk">

                        <div class="header">
                            <h1>BLYNK</h1>
                            <h2>
                                Configure the connection to your Blynk server.
                            </h2>
                        </div>

                        <div class="page">

                            <fieldset>

                                <legend>General</legend>

                                <div class="pure-g">
                                    <label class="pure-u-1 pure-u-lg-1-4">Enable Blynk</label>
                                    <div class="pure-u-1 pure-u-lg-1-4"><input type="checkbox" name="blnkEnabled" tabindex="30" /></div>
                                </div>

                                <div class="pure-g">
                                    <label class="pure-u-1 pure-u-lg-1-4">Auth Key</label>
                                    <input class="pure-u-1 pure-u-lg-3-4" name="blnkAuthKey" type="text" tabindex="31" />
                                </div>

                                <div class="pure-g">
                                    <label class="pure-u-1 pure-u-lg-1-4">Server</label>
                                    <input class="pure-u-1 pure-u-lg-3-4" name="blnkHost" type="text" tabindex="32" />
                                </div>
								
								<div class="pure-g">
                                    <label class="pure-u-1 pure-u-lg-1-4">Port</label>
                                    <input class="pure-u-1 pure-u-lg-3-4" name="blnkPort" type="number" tabindex="32" />
                                </div>

                                <legend>Sensors &amp; actuators</legend>

                                <div class="pure-g">
                                    <div class="pure-u-1 hint">Set value to wished Virtual PIN number. If value is -1 notifications from that componentare disabled. Valid values for VPINs are 0-127<br>
									Please make sure that values ​​are not assigned twice.</div>
                                </div>

                                <div id="blnkRelays"></div>

                                <!-- removeIf(!sensor) -->
                                <div id="blnkMagnitudes"></div>
                                <!-- endRemoveIf(!sensor) -->

                            </fieldset>
                        </div>

                    </div>
=======
                </form>
>>>>>>> daf78642

                <form id="form-ha" class="pure-form form-settings">
                    <div class="panel" id="panel-ha">

                        <div class="header">
                            <h1>HOME ASSISTANT</h1>
                            <h2>
                                Add this device to your Home Assistant.
                            </h2>
                        </div>

                        <div class="page">
                            <fieldset>

                                <legend>Discover</legend>

                                <div class="pure-g">
                                    <label class="pure-u-1 pure-u-lg-1-4">Discover</label>
                                    <div class="pure-u-1 pure-u-lg-1-4"><input type="checkbox" name="haEnabled" tabindex="14" /></div>
                                    <div class="pure-u-0 pure-u-lg-1-2"></div>
                                    <div class="pure-u-0 pure-u-lg-1-4"></div>
                                    <div class="pure-u-1 pure-u-lg-3-4 hint">
                                        Home Assistant auto-discovery feature. Enable and save to add the device to your HA console.
                                        <!-- removeIf(!light) -->
                                        When using a colour light you might want to disable CSS style so Home Assistant can parse the color.
                                        <!-- endRemoveIf(!light) -->
                                    </div>
                                </div>

                                <div class="pure-g">
                                    <label class="pure-u-1 pure-u-lg-1-4">Prefix</label>
                                    <input class="pure-u-1 pure-u-lg-1-4" name="haPrefix" type="text" tabindex="15" />
                                </div>

                                <legend>Configuration</legend>

                                <div class="pure-g">
                                    <label class="pure-u-1 pure-u-lg-1-4">Configuration</label>
                                    <div class="pure-u-1-4 pure-u-lg-3-4"><button type="button" class="pure-button button-ha-config pure-u-1-3">Show</button></div>
                                    <div class="pure-u-0 pure-u-lg-1-4"></div>
                                    <div class="pure-u-1 pure-u-lg-3-4 hint">
                                        These are the settings you should copy to your Home Assistant "configuration.yaml" file.
                                        If any of the sections below (switch, light, sensor) already exists, do not duplicate it,
                                        simply copy the contents of the section below the ones already present.
                                    </div>
                                </div>
                                <div class="pure-g">
                                    <span class="pure-u-1 terminal" id="haConfig" name="haConfig"></span>
                                </div>


                            </fieldset>
                        </div>

                    </div>
                </form>

                <form id="form-thingspeak" class="pure-form form-settings">
                    <div class="panel" id="panel-thingspeak">

                        <div class="header">
                            <h1>THINGSPEAK</h1>
                            <h2>
                                Send your sensors data to Thingspeak.
                            </h2>
                        </div>

                        <div class="page">

                            <fieldset>

                                <legend>General</legend>

                                <div class="pure-g">
                                    <label class="pure-u-1 pure-u-lg-1-4">Enable Thingspeak</label>
                                    <div class="pure-u-1 pure-u-lg-1-4"><input type="checkbox" name="tspkEnabled" tabindex="30" /></div>
                                </div>

                                <div class="pure-g">
                                    <label class="pure-u-1 pure-u-lg-1-4">Thingspeak API Key</label>
                                    <input class="pure-u-1 pure-u-lg-3-4" name="tspkKey" type="text" tabindex="31" />
                                </div>

                                <legend>Sensors &amp; actuators</legend>

                                <div class="pure-g">
                                    <div class="pure-u-1 hint">Enter the field number to send each data to, 0 disable notifications from that component.</div>
                                </div>

                                <div id="tspkRelays"></div>

                                <!-- removeIf(!sensor) -->
                                <div id="tspkMagnitudes"></div>
                                <!-- endRemoveIf(!sensor) -->

                            </fieldset>
                        </div>

                    </div>
                </form>

                <form id="form-idb" class="pure-form form-settings">
                    <div class="panel" id="panel-idb">

                        <div class="header">
                            <h1>INFLUXDB</h1>
                            <h2>
                                Configure the connection to your InfluxDB server. Leave the host field empty to disable InfluxDB connection.
                            </h2>
                        </div>

                        <div class="page">

                            <fieldset>

                                <div class="pure-g">
                                    <label class="pure-u-1 pure-u-lg-1-4">Enable InfluxDB</label>
                                    <div class="pure-u-1 pure-u-lg-1-4"><input type="checkbox" name="idbEnabled" tabindex="40" /></div>
                                </div>

                                <div class="pure-g">
                                    <label class="pure-u-1 pure-u-lg-1-4">Host</label>
                                    <input class="pure-u-1 pure-u-lg-3-4" name="idbHost" type="text" tabindex="41" />
                                </div>

                                <div class="pure-g">
                                    <label class="pure-u-1 pure-u-lg-1-4">Port</label>
                                    <input class="pure-u-1 pure-u-lg-3-4" name="idbPort" type="text" tabindex="42" />
                                </div>

                                <div class="pure-g">
                                    <label class="pure-u-1 pure-u-lg-1-4">Database</label>
                                    <input class="pure-u-1 pure-u-lg-3-4" name="idbDatabase" type="text" tabindex="43" />
                                </div>

                                <div class="pure-g">
                                    <label class="pure-u-1 pure-u-lg-1-4">Username</label>
                                    <input class="pure-u-1 pure-u-lg-3-4" name="idbUsername" type="text" tabindex="44" autocomplete="off" />
                                </div>

                                <div class="pure-g">
                                    <label class="pure-u-1 pure-u-lg-1-4">Password</label>
                                    <input class="pure-u-1 pure-u-lg-3-4" name="idbPassword" type="password" tabindex="45" autocomplete="new-password" spellcheck="false" />
                                    <span class="no-select password-reveal"></span>
                                </div>

                            </fieldset>
                        </div>

                    </div>
                </form>

                <form id="form-dbg" class="pure-form">
                    <div class="panel" id="panel-dbg">

                        <div class="header">
                            <h1>DEBUG LOG</h1>
                            <h2>
                                Shows debug messages from the device
                            </h2>
                        </div>

                        <div class="page">

                            <fieldset>

                                <div class="pure-g module module-cmd">
                                    <div class="pure-u-1 hint">
                                        Write a command and click send to execute it on the device. The output will be shown in the debug text area below.
                                    </div>
                                    <input name="dbgcmd" class="pure-u-3-4" type="text" tabindex="2" />
                                    <div class="pure-u-1-4 pure-u-lg-1-4"><button type="button" class="pure-button button-dbgcmd pure-u-23-24">Send</button></div>
                                </div>

                                <div class="pure-g">
                                    <textarea class="pure-u-1 terminal" id="weblog" name="weblog" wrap="off" readonly></textarea>
                                    <div class="pure-u-1-4 pure-u-lg-1-4"><button type="button" class="pure-button button-dbg-clear pure-u-23-24">Clear</button></div>
                                </div>

                            </fieldset>

                        </div>

                    </div>
                </form>

                <!-- removeIf(!sensor) -->
                <form id="form-sns" class="pure-form form-settings">
                    <div class="panel" id="panel-sns">

                        <div class="header">
                            <h1>SENSOR CONFIGURATION</h1>
                            <h2>
                                Configure and calibrate your device sensors.
                            </h2>
                        </div>

                        <div class="page">

                            <fieldset>

                                <legend>General</legend>

                                <div class="pure-g">
                                    <label class="pure-u-1 pure-u-lg-1-4">Read interval</label>
                                    <select class="pure-u-1 pure-u-lg-1-4" name="snsRead">
                                        <option value="1">1 second</option>
                                        <option value="6">6 seconds</option>
                                        <option value="10">10 seconds</option>
                                        <option value="15">15 seconds</option>
                                        <option value="30">30 seconds</option>
                                        <option value="60">1 minute</option>
                                        <option value="300">5 minutes</option>
                                        <option value="600">10 minutes</option>
                                        <option value="900">15 minutes</option>
                                        <option value="1800">30 minutes</option>
                                        <option value="3600">60 minutes</option>
                                    </select>
                                    <div class="pure-u-0 pure-u-lg-1-2"></div>
                                    <div class="pure-u-0 pure-u-lg-1-4"></div>
                                    <div class="pure-u-1 pure-u-lg-3-4 hint">
                                        Select the interval between readings. These will be filtered and averaged for the report.
                                        Please mind some sensors do not have fast refresh intervals. Check the sensor datasheet to know the minimum read interval.
                                        The default and recommended value is 6 seconds.
                                    </div>
                                </div>

                                <div class="pure-g">
                                    <label class="pure-u-1 pure-u-lg-1-4">Report every</label>
                                    <div class="pure-u-1 pure-u-lg-1-4"><input name="snsReport" class="pure-u-1" type="number" min="1" step="1" max="60" /></div>
                                    <div class="pure-u-0 pure-u-lg-1-2"></div>
                                    <div class="pure-u-0 pure-u-lg-1-4"></div>
                                    <div class="pure-u-1 pure-u-lg-3-4 hint">
                                        Select the number of readings to average and report
                                    </div>
                                </div>

                                <div class="pure-g module module-pwr">
                                    <label class="pure-u-1 pure-u-lg-1-4">Save every</label>
                                    <div class="pure-u-1 pure-u-lg-1-4"><input name="snsSave" class="pure-u-1" type="number" min="0" step="1" max="200" /></div>
                                    <div class="pure-u-0 pure-u-lg-1-2"></div>
                                    <div class="pure-u-0 pure-u-lg-1-4"></div>
                                    <div class="pure-u-1 pure-u-lg-3-4 hint">
                                        Save aggregated data to EEPROM after these many reports. At the moment this only applies to total energy readings.
                                        Please mind: saving data to EEPROM too often will wear out the flash memory quickly.
                                        Set it to 0 to disable this feature (default value).
                                    </div>
                                </div>

                                <div class="pure-g module module-pwr">
                                    <label class="pure-u-1 pure-u-lg-1-4">Power units</label>
                                    <select name="pwrUnits" tabindex="16" class="pure-u-1 pure-u-lg-1-4">
                                        <option value="0">Watts (W)</option>
                                        <option value="1">Kilowatts (kW)</option>
                                    </select>
                                </div>

                                <div class="pure-g module module-pwr">
                                    <label class="pure-u-1 pure-u-lg-1-4">Energy units</label>
                                    <select name="eneUnits" tabindex="16" class="pure-u-1 pure-u-lg-1-4">
                                        <option value="0">Joules (J)</option>
                                        <option value="1">Kilowatts·hour (kWh)</option>
                                    </select>
                                </div>

                                <div class="pure-g module module-temperature">
                                    <label class="pure-u-1 pure-u-lg-1-4">Temperature units</label>
                                    <select name="tmpUnits" tabindex="16" class="pure-u-1 pure-u-lg-1-4">
                                        <option value="0">Celsius (&deg;C)</option>
                                        <option value="1">Fahrenheit (&deg;F)</option>
                                    </select>
                                </div>

                                <div class="pure-g module module-temperature">
                                    <label class="pure-u-1 pure-u-lg-1-4">Temperature correction</label>
                                    <input name="tmpCorrection" class="pure-u-1 pure-u-lg-1-4" type="number" action="reboot" min="-100" step="0.1" max="100" tabindex="18" />
                                    <div class="pure-u-0 pure-u-lg-1-2"></div>
                                    <div class="pure-u-0 pure-u-lg-1-4"></div>
                                    <div class="pure-u-1 pure-u-lg-3-4 hint">
                                        Temperature correction value is added to the measured value which may be inaccurate due to many factors. The value can be negative.
                                    </div>
                                </div>

                                <div class="pure-g module module-humidity">
                                    <label class="pure-u-1 pure-u-lg-1-4">Humidity correction</label>
                                    <input name="humCorrection" class="pure-u-1 pure-u-lg-1-4" type="number" action="reboot" min="-100" step="0.1" max="100" tabindex="18" />
                                    <div class="pure-u-0 pure-u-lg-1-2"></div>
                                    <div class="pure-u-0 pure-u-lg-1-4"></div>
                                    <div class="pure-u-1 pure-u-lg-3-4 hint">
                                        Humidity correction value is added to the measured value which may be inaccurate due to many factors. The value can be negative.
                                    </div>
                                </div>

                                <legend class="module module-hlw module-cse module-emon">Energy monitor</legend>

                                <div class="pure-g module module-emon">
                                    <label class="pure-u-1 pure-u-lg-1-4">Voltage</label>
                                    <input class="pure-u-1 pure-u-lg-3-4" name="pwrVoltage" type="text" tabindex="51" />
                                    <div class="pure-u-0 pure-u-lg-1-4"></div>
                                    <div class="pure-u-1 pure-u-lg-3-4 hint">Mains voltage in your system (in V).</div>
                                </div>

                                <div class="pure-g module module-hlw module-cse">
                                    <label class="pure-u-1 pure-u-lg-1-4">Expected Current</label>
                                    <input class="pure-u-1 pure-u-lg-3-4 pwrExpected" name="pwrExpectedC" type="text" tabindex="52" placeholder="0" />
                                    <div class="pure-u-0 pure-u-lg-1-4"></div>
                                    <div class="pure-u-1 pure-u-lg-3-4 hint">In Amperes (A). If you are using a pure resistive load like a bulb, this will be the ratio between the two previous values, i.e. power / voltage. You can also use a current clamp around one of the power wires to get this value.</div>
                                </div>

                                <div class="pure-g module module-hlw module-cse">
                                    <label class="pure-u-1 pure-u-lg-1-4">Expected Voltage</label>
                                    <input class="pure-u-1 pure-u-lg-3-4 pwrExpected" name="pwrExpectedV" type="text" tabindex="53" placeholder="0" />
                                    <div class="pure-u-0 pure-u-lg-1-4"></div>
                                    <div class="pure-u-1 pure-u-lg-3-4 hint">In Volts (V). Enter your the nominal AC voltage for your household or facility, or use multimeter to get this value.</div>
                                </div>

                                <div class="pure-g module module-hlw module-cse module-emon">
                                    <label class="pure-u-1 pure-u-lg-1-4">Expected Power</label>
                                    <input class="pure-u-1 pure-u-lg-3-4 pwrExpected" name="pwrExpectedP" type="text" tabindex="54" placeholder="0" />
                                    <div class="pure-u-0 pure-u-lg-1-4"></div>
                                    <div class="pure-u-1 pure-u-lg-3-4 hint">In Watts (W). Calibrate your sensor connecting a pure resistive load (like a bulb) and enter here the its nominal power or use a multimeter.</div>
                                </div>

                                <div class="pure-g module module-hlw module-cse module-emon">
                                    <label class="pure-u-1 pure-u-lg-1-4">Reset calibration</label>
                                    <div class="pure-u-1 pure-u-lg-1-4"><input type="checkbox" name="pwrResetCalibration" tabindex="55" /></div>
                                    <div class="pure-u-0 pure-u-lg-1-2"></div>
                                    <div class="pure-u-0 pure-u-lg-1-4"></div>
                                    <div class="pure-u-1 pure-u-lg-3-4 hint">Move this switch to ON and press "Save" to revert to factory calibration values.</div>
                                </div>

                                <div class="pure-g module module-hlw module-cse module-emon">
                                    <label class="pure-u-1 pure-u-lg-1-4">Reset energy</label>
                                    <div class="pure-u-1 pure-u-lg-1-4"><input type="checkbox" name="pwrResetE" tabindex="56" /></div>
                                    <div class="pure-u-0 pure-u-lg-1-2"></div>
                                    <div class="pure-u-0 pure-u-lg-1-4"></div>
                                    <div class="pure-u-1 pure-u-lg-3-4 hint">Move this switch to ON and press "Save" to set energy count to 0.</div>
                                </div>

                            </fieldset>
                        </div>

                    </div>
                </form>
                <!-- endRemoveIf(!sensor) -->

                <!-- removeIf(!rfbridge) -->
                <form id="form-rfb" class="pure-form form-settings">
                    <div class="panel" id="panel-rfb">

                        <div class="header">
                            <h1>RADIO FREQUENCY</h1>
                            <h2>
                                Sonoff 433 RF Bridge &amp; RF Link Configuration<br /><br />
                                This page allows you to configure the RF codes for the Sonoff RFBridge 433 and also for a basic RF receiver.<br /><br />
                                To learn a new code click <strong>LEARN</strong> (the Sonoff RFBridge will beep) then press a button on the remote, the new code should show up (and the RFBridge will double beep). If the device double beeps but the code does not update it has not been properly learnt. Keep trying.<br /><br />
                                Modify or create new codes manually and then click <strong>SAVE</strong> to store them in the device memory. If your controlled device uses the same code to switch ON and OFF, learn the code with the ON button and copy paste it to the OFF input box, then click SAVE on the last one to store the value.<br /><br />
                                Delete any code clicking the <strong>FORGET</strong> button.
                                <span class="module module-rfbraw"><br /><br />You can also specify 116-chars long RAW codes. Raw codes require a <a target="_blank" href="https://github.com/rhx/RF-Bridge-EFM8BB1">specific firmware for for the EFM8BB1</a>.</span>
                            </h2>
                        </div>

                        <div class="page">
                            <fieldset>
                                <div id="rfbNodes"></div>
                            </fieldset>
                        </div>

                    </div>
                </form>
                <!-- endRemoveIf(!rfbridge) -->

            </div> <!-- content -->

        </div> <!-- layout -->

        <!-- Templates -->

        <!-- removeIf(!rfbridge) -->
        <div id="rfbNodeTemplate" class="template">

            <legend>Switch #<span></span></legend>

            <div class="pure-g">
                <div class="pure-u-1 pure-u-lg-1-4"><label>Switch ON</label></div>
                <input class="pure-u-1 pure-u-lg-1-3" type="text" maxlength="18" name="rfbcode" data-id="1" data-status="1" />
                <div class="pure-u-1-3 pure-u-lg-1-8"><button type="button" class="pure-u-23-24 pure-button button-rfb-learn">LEARN</button></div>
                <div class="pure-u-1-3 pure-u-lg-1-8"><button type="button" class="pure-u-23-24 pure-button button-rfb-send">SAVE</button></div>
                <div class="pure-u-1-3 pure-u-lg-1-8"><button type="button" class="pure-u-23-24 pure-button button-rfb-forget">FORGET</button></div>
            </div>

            <div class="pure-g">
                <div class="pure-u-1 pure-u-lg-1-4"><label>Switch OFF</label></div>
                <input class="pure-u-1 pure-u-lg-1-3" type="text" maxlength="18" name="rfbcode" data-id="1" data-status="0" />
                <div class="pure-u-1-3 pure-u-lg-1-8"><button type="button" class="pure-u-23-24 pure-button button-rfb-learn">LEARN</button></div>
                <div class="pure-u-1-3 pure-u-lg-1-8"><button type="button" class="pure-u-23-24 pure-button button-rfb-send">SAVE</button></div>
                <div class="pure-u-1-3 pure-u-lg-1-8"><button type="button" class="pure-u-23-24 pure-button button-rfb-forget">FORGET</button></div>
            </div>

        </div>
        <!-- endRemoveIf(!rfbridge) -->

        <div id="networkTemplate" class="template">

            <div class="pure-g">

                <label class="pure-u-1 pure-u-lg-1-4">Network SSID</label>
                <div class="pure-u-5-6 pure-u-lg-2-3"><input name="ssid" type="text" action="reconnect" class="pure-u-23-24" value="" tabindex="0" placeholder="Network SSID" required autocomplete="false" /></div>
                <div class="pure-u-1-6 pure-u-lg-1-12"><button type="button" class="pure-button button-more-network pure-u-1">...</button></div>

                <label class="pure-u-1 pure-u-lg-1-4 more">Password</label>
                <input class="pure-u-1 pure-u-lg-3-4 more" name="pass" type="password" action="reconnect" value="" tabindex="0" autocomplete="new-password" spellcheck="false" />
                <span class="no-select password-reveal more"></span>

                <label class="pure-u-1 pure-u-lg-1-4 more">Static IP</label>
                <input class="pure-u-1 pure-u-lg-3-4 more" name="ip" type="text" action="reconnect" value="" maxlength="15" tabindex="0" autocomplete="false" />
                <div class="pure-u-0 pure-u-lg-1-4 more"></div>
                <div class="pure-u-1 pure-u-lg-3-4 hint more">Leave empty for DHCP negotiation</div>

                <label class="pure-u-1 pure-u-lg-1-4 more">Gateway IP</label>
                <input class="pure-u-1 pure-u-lg-3-4 more" name="gw" type="text" action="reconnect" value="" maxlength="15" tabindex="0" autocomplete="false" />
                <div class="pure-u-0 pure-u-lg-1-4 more"></div>
                <div class="pure-u-1 pure-u-lg-3-4 hint more">Set when using a static IP</div>

                <label class="pure-u-1 pure-u-lg-1-4 more">Network Mask</label>
                <input class="pure-u-1 pure-u-lg-3-4 more" name="mask" type="text" action="reconnect" value="255.255.255.0" maxlength="15" tabindex="0" autocomplete="false" />
                <div class="pure-u-0 pure-u-lg-1-4 more"></div>
                <div class="pure-u-1 pure-u-lg-3-4 hint more">Usually 255.255.255.0 for /24 networks</div>

                <label class="pure-u-1 pure-u-lg-1-4 more">DNS IP</label>
                <input class="pure-u-1 pure-u-lg-3-4 more" name="dns" type="text" action="reconnect" value="8.8.8.8" maxlength="15" tabindex="0" autocomplete="false" />
                <div class="pure-u-0 pure-u-lg-1-4 more"></div>
                <div class="pure-u-1 pure-u-lg-3-4 hint more">Set the Domain Name Server IP to use when using a static IP</div>

                <div class="pure-u-0 pure-u-lg-1-4 more"></div>
                <button class="pure-button button-del-network more" type="button">Delete network</button>

            </div>

        </div>

        <div id="scheduleTemplate" class="template">

            <div class="pure-g">

                <label class="pure-u-1 pure-u-lg-1-4">When time is</label>
                <div class="pure-u-1-4 pure-u-lg-1-5">
                    <input class="pure-u-2-3" name="schHour" type="number" min="0" step="1" max="23" value="0" />
                    <div class="pure-u-1-4 hint center">&nbsp;h</div>
                </div>
                <div class="pure-u-1-4 pure-u-lg-1-5">
                    <input class="pure-u-2-3" name="schMinute" type="number" min="0" step="1" max="59" value="0" />
                    <div class="pure-u-1-4 hint center">&nbsp;m</div>
                </div>
                <div class="pure-u-0 pure-u-lg-1-3"></div>

                <label class="pure-u-1 pure-u-lg-1-4">Use UTC time</label>
                <div class="pure-u-1 pure-u-lg-3-4"><input type="checkbox" name="schUTC" /></div>

                <div class="pure-u-0 pure-u-lg-1-2"></div>
                <label class="pure-u-1 pure-u-lg-1-4">And weekday is one of</label>
                <div class="pure-u-2-5 pure-u-lg-1-5">
                    <input class="pure-u-23-24 pure-u-lg-23-24" name="schWDs" type="text" maxlength="15" tabindex="0" value="1,2,3,4,5,6,7" />
                </div>
                <div class="pure-u-3-5 pure-u-lg-1-2 hint center">&nbsp;1 for Monday, 2 for Tuesday...</div>

                <div id="schActionDiv" class="pure-u-1">
                </div>

                <label class="pure-u-1 pure-u-lg-1-4">Enabled</label>
                <div class="pure-u-1 pure-u-lg-3-4"><input type="checkbox" name="schEnabled" /></div>

                <div class="pure-u-1 pure-u-lg-1-2"></div>
                <button class="pure-button button-del-schedule" type="button">Delete schedule</button>
            </div>
        </div>

        <div id="switchActionTemplate" class="template">
            <label class="pure-u-1 pure-u-lg-1-4">Action</label>
            <div class="pure-u-1 pure-u-lg-1-5">
                <select class="pure-u-1 pure-u-lg-23-24" name="schAction">
                    <option value="0">Turn OFF</option>
                    <option value="1">Turn ON</option>
                    <option value="2">Toggle</option>
                </select>
            </div>
            <select class="pure-u-1 pure-u-lg-1-5 isrelay" name="schSwitch"></select>
            <input type="hidden" name="schType" value="1">
        </div>

        <!-- removeIf(!light) -->
        <div id="lightActionTemplate" class="template">
            <label class="pure-u-1 pure-u-lg-1-4">Brightness</label>
            <div class="pure-u-1 pure-u-lg-1-5">
                <input class="pure-u-2-3" name="schAction" type="number" min="0" step="1" max="255" value="0" />
            </div>
            <select class="pure-u-1 pure-u-lg-1-5 islight" name="schSwitch"></select>
            <input type="hidden" name="schType" value="2">
        </div>
        <!-- endRemoveIf(!light) -->

        <div id="relayTemplate" class="template">
            <div class="pure-g">
                <label class="pure-u-1 pure-u-lg-1-4">Switch #<span class="id"></span></label>
                <div><input name="relay" type="checkbox" on="ON" off="OFF" /></div>
            </div>
        </div>

        <div id="relayConfigTemplate" class="template">
            <legend>Switch #<span class="id"></span> (GPIO<span class="gpio"></span>)</legend>
            <div class="pure-g">
                <div class="pure-u-1 pure-u-lg-1-4"><label>Boot mode</label></div>
                <select class="pure-u-1 pure-u-lg-3-4" name="relayBoot">
                    <option value="0">Always OFF</option>
                    <option value="1">Always ON</option>
                    <option value="2">Same as before</option>
                    <option value="3">Toggle before</option>
                </select>
            </div>
            <div class="pure-g">
                <div class="pure-u-1 pure-u-lg-1-4"><label>Pulse mode</label></div>
                <select class="pure-u-1 pure-u-lg-3-4" name="relayPulse">
                    <option value="0">Don't pulse</option>
                    <option value="1">Normally OFF</option>
                    <option value="2">Normally ON</option>
                </select>
            </div>
            <div class="pure-g">
                <div class="pure-u-1 pure-u-lg-1-4"><label>Pulse time (s)</label></div>
                <div class="pure-u-1 pure-u-lg-1-4"><input name="relayTime" class="pure-u-1" type="number" min="0" step="0.1" max="3600" /></div>
            </div>
            <div class="pure-g module module-mqtt">
                <div class="pure-u-1 pure-u-lg-1-4"><label>MQTT group</label></div>
                <div class="pure-u-1 pure-u-lg-3-4"><input name="mqttGroup" class="pure-u-1" tabindex="0" data="0" action="reconnect" /></div>
            </div>
            <div class="pure-g module module-mqtt">
                <div class="pure-u-1 pure-u-lg-1-4"><label>MQTT group sync</label></div>
                <select class="pure-u-1 pure-u-lg-3-4" name="mqttGroupInv">
                    <option value="0">Same</option>
                    <option value="1">Inverse</option>
                </select>
            </div>
            <div class="pure-g module module-mqtt">
                <div class="pure-u-1 pure-u-lg-1-4"><label>On MQTT disconnect</label></div>
                <select class="pure-u-1 pure-u-lg-3-4" name="relayOnDisc">
                    <option value="0">Don't change</option>
                    <option value="1">Turn the switch OFF</option>
                    <option value="2">Turn the switch ON</option>
                </select>
            </div>
        </div>

        <div id="dczRelayTemplate" class="template">
            <div class="pure-g">
                <label class="pure-u-1 pure-u-lg-1-4">Switch</label>
                <div class="pure-u-1 pure-u-lg-1-4"><input class="pure-u-1 pure-u-lg-23-24 dczRelayIdx" name="dczRelayIdx" type="number" min="0" tabindex="0" data="0" /></div>
            </div>
        </div>

        <!-- removeIf(!sensor) -->
        <div id="dczMagnitudeTemplate" class="template">
            <div class="pure-g">
                <label class="pure-u-1 pure-u-lg-1-4">Magnitude</label>
                <div class="pure-u-1 pure-u-lg-1-4"><input class="pure-u-1 pure-u-lg-23-24 center" name="dczMagnitude" type="number" min="0" tabindex="0" data="0" /></div>
                <div class="pure-u-1 pure-u-lg-1-2 hint center"></div>
            </div>
        </div>
        <!-- endRemoveIf(!sensor) -->
		
		<div id="blnkRelayTemplate" class="template">
            <div class="pure-g">
                <label class="pure-u-1 pure-u-lg-1-4">Switch</label>
                <div class="pure-u-1 pure-u-lg-1-4"><input class="pure-u-1 pure-u-lg-23-24 blnkRelayVpin" name="blnkRelayVpin" type="number" min="-1" max="127" tabindex="0" data="-1" value="-1" /></div>
            </div>
        </div>

        <!-- removeIf(!sensor) -->
        <div id="blnkMagnitudeTemplate" class="template">
            <div class="pure-g">
                <label class="pure-u-1 pure-u-lg-1-4">Magnitude</label>
                <div class="pure-u-1 pure-u-lg-1-4"><input class="pure-u-1 pure-u-lg-23-24 center" name="blnkMagnitude" type="number" min="-1" max="127" tabindex="0" data="-1" value="-1" /></div>
                <div class="pure-u-1 pure-u-lg-1-2 hint center"></div>
            </div>
        </div>
        <!-- endRemoveIf(!sensor) -->

        <div id="tspkRelayTemplate" class="template">
            <div class="pure-g">
                <label class="pure-u-1 pure-u-lg-1-4">Switch</label>
                <div class="pure-u-1 pure-u-lg-1-4"><input class="pure-u-1 pure-u-lg-23-24" name="tspkRelay" type="number" min="0" max="8" tabindex="0" data="0" /></div>
            </div>
        </div>

        <!-- removeIf(!sensor) -->
        <div id="tspkMagnitudeTemplate" class="template">
            <div class="pure-g">
                <label class="pure-u-1 pure-u-lg-1-4">Magnitude</label>
                <div class="pure-u-1 pure-u-lg-1-4"><input class="pure-u-1 pure-u-lg-23-24 center" name="tspkMagnitude" type="number" min="0" max="8" tabindex="0" data="0" /></div>
                <div class="pure-u-1 pure-u-lg-1-2 hint center"></div>
            </div>
        </div>
        <!-- endRemoveIf(!sensor) -->

        <!-- removeIf(!light) -->
        <div id="colorTemplate" class="template">
            <div class="pure-g">
                <label class="pure-u-1 pure-u-lg-1-4">Color</label>
                <input class="pure-u-1 pure-u-lg-1-4" data-wcp-layout="block" name="color" readonly />
            </div>

        </div>

        <div id="brightnessTemplate" class="template">
            <div class="pure-g">
                <label class="pure-u-1 pure-u-lg-1-4">Brightness</label>
                <input type="range" min="0" max="255" class="slider pure-u-lg-1-4" id="brightness">
                <span class="slider brightness pure-u-lg-1-4"></span>
            </div>
        </div>

        <div id="channelTemplate" class="template">
            <div class="pure-g">
                <label class="pure-u-1 pure-u-lg-1-4">Channel #</label>
                <input type="range" min="0" max="255" class="slider channels pure-u-lg-1-4" data="99">
                <span class="slider pure-u-lg-1-4"></span>
            </div>
        </div>

        <div id="miredsTemplate" class="template">
            <div class="pure-g">
                <label class="pure-u-1 pure-u-lg-1-4">Mireds (Cold &harr; Warm)</label>
                <input type="range" min="153" max="500" class="slider pure-u-lg-1-4" id="mireds">
                <span class="slider mireds pure-u-lg-1-4"></span>
            </div>
        </div>
        <!-- endRemoveIf(!light) -->

        <!-- removeIf(!sensor) -->
        <div id="magnitudeTemplate" class="template">
            <div class="pure-g">
                <label class="pure-u-1 pure-u-lg-1-4"></label>
                <div class="pure-u-1 pure-u-lg-1-4">
                    <input class="pure-u-1 pure-u-lg-23-24 center" type="text" name="magnitude" data="256" readonly />
                </div>
                <div class="pure-u-1 pure-u-lg-1-2 hint center"></div>
            </div>
        </div>
        <!-- endRemoveIf(!sensor) -->

        <!-- removeIf(!rfm69) -->
        <div id="nodeTemplate" class="template">
            <div class="pure-g">
                <div class="pure-u-md-1-6 pure-u-1-2"><input name="node" type="text" class="pure-u-11-12" value="" size="8" tabindex="0" placeholder="Node ID" autocomplete="false"></div>
                <div class="pure-u-md-1-6 pure-u-1-2"><input name="key" type="text" class="pure-u-11-12" value="" size="8" tabindex="0" placeholder="Key"></div>
                <div class="pure-u-md-1-2 pure-u-3-4"><input name="topic" type="text" class="pure-md-11-12 pure-u-23-24" value="" size="8" tabindex="0" placeholder="MQTT Topic"></div>
                <div class="pure-u-md-1-6 pure-u-1-4"><button type="button" class="pure-button button-del-mapping pure-u-5-6 pure-u-md-5-6">Del</button></div>
            </div>
        </div>
        <!-- endRemoveIf(!rfm69) -->

        <iframe id="downloader"></iframe>
        <input id="uploader" type="file" />

    </body>

    <!-- build:js script.js -->
    <script src="vendor/jquery-3.2.1.min.js"></script>
    <script src="custom.js"></script>
    <!-- removeIf(!light) -->
    <script src="vendor/jquery.wheelcolorpicker-3.0.3.min.js"></script>
    <!-- endRemoveIf(!light) -->
    <!-- removeIf(!rfm69) -->
    <script src="vendor/datatables-1.10.16.min.js"></script>
    <!-- endRemoveIf(!rfm69) -->
    <!-- endbuild -->

</html><|MERGE_RESOLUTION|>--- conflicted
+++ resolved
@@ -1004,62 +1004,61 @@
                         </div>
 
                     </div>
-<<<<<<< HEAD
-					<div class="panel" id="panel-blnk">
-
-                        <div class="header">
-                            <h1>BLYNK</h1>
-                            <h2>
-                                Configure the connection to your Blynk server.
-                            </h2>
-                        </div>
-
-                        <div class="page">
-
-                            <fieldset>
-
-                                <legend>General</legend>
-
-                                <div class="pure-g">
-                                    <label class="pure-u-1 pure-u-lg-1-4">Enable Blynk</label>
-                                    <div class="pure-u-1 pure-u-lg-1-4"><input type="checkbox" name="blnkEnabled" tabindex="30" /></div>
-                                </div>
-
-                                <div class="pure-g">
-                                    <label class="pure-u-1 pure-u-lg-1-4">Auth Key</label>
-                                    <input class="pure-u-1 pure-u-lg-3-4" name="blnkAuthKey" type="text" tabindex="31" />
-                                </div>
-
-                                <div class="pure-g">
-                                    <label class="pure-u-1 pure-u-lg-1-4">Server</label>
-                                    <input class="pure-u-1 pure-u-lg-3-4" name="blnkHost" type="text" tabindex="32" />
-                                </div>
-								
-								<div class="pure-g">
-                                    <label class="pure-u-1 pure-u-lg-1-4">Port</label>
-                                    <input class="pure-u-1 pure-u-lg-3-4" name="blnkPort" type="number" tabindex="32" />
-                                </div>
-
-                                <legend>Sensors &amp; actuators</legend>
-
-                                <div class="pure-g">
-                                    <div class="pure-u-1 hint">Set value to wished Virtual PIN number. If value is -1 notifications from that componentare disabled. Valid values for VPINs are 0-127<br>
-									Please make sure that values ​​are not assigned twice.</div>
-                                </div>
-
-                                <div id="blnkRelays"></div>
-
-                                <!-- removeIf(!sensor) -->
-                                <div id="blnkMagnitudes"></div>
-                                <!-- endRemoveIf(!sensor) -->
-
-                            </fieldset>
-                        </div>
-
-                    </div>
-=======
+              </form>
+              <form id="form-domoticz" class="pure-form form-settings">
+					      <div class="panel" id="panel-blnk">
+
+                    <div class="header">
+                        <h1>BLYNK</h1>
+                        <h2>
+                            Configure the connection to your Blynk server.
+                        </h2>
+                    </div>
+
+                    <div class="page">
+
+                        <fieldset>
+
+                            <legend>General</legend>
+
+                            <div class="pure-g">
+                                <label class="pure-u-1 pure-u-lg-1-4">Enable Blynk</label>
+                                <div class="pure-u-1 pure-u-lg-1-4"><input type="checkbox" name="blnkEnabled" tabindex="30" /></div>
+                            </div>
+
+                            <div class="pure-g">
+                                <label class="pure-u-1 pure-u-lg-1-4">Auth Key</label>
+                                <input class="pure-u-1 pure-u-lg-3-4" name="blnkAuthKey" type="text" tabindex="31" />
+                            </div>
+
+                            <div class="pure-g">
+                                <label class="pure-u-1 pure-u-lg-1-4">Server</label>
+                                <input class="pure-u-1 pure-u-lg-3-4" name="blnkHost" type="text" tabindex="32" />
+                            </div>
+
+            <div class="pure-g">
+                                <label class="pure-u-1 pure-u-lg-1-4">Port</label>
+                                <input class="pure-u-1 pure-u-lg-3-4" name="blnkPort" type="number" tabindex="32" />
+                            </div>
+
+                            <legend>Sensors &amp; actuators</legend>
+
+                            <div class="pure-g">
+                                <div class="pure-u-1 hint">Set value to wished Virtual PIN number. If value is -1 notifications from that componentare disabled. Valid values for VPINs are 0-127<br>
+              Please make sure that values are not assigned twice.</div>
+                            </div>
+
+                            <div id="blnkRelays"></div>
+
+                            <!-- removeIf(!sensor) -->
+                            <div id="blnkMagnitudes"></div>
+                            <!-- endRemoveIf(!sensor) -->
+
+                        </fieldset>
+                    </div>
+
+                </div>
                 </form>
->>>>>>> daf78642
 
                 <form id="form-ha" class="pure-form form-settings">
                     <div class="panel" id="panel-ha">
